#pragma once

#include <torch/nn/cloneable.h>
#include <torch/nn/options/rnn.h>
#include <torch/nn/modules/common.h>
#include <torch/nn/modules/dropout.h>
#include <torch/nn/pimpl.h>
#include <torch/nn/utils/rnn.h>
#include <torch/types.h>

#include <ATen/ATen.h>
#include <c10/util/Exception.h>

#include <cstddef>
#include <functional>
#include <memory>
#include <vector>

using namespace torch::nn::utils::rnn;

namespace torch {
namespace nn {

namespace detail {
/// Base class for all RNN implementations (intended for code sharing).
template <typename Derived>
class TORCH_API RNNImplBase : public torch::nn::Cloneable<Derived> {
 public:
  explicit RNNImplBase(const RNNOptionsBase& options_);

  /// Initializes the parameters of the RNN module.
  void reset() override;

  void reset_parameters();

  /// Overrides `nn::Module::to()` to call `flatten_parameters()` after the
  /// original operation.
  void to(torch::Device device, torch::Dtype dtype, bool non_blocking = false)
      override;
  void to(torch::Dtype dtype, bool non_blocking = false) override;
  void to(torch::Device device, bool non_blocking = false) override;

  /// Pretty prints the RNN module into the given `stream`.
  void pretty_print(std::ostream& stream) const override;

  /// Modifies the internal storage of weights for optimization purposes.
  ///
  /// On CPU, this method should be called if any of the weight or bias vectors
  /// are changed (i.e. weights are added or removed). On GPU, it should be
  /// called __any time the storage of any parameter is modified__, e.g. any
  /// time a parameter is assigned a new value. This allows using the fast path
  /// in cuDNN implementations of respective RNN `forward()` methods. It is
  /// called once upon construction, inside `reset()`.
  void flatten_parameters();

  std::vector<Tensor> all_weights() const;

  /// The RNN's options.
  RNNOptionsBase options_base;

 protected:
<<<<<<< HEAD
  /// The function signature of `rnn_relu`, `rnn_tanh` and `gru`.
  using RNNFunctionSignature = std::tuple<Tensor, Tensor>(
      /*input=*/const Tensor&,
      /*state=*/const Tensor&,
      /*params=*/TensorList,
      /*has_biases=*/bool,
      /*layers=*/int64_t,
      /*dropout=*/double,
      /*train=*/bool,
      /*bidirectional=*/bool,
      /*type_2=*/bool,
      /*batch_first=*/bool);

  /// A generic `forward()` used for RNN and GRU (but not LSTM!). Takes the ATen
  /// RNN function as first argument.
  RNNOutput generic_forward(
      std::function<RNNFunctionSignature> function,
      const Tensor& input,
      Tensor state);

  /// Returns a flat vector of all weights, with layer weights following each
  /// other sequentially in (w_ih, w_hh, b_ih, b_hh) order.
  std::vector<Tensor> flat_weights() const;

  // Returns a vector that contains a vector for each direction with all weights
  // in a flat vector in (w_ih, w_hh, b_ih, b_hh) order.
  std::vector<std::vector<Tensor>> flat_type1_weights() const;

  // Returns a flat vector of all weights, given flat vectors for all directions
  std::vector<Tensor> merge_direction_weights(std::vector<std::vector<Tensor>> directions) const;

  /// Very simple check if any of the parameters (weights, biases) are the same.
  bool any_parameters_alias() const;

  /// The number of gate weights/biases required by the RNN subclass.
  int64_t number_of_gates_;

  /// The cuDNN RNN mode, if this RNN subclass has any.
  optional<CuDNNMode> cudnn_mode_;

  /// The cached result of the latest `flat_weights()` call.
=======
  // Resets flat_weights_
  // Note: be v. careful before removing this, as 3rd party device types
  // likely rely on this behavior to properly .to() modules like LSTM.
  void reset_flat_weights();

  void check_input(const Tensor& input, const Tensor& batch_sizes) const;

  std::tuple<int64_t, int64_t, int64_t> get_expected_hidden_size(const Tensor& input, const Tensor& batch_sizes) const;

  void check_hidden_size(
    const Tensor& hx,
    std::tuple<int64_t, int64_t, int64_t> expected_hidden_size,
    std::string msg = "Expected hidden size {1}, got {2}") const;

  void check_forward_args(Tensor input, Tensor hidden, Tensor batch_sizes) const;

  Tensor permute_hidden(Tensor hx, const Tensor& permutation) const;

  std::vector<std::string> flat_weights_names_;
  std::vector<std::vector<std::string>> all_weights_;
>>>>>>> c8bd5ac7
  std::vector<Tensor> flat_weights_;
};
} // namespace detail

// ~~~~~~~~~~~~~~~~~~~~~~~~~~~~~~~~~~~ RNN ~~~~~~~~~~~~~~~~~~~~~~~~~~~~~~~~~~~~

/// A multi-layer Elman RNN module with Tanh or ReLU activation.
/// See https://pytorch.org/docs/master/nn.html#torch.nn.RNN to learn
/// about the exact behavior of this module.
///
/// See the documentation for `torch::nn::RNNOptions` class to learn what
/// constructor arguments are supported for this module.
///
/// Example:
/// ```
/// RNN model(RNNOptions(128, 64).num_layers(3).dropout(0.2).nonlinearity(torch::kTanh));
/// ```
class TORCH_API RNNImpl : public detail::RNNImplBase<RNNImpl> {
 public:
  RNNImpl(int64_t input_size, int64_t hidden_size)
      : RNNImpl(RNNOptions(input_size, hidden_size)) {}
  explicit RNNImpl(const RNNOptions& options_);

  std::tuple<Tensor, Tensor> forward(const Tensor& input, Tensor hx = {});
 protected:
  FORWARD_HAS_DEFAULT_ARGS({1, AnyValue(Tensor())})

 public:
  std::tuple<PackedSequence, Tensor> forward_with_packed_input(const PackedSequence& packed_input, Tensor hx = {});

  RNNOptions options;

 protected:
  std::tuple<Tensor, Tensor> forward_helper(
    const Tensor& input,
    const Tensor& batch_sizes,
    const Tensor& sorted_indices,
    int64_t max_batch_size,
    Tensor hx);
};

/// A `ModuleHolder` subclass for `RNNImpl`.
/// See the documentation for `RNNImpl` class to learn what methods it
/// provides, and examples of how to use `RNN` with `torch::nn::RNNOptions`.
/// See the documentation for `ModuleHolder` to learn about PyTorch's
/// module storage semantics.
TORCH_MODULE(RNN);

// ~~~~~~~~~~~~~~~~~~~~~~~~~~~~~~~~~~~ LSTM ~~~~~~~~~~~~~~~~~~~~~~~~~~~~~~~~~~~

/// A multi-layer long-short-term-memory (LSTM) module.
/// See https://pytorch.org/docs/master/nn.html#torch.nn.LSTM to learn
/// about the exact behavior of this module.
///
/// See the documentation for `torch::nn::LSTMOptions` class to learn what
/// constructor arguments are supported for this module.
///
/// Example:
/// ```
/// LSTM model(LSTMOptions(2, 4).num_layers(3).batch_first(false).bidirectional(true));
/// ```
class TORCH_API LSTMImpl : public detail::RNNImplBase<LSTMImpl> {
 public:
  LSTMImpl(int64_t input_size, int64_t hidden_size)
      : LSTMImpl(LSTMOptions(input_size, hidden_size)) {}
  explicit LSTMImpl(const LSTMOptions& options_);

  std::tuple<Tensor, std::tuple<Tensor, Tensor>> forward(
    const Tensor& input, torch::optional<std::tuple<Tensor, Tensor>> hx_opt = {});
 protected:
  FORWARD_HAS_DEFAULT_ARGS({1, AnyValue(torch::optional<std::tuple<Tensor, Tensor>>())})

 public:
  std::tuple<PackedSequence, std::tuple<Tensor, Tensor>> forward_with_packed_input(
    const PackedSequence& packed_input, torch::optional<std::tuple<Tensor, Tensor>> hx_opt = {});

  LSTMOptions options;

 protected:
  void check_forward_args(const Tensor& input, std::tuple<Tensor, Tensor> hidden, const Tensor& batch_sizes) const;

  std::tuple<Tensor, Tensor> permute_hidden(std::tuple<Tensor, Tensor> hx, const Tensor& permutation) const;

  std::tuple<Tensor, std::tuple<Tensor, Tensor>> forward_helper(
    const Tensor& input,
    const Tensor& batch_sizes,
    const Tensor& sorted_indices,
    int64_t max_batch_size,
    torch::optional<std::tuple<Tensor, Tensor>> hx_opt);
};

/// A `ModuleHolder` subclass for `LSTMImpl`.
/// See the documentation for `LSTMImpl` class to learn what methods it
/// provides, and examples of how to use `LSTM` with `torch::nn::LSTMOptions`.
/// See the documentation for `ModuleHolder` to learn about PyTorch's
/// module storage semantics.
TORCH_MODULE(LSTM);

// ~~~~~~~~~~~~~~~~~~~~~~~~~~~~~~~~~~~ GRU ~~~~~~~~~~~~~~~~~~~~~~~~~~~~~~~~~~~~

/// A multi-layer gated recurrent unit (GRU) module.
/// See https://pytorch.org/docs/master/nn.html#torch.nn.GRU to learn
/// about the exact behavior of this module.
///
/// See the documentation for `torch::nn::GRUOptions` class to learn what
/// constructor arguments are supported for this module.
///
/// Example:
/// ```
/// GRU model(GRUOptions(2, 4).num_layers(3).batch_first(false).bidirectional(true));
/// ```
class TORCH_API GRUImpl : public detail::RNNImplBase<GRUImpl> {
 public:
  GRUImpl(int64_t input_size, int64_t hidden_size)
      : GRUImpl(GRUOptions(input_size, hidden_size)) {}
  explicit GRUImpl(const GRUOptions& options_);

  std::tuple<Tensor, Tensor> forward(const Tensor& input, Tensor hx = {});
 protected:
  FORWARD_HAS_DEFAULT_ARGS({1, AnyValue(torch::Tensor())})

 public:
  std::tuple<PackedSequence, Tensor> forward_with_packed_input(const PackedSequence& packed_input, Tensor hx = {});

  GRUOptions options;

 protected:
  std::tuple<Tensor, Tensor> forward_helper(
    const Tensor& input,
    const Tensor& batch_sizes,
    const Tensor& sorted_indices,
    int64_t max_batch_size,
    Tensor hx);
};

/// A `ModuleHolder` subclass for `GRUImpl`.
/// See the documentation for `GRUImpl` class to learn what methods it
/// provides, and examples of how to use `GRU` with `torch::nn::GRUOptions`.
/// See the documentation for `ModuleHolder` to learn about PyTorch's
/// module storage semantics.
TORCH_MODULE(GRU);

// ~~~~~~~~~~~~~~~~~~~~~~~~~~~~~~~~~~~ RNNCellImplBase ~~~~~~~~~~~~~~~~~~~~~~~~~~~~~~~~~~~~

namespace detail {
/// Base class for all RNNCell implementations (intended for code sharing).
template <typename Derived>
class TORCH_API RNNCellImplBase : public torch::nn::Cloneable<Derived> {
 public:
  explicit RNNCellImplBase(const RNNCellOptionsBase& options_);

  /// Initializes the parameters of the RNNCell module.
  void reset() override;

  void reset_parameters();

  /// Pretty prints the RNN module into the given `stream`.
  void pretty_print(std::ostream& stream) const override;

  RNNCellOptionsBase options_base;

  Tensor weight_ih;
  Tensor weight_hh;
  Tensor bias_ih;
  Tensor bias_hh;

 protected:
  void check_forward_input(const Tensor& input) const;
  void check_forward_hidden(const Tensor& input, const Tensor& hx, std::string hidden_label) const;
  virtual std::string get_nonlinearity_str() const;
};
} // namespace detail


// ~~~~~~~~~~~~~~~~~~~~~~~~~~~~~~~~~~~ RNNCell ~~~~~~~~~~~~~~~~~~~~~~~~~~~~~~~~~~~~

/// An Elman RNN cell with tanh or ReLU non-linearity.
/// See https://pytorch.org/docs/master/nn.html#torch.nn.RNNCell to learn
/// about the exact behavior of this module.
///
/// See the documentation for `torch::nn::RNNCellOptions` class to learn what
/// constructor arguments are supported for this module.
///
/// Example:
/// ```
/// RNNCell model(RNNCellOptions(20, 10).bias(false).nonlinearity(torch::kReLU));
/// ```
class TORCH_API RNNCellImpl : public detail::RNNCellImplBase<RNNCellImpl> {
 public:
  RNNCellImpl(int64_t input_size, int64_t hidden_size)
      : RNNCellImpl(RNNCellOptions(input_size, hidden_size)) {}
  explicit RNNCellImpl(const RNNCellOptions& options_);

  Tensor forward(const Tensor& input, Tensor hx = {});
 protected:
  FORWARD_HAS_DEFAULT_ARGS({1, AnyValue(Tensor())})

 public:
  RNNCellOptions options;

 protected:
  std::string get_nonlinearity_str() const override;
};

/// A `ModuleHolder` subclass for `RNNCellImpl`.
/// See the documentation for `RNNCellImpl` class to learn what methods it
/// provides, and examples of how to use `RNNCell` with `torch::nn::RNNCellOptions`.
/// See the documentation for `ModuleHolder` to learn about PyTorch's
/// module storage semantics.
TORCH_MODULE(RNNCell);

// ~~~~~~~~~~~~~~~~~~~~~~~~~~~~~~~~~~~ LSTMCell ~~~~~~~~~~~~~~~~~~~~~~~~~~~~~~~~~~~~

/// A long short-term memory (LSTM) cell.
/// See https://pytorch.org/docs/master/nn.html#torch.nn.LSTMCell to learn
/// about the exact behavior of this module.
///
/// See the documentation for `torch::nn::LSTMCellOptions` class to learn what
/// constructor arguments are supported for this module.
///
/// Example:
/// ```
/// LSTMCell model(LSTMCellOptions(20, 10).bias(false));
/// ```
class TORCH_API LSTMCellImpl : public detail::RNNCellImplBase<LSTMCellImpl> {
 public:
  LSTMCellImpl(int64_t input_size, int64_t hidden_size)
      : LSTMCellImpl(LSTMCellOptions(input_size, hidden_size)) {}
  explicit LSTMCellImpl(const LSTMCellOptions& options_);

  std::tuple<Tensor, Tensor> forward(const Tensor& input, torch::optional<std::tuple<Tensor, Tensor>> hx_opt = {});
 protected:
  FORWARD_HAS_DEFAULT_ARGS({1, AnyValue(torch::optional<std::tuple<Tensor, Tensor>>())})

 public:
  LSTMCellOptions options;
};

/// A `ModuleHolder` subclass for `LSTMCellImpl`.
/// See the documentation for `LSTMCellImpl` class to learn what methods it
/// provides, and examples of how to use `LSTMCell` with `torch::nn::LSTMCellOptions`.
/// See the documentation for `ModuleHolder` to learn about PyTorch's
/// module storage semantics.
TORCH_MODULE(LSTMCell);

// ~~~~~~~~~~~~~~~~~~~~~~~~~~~~~~~~~~~ GRUCell ~~~~~~~~~~~~~~~~~~~~~~~~~~~~~~~~~~~~

/// A gated recurrent unit (GRU) cell.
/// See https://pytorch.org/docs/master/nn.html#torch.nn.GRUCell to learn
/// about the exact behavior of this module.
///
/// See the documentation for `torch::nn::GRUCellOptions` class to learn what
/// constructor arguments are supported for this module.
///
/// Example:
/// ```
/// GRUCell model(GRUCellOptions(20, 10).bias(false));
/// ```
class TORCH_API GRUCellImpl : public detail::RNNCellImplBase<GRUCellImpl> {
 public:
  GRUCellImpl(int64_t input_size, int64_t hidden_size)
      : GRUCellImpl(GRUCellOptions(input_size, hidden_size)) {}
  explicit GRUCellImpl(const GRUCellOptions& options_);

  Tensor forward(const Tensor& input, Tensor hx = {});
 protected:
  FORWARD_HAS_DEFAULT_ARGS({1, AnyValue(Tensor())})

 public:
  GRUCellOptions options;
};

/// A `ModuleHolder` subclass for `GRUCellImpl`.
/// See the documentation for `GRUCellImpl` class to learn what methods it
/// provides, and examples of how to use `GRUCell` with `torch::nn::GRUCellOptions`.
/// See the documentation for `ModuleHolder` to learn about PyTorch's
/// module storage semantics.
TORCH_MODULE(GRUCell);

} // namespace nn
} // namespace torch<|MERGE_RESOLUTION|>--- conflicted
+++ resolved
@@ -1,9 +1,9 @@
 #pragma once
 
 #include <torch/nn/cloneable.h>
-#include <torch/nn/options/rnn.h>
 #include <torch/nn/modules/common.h>
 #include <torch/nn/modules/dropout.h>
+#include <torch/nn/options/rnn.h>
 #include <torch/nn/pimpl.h>
 #include <torch/nn/utils/rnn.h>
 #include <torch/types.h>
@@ -59,70 +59,41 @@
   RNNOptionsBase options_base;
 
  protected:
-<<<<<<< HEAD
-  /// The function signature of `rnn_relu`, `rnn_tanh` and `gru`.
-  using RNNFunctionSignature = std::tuple<Tensor, Tensor>(
-      /*input=*/const Tensor&,
-      /*state=*/const Tensor&,
-      /*params=*/TensorList,
-      /*has_biases=*/bool,
-      /*layers=*/int64_t,
-      /*dropout=*/double,
-      /*train=*/bool,
-      /*bidirectional=*/bool,
-      /*type_2=*/bool,
-      /*batch_first=*/bool);
-
-  /// A generic `forward()` used for RNN and GRU (but not LSTM!). Takes the ATen
-  /// RNN function as first argument.
-  RNNOutput generic_forward(
-      std::function<RNNFunctionSignature> function,
-      const Tensor& input,
-      Tensor state);
-
-  /// Returns a flat vector of all weights, with layer weights following each
-  /// other sequentially in (w_ih, w_hh, b_ih, b_hh) order.
-  std::vector<Tensor> flat_weights() const;
-
-  // Returns a vector that contains a vector for each direction with all weights
-  // in a flat vector in (w_ih, w_hh, b_ih, b_hh) order.
-  std::vector<std::vector<Tensor>> flat_type1_weights() const;
-
-  // Returns a flat vector of all weights, given flat vectors for all directions
-  std::vector<Tensor> merge_direction_weights(std::vector<std::vector<Tensor>> directions) const;
-
-  /// Very simple check if any of the parameters (weights, biases) are the same.
-  bool any_parameters_alias() const;
-
-  /// The number of gate weights/biases required by the RNN subclass.
-  int64_t number_of_gates_;
-
-  /// The cuDNN RNN mode, if this RNN subclass has any.
-  optional<CuDNNMode> cudnn_mode_;
-
-  /// The cached result of the latest `flat_weights()` call.
-=======
   // Resets flat_weights_
   // Note: be v. careful before removing this, as 3rd party device types
   // likely rely on this behavior to properly .to() modules like LSTM.
   void reset_flat_weights();
 
+  // Split forward and reverse weights into two different groups.
+  std::tuple<
+      std::vector<Tensor>,
+      std::vector<Tensor>,
+      std::vector<std::string>,
+      std::vector<std::string>>
+  split_direction_weights() const;
+
+  std::tuple<std::vector<Tensor>, std::vector<std::string>>
+  merge_direction_weights() const;
+
   void check_input(const Tensor& input, const Tensor& batch_sizes) const;
 
-  std::tuple<int64_t, int64_t, int64_t> get_expected_hidden_size(const Tensor& input, const Tensor& batch_sizes) const;
+  std::tuple<int64_t, int64_t, int64_t> get_expected_hidden_size(
+      const Tensor& input,
+      const Tensor& batch_sizes) const;
 
   void check_hidden_size(
-    const Tensor& hx,
-    std::tuple<int64_t, int64_t, int64_t> expected_hidden_size,
-    std::string msg = "Expected hidden size {1}, got {2}") const;
-
-  void check_forward_args(Tensor input, Tensor hidden, Tensor batch_sizes) const;
+      const Tensor& hx,
+      std::tuple<int64_t, int64_t, int64_t> expected_hidden_size,
+      std::string msg = "Expected hidden size {1}, got {2}") const;
+
+  void check_forward_args(Tensor input, Tensor hidden, Tensor batch_sizes)
+      const;
 
   Tensor permute_hidden(Tensor hx, const Tensor& permutation) const;
 
   std::vector<std::string> flat_weights_names_;
+  std::vector<std::string> original_flat_weights_names_;
   std::vector<std::vector<std::string>> all_weights_;
->>>>>>> c8bd5ac7
   std::vector<Tensor> flat_weights_;
 };
 } // namespace detail
@@ -138,7 +109,8 @@
 ///
 /// Example:
 /// ```
-/// RNN model(RNNOptions(128, 64).num_layers(3).dropout(0.2).nonlinearity(torch::kTanh));
+/// RNN model(RNNOptions(128,
+/// 64).num_layers(3).dropout(0.2).nonlinearity(torch::kTanh));
 /// ```
 class TORCH_API RNNImpl : public detail::RNNImplBase<RNNImpl> {
  public:
@@ -147,21 +119,24 @@
   explicit RNNImpl(const RNNOptions& options_);
 
   std::tuple<Tensor, Tensor> forward(const Tensor& input, Tensor hx = {});
+
  protected:
   FORWARD_HAS_DEFAULT_ARGS({1, AnyValue(Tensor())})
 
  public:
-  std::tuple<PackedSequence, Tensor> forward_with_packed_input(const PackedSequence& packed_input, Tensor hx = {});
+  std::tuple<PackedSequence, Tensor> forward_with_packed_input(
+      const PackedSequence& packed_input,
+      Tensor hx = {});
 
   RNNOptions options;
 
  protected:
   std::tuple<Tensor, Tensor> forward_helper(
-    const Tensor& input,
-    const Tensor& batch_sizes,
-    const Tensor& sorted_indices,
-    int64_t max_batch_size,
-    Tensor hx);
+      const Tensor& input,
+      const Tensor& batch_sizes,
+      const Tensor& sorted_indices,
+      int64_t max_batch_size,
+      Tensor hx);
 };
 
 /// A `ModuleHolder` subclass for `RNNImpl`.
@@ -182,7 +157,8 @@
 ///
 /// Example:
 /// ```
-/// LSTM model(LSTMOptions(2, 4).num_layers(3).batch_first(false).bidirectional(true));
+/// LSTM model(LSTMOptions(2,
+/// 4).num_layers(3).batch_first(false).bidirectional(true));
 /// ```
 class TORCH_API LSTMImpl : public detail::RNNImplBase<LSTMImpl> {
  public:
@@ -191,27 +167,37 @@
   explicit LSTMImpl(const LSTMOptions& options_);
 
   std::tuple<Tensor, std::tuple<Tensor, Tensor>> forward(
-    const Tensor& input, torch::optional<std::tuple<Tensor, Tensor>> hx_opt = {});
- protected:
-  FORWARD_HAS_DEFAULT_ARGS({1, AnyValue(torch::optional<std::tuple<Tensor, Tensor>>())})
-
- public:
-  std::tuple<PackedSequence, std::tuple<Tensor, Tensor>> forward_with_packed_input(
-    const PackedSequence& packed_input, torch::optional<std::tuple<Tensor, Tensor>> hx_opt = {});
+      const Tensor& input,
+      torch::optional<std::tuple<Tensor, Tensor>> hx_opt = {});
+
+ protected:
+  FORWARD_HAS_DEFAULT_ARGS(
+      {1, AnyValue(torch::optional<std::tuple<Tensor, Tensor>>())})
+
+ public:
+  std::tuple<PackedSequence, std::tuple<Tensor, Tensor>>
+  forward_with_packed_input(
+      const PackedSequence& packed_input,
+      torch::optional<std::tuple<Tensor, Tensor>> hx_opt = {});
 
   LSTMOptions options;
 
  protected:
-  void check_forward_args(const Tensor& input, std::tuple<Tensor, Tensor> hidden, const Tensor& batch_sizes) const;
-
-  std::tuple<Tensor, Tensor> permute_hidden(std::tuple<Tensor, Tensor> hx, const Tensor& permutation) const;
+  void check_forward_args(
+      const Tensor& input,
+      std::tuple<Tensor, Tensor> hidden,
+      const Tensor& batch_sizes) const;
+
+  std::tuple<Tensor, Tensor> permute_hidden(
+      std::tuple<Tensor, Tensor> hx,
+      const Tensor& permutation) const;
 
   std::tuple<Tensor, std::tuple<Tensor, Tensor>> forward_helper(
-    const Tensor& input,
-    const Tensor& batch_sizes,
-    const Tensor& sorted_indices,
-    int64_t max_batch_size,
-    torch::optional<std::tuple<Tensor, Tensor>> hx_opt);
+      const Tensor& input,
+      const Tensor& batch_sizes,
+      const Tensor& sorted_indices,
+      int64_t max_batch_size,
+      torch::optional<std::tuple<Tensor, Tensor>> hx_opt);
 };
 
 /// A `ModuleHolder` subclass for `LSTMImpl`.
@@ -232,7 +218,8 @@
 ///
 /// Example:
 /// ```
-/// GRU model(GRUOptions(2, 4).num_layers(3).batch_first(false).bidirectional(true));
+/// GRU model(GRUOptions(2,
+/// 4).num_layers(3).batch_first(false).bidirectional(true));
 /// ```
 class TORCH_API GRUImpl : public detail::RNNImplBase<GRUImpl> {
  public:
@@ -241,21 +228,24 @@
   explicit GRUImpl(const GRUOptions& options_);
 
   std::tuple<Tensor, Tensor> forward(const Tensor& input, Tensor hx = {});
+
  protected:
   FORWARD_HAS_DEFAULT_ARGS({1, AnyValue(torch::Tensor())})
 
  public:
-  std::tuple<PackedSequence, Tensor> forward_with_packed_input(const PackedSequence& packed_input, Tensor hx = {});
+  std::tuple<PackedSequence, Tensor> forward_with_packed_input(
+      const PackedSequence& packed_input,
+      Tensor hx = {});
 
   GRUOptions options;
 
  protected:
   std::tuple<Tensor, Tensor> forward_helper(
-    const Tensor& input,
-    const Tensor& batch_sizes,
-    const Tensor& sorted_indices,
-    int64_t max_batch_size,
-    Tensor hx);
+      const Tensor& input,
+      const Tensor& batch_sizes,
+      const Tensor& sorted_indices,
+      int64_t max_batch_size,
+      Tensor hx);
 };
 
 /// A `ModuleHolder` subclass for `GRUImpl`.
@@ -265,7 +255,8 @@
 /// module storage semantics.
 TORCH_MODULE(GRU);
 
-// ~~~~~~~~~~~~~~~~~~~~~~~~~~~~~~~~~~~ RNNCellImplBase ~~~~~~~~~~~~~~~~~~~~~~~~~~~~~~~~~~~~
+// ~~~~~~~~~~~~~~~~~~~~~~~~~~~~~~~~~~~ RNNCellImplBase
+// ~~~~~~~~~~~~~~~~~~~~~~~~~~~~~~~~~~~~
 
 namespace detail {
 /// Base class for all RNNCell implementations (intended for code sharing).
@@ -291,13 +282,16 @@
 
  protected:
   void check_forward_input(const Tensor& input) const;
-  void check_forward_hidden(const Tensor& input, const Tensor& hx, std::string hidden_label) const;
+  void check_forward_hidden(
+      const Tensor& input,
+      const Tensor& hx,
+      std::string hidden_label) const;
   virtual std::string get_nonlinearity_str() const;
 };
 } // namespace detail
 
-
-// ~~~~~~~~~~~~~~~~~~~~~~~~~~~~~~~~~~~ RNNCell ~~~~~~~~~~~~~~~~~~~~~~~~~~~~~~~~~~~~
+// ~~~~~~~~~~~~~~~~~~~~~~~~~~~~~~~~~~~ RNNCell
+// ~~~~~~~~~~~~~~~~~~~~~~~~~~~~~~~~~~~~
 
 /// An Elman RNN cell with tanh or ReLU non-linearity.
 /// See https://pytorch.org/docs/master/nn.html#torch.nn.RNNCell to learn
@@ -308,7 +302,8 @@
 ///
 /// Example:
 /// ```
-/// RNNCell model(RNNCellOptions(20, 10).bias(false).nonlinearity(torch::kReLU));
+/// RNNCell model(RNNCellOptions(20,
+/// 10).bias(false).nonlinearity(torch::kReLU));
 /// ```
 class TORCH_API RNNCellImpl : public detail::RNNCellImplBase<RNNCellImpl> {
  public:
@@ -317,6 +312,7 @@
   explicit RNNCellImpl(const RNNCellOptions& options_);
 
   Tensor forward(const Tensor& input, Tensor hx = {});
+
  protected:
   FORWARD_HAS_DEFAULT_ARGS({1, AnyValue(Tensor())})
 
@@ -329,12 +325,13 @@
 
 /// A `ModuleHolder` subclass for `RNNCellImpl`.
 /// See the documentation for `RNNCellImpl` class to learn what methods it
-/// provides, and examples of how to use `RNNCell` with `torch::nn::RNNCellOptions`.
-/// See the documentation for `ModuleHolder` to learn about PyTorch's
-/// module storage semantics.
+/// provides, and examples of how to use `RNNCell` with
+/// `torch::nn::RNNCellOptions`. See the documentation for `ModuleHolder` to
+/// learn about PyTorch's module storage semantics.
 TORCH_MODULE(RNNCell);
 
-// ~~~~~~~~~~~~~~~~~~~~~~~~~~~~~~~~~~~ LSTMCell ~~~~~~~~~~~~~~~~~~~~~~~~~~~~~~~~~~~~
+// ~~~~~~~~~~~~~~~~~~~~~~~~~~~~~~~~~~~ LSTMCell
+// ~~~~~~~~~~~~~~~~~~~~~~~~~~~~~~~~~~~~
 
 /// A long short-term memory (LSTM) cell.
 /// See https://pytorch.org/docs/master/nn.html#torch.nn.LSTMCell to learn
@@ -353,9 +350,13 @@
       : LSTMCellImpl(LSTMCellOptions(input_size, hidden_size)) {}
   explicit LSTMCellImpl(const LSTMCellOptions& options_);
 
-  std::tuple<Tensor, Tensor> forward(const Tensor& input, torch::optional<std::tuple<Tensor, Tensor>> hx_opt = {});
- protected:
-  FORWARD_HAS_DEFAULT_ARGS({1, AnyValue(torch::optional<std::tuple<Tensor, Tensor>>())})
+  std::tuple<Tensor, Tensor> forward(
+      const Tensor& input,
+      torch::optional<std::tuple<Tensor, Tensor>> hx_opt = {});
+
+ protected:
+  FORWARD_HAS_DEFAULT_ARGS(
+      {1, AnyValue(torch::optional<std::tuple<Tensor, Tensor>>())})
 
  public:
   LSTMCellOptions options;
@@ -363,12 +364,13 @@
 
 /// A `ModuleHolder` subclass for `LSTMCellImpl`.
 /// See the documentation for `LSTMCellImpl` class to learn what methods it
-/// provides, and examples of how to use `LSTMCell` with `torch::nn::LSTMCellOptions`.
-/// See the documentation for `ModuleHolder` to learn about PyTorch's
-/// module storage semantics.
+/// provides, and examples of how to use `LSTMCell` with
+/// `torch::nn::LSTMCellOptions`. See the documentation for `ModuleHolder` to
+/// learn about PyTorch's module storage semantics.
 TORCH_MODULE(LSTMCell);
 
-// ~~~~~~~~~~~~~~~~~~~~~~~~~~~~~~~~~~~ GRUCell ~~~~~~~~~~~~~~~~~~~~~~~~~~~~~~~~~~~~
+// ~~~~~~~~~~~~~~~~~~~~~~~~~~~~~~~~~~~ GRUCell
+// ~~~~~~~~~~~~~~~~~~~~~~~~~~~~~~~~~~~~
 
 /// A gated recurrent unit (GRU) cell.
 /// See https://pytorch.org/docs/master/nn.html#torch.nn.GRUCell to learn
@@ -388,6 +390,7 @@
   explicit GRUCellImpl(const GRUCellOptions& options_);
 
   Tensor forward(const Tensor& input, Tensor hx = {});
+
  protected:
   FORWARD_HAS_DEFAULT_ARGS({1, AnyValue(Tensor())})
 
@@ -397,9 +400,9 @@
 
 /// A `ModuleHolder` subclass for `GRUCellImpl`.
 /// See the documentation for `GRUCellImpl` class to learn what methods it
-/// provides, and examples of how to use `GRUCell` with `torch::nn::GRUCellOptions`.
-/// See the documentation for `ModuleHolder` to learn about PyTorch's
-/// module storage semantics.
+/// provides, and examples of how to use `GRUCell` with
+/// `torch::nn::GRUCellOptions`. See the documentation for `ModuleHolder` to
+/// learn about PyTorch's module storage semantics.
 TORCH_MODULE(GRUCell);
 
 } // namespace nn
