#include <torch/nn/modules/rnn.h>

#include <torch/nn/init.h>
#include <torch/types.h>
#include <torch/utils.h>

#include <c10/util/Exception.h>

#include <array>
#include <cmath>
#include <cstdint>
#include <functional>
#include <memory>
#include <regex>
#include <string>
#include <tuple>
#include <unordered_set>
#include <utility>
#include <vector>

using namespace torch::nn::utils::rnn;

namespace torch {
namespace nn {

/// These must line up with the CUDNN mode codes:
/// https://docs.nvidia.com/deeplearning/sdk/cudnn-developer-guide/index.html#cudnnRNNMode_t
enum class CuDNNMode { RNN_RELU = 0, RNN_TANH = 1, LSTM = 2, GRU = 3 };

CuDNNMode get_cudnn_mode_for_rnn(detail::RNNOptionsBase::rnn_options_base_mode_t mode) {
  if (c10::get_if<enumtype::kRNN_RELU>(&mode)) {
    return CuDNNMode::RNN_RELU;
  } else if (c10::get_if<enumtype::kRNN_TANH>(&mode)) {
    return CuDNNMode::RNN_TANH;
  } else if (c10::get_if<enumtype::kLSTM>(&mode)) {
    return CuDNNMode::LSTM;
  } else if (c10::get_if<enumtype::kGRU>(&mode)) {
    return CuDNNMode::GRU;
  } else {
    TORCH_CHECK(false, "Unknown mode: ", torch::enumtype::get_enum_name(mode));
  }
}

Tensor apply_permutation(const Tensor& tensor, const Tensor& permutation, int64_t dim = 1) {
  return tensor.index_select(dim, permutation);
}

// ~~~~~~~~~~~~~~~~~~~~~~~~~~~~~ RNNImplBase ~~~~~~~~~~~~~~~~~~~~~~~~~~~~~~~~~~
namespace detail {
template <typename Derived>
RNNImplBase<Derived>::RNNImplBase(const RNNOptionsBase& options_)
  : options_base(options_) {
  reset();
}

template <typename Derived>
void RNNImplBase<Derived>::reset() {
<<<<<<< HEAD
  const auto num_directions = options.bidirectional() ? 2 : 1;
  // If bidirectional mode and type 2 RNN is enabled, then the input
  // size to any hidden layer should be 2 * hidden_size
  const auto hidden_switch = (options.bidirectional() &&
                              options.cat_layer_fwd_bwd_states());
  const auto bidirectional_size = options.hidden_size() * num_directions;
  const auto actual_hidden_size = (hidden_switch ? bidirectional_size :
                                   options.hidden_size());

  w_ih.resize(options.layers() * num_directions);
  w_hh.resize(options.layers() * num_directions);
  b_ih.resize(options.layers() * num_directions);
  b_hh.resize(options.layers() * num_directions);

  const int64_t gate_size = options.hidden_size() * number_of_gates_;

  for (int64_t layer = 0; layer < options.layers(); ++layer) {
    for (auto direction = 0; direction < num_directions; direction++) {
      const auto layer_input_size = layer == 0 ? options.input_size() :
        actual_hidden_size;
      const auto suffix = direction == 1 ? "_reverse" : "";
      const auto layer_idx = (layer * num_directions) + direction;
      w_ih[layer_idx] = this->register_parameter(
          "weight_ih_l" + std::to_string(layer) + suffix,
          torch::empty({gate_size, layer_input_size}));
      w_hh[layer_idx] = this->register_parameter(
          "weight_hh_l" + std::to_string(layer) + suffix,
          torch::empty({gate_size, options.hidden_size()}));

      if (options.with_bias()) {
        b_ih[layer_idx] = this->register_parameter(
          "bias_ih_l" + std::to_string(layer) + suffix,
          torch::empty({gate_size}));
        b_hh[layer_idx] = this->register_parameter(
          "bias_hh_l" + std::to_string(layer) + suffix,
          torch::empty({gate_size}));
=======
  const int64_t num_directions = options_base.bidirectional() ? 2 : 1;

  TORCH_CHECK(
    0 <= options_base.dropout() && options_base.dropout() <= 1,
    "dropout should be a number in range [0, 1] ",
    "representing the probability of an element being ",
    "zeroed");

  if (options_base.dropout() > 0 && options_base.num_layers() == 1) {
    TORCH_WARN(
      "dropout option adds dropout after all but last ",
      "recurrent layer, so non-zero dropout expects ",
      "num_layers greater than 1, but got dropout=", options_base.dropout(), " and ",
      "num_layers=", options_base.num_layers());
  }

  int64_t gate_size = 0;
  if (c10::get_if<enumtype::kLSTM>(&options_base.mode())) {
    gate_size = 4 * options_base.hidden_size();
  } else if (c10::get_if<enumtype::kGRU>(&options_base.mode())) {
    gate_size = 3 * options_base.hidden_size();
  } else if (c10::get_if<enumtype::kRNN_TANH>(&options_base.mode())) {
    gate_size = options_base.hidden_size();
  } else if (c10::get_if<enumtype::kRNN_RELU>(&options_base.mode())) {
    gate_size = options_base.hidden_size();
  } else {
    TORCH_CHECK(false, "Unrecognized RNN mode: " + torch::enumtype::get_enum_name(options_base.mode()));
  }

  flat_weights_names_ = {};
  all_weights_ = {};

  for (int64_t layer = 0; layer < options_base.num_layers(); layer++) {
    for (int64_t direction = 0; direction < num_directions; direction++) {
      int64_t layer_input_size = layer == 0 ? options_base.input_size() : options_base.hidden_size() * num_directions;

      auto w_ih = torch::empty({gate_size, layer_input_size});
      auto w_hh = torch::empty({gate_size, options_base.hidden_size()});
      auto b_ih = torch::empty({gate_size});
      // Second bias vector included for CuDNN compatibility. Only one
      // bias vector is needed in standard definition.
      auto b_hh = torch::empty({gate_size});
      std::vector<Tensor> layer_params = {w_ih, w_hh, b_ih, b_hh};

      std::string suffix = direction == 1 ? "_reverse" : "";
      std::vector<std::string> param_names = {"weight_ih_l{layer}{suffix}", "weight_hh_l{layer}{suffix}"};
      if (options_base.bias()) {
        param_names.emplace_back("bias_ih_l{layer}{suffix}");
        param_names.emplace_back("bias_hh_l{layer}{suffix}");
      }
      for (size_t i = 0; i < param_names.size(); i++) {  // NOLINT(modernize-loop-convert)
        std::string x = std::regex_replace(param_names[i], std::regex("\\{layer\\}"), c10::str(layer));
        x = std::regex_replace(x, std::regex("\\{suffix\\}"), c10::str(suffix));
        param_names[i] = x;
>>>>>>> c8bd5ac7
      }

      for (size_t i = 0; i < param_names.size(); i++) {
        auto name = param_names[i];
        auto param = layer_params[i];
        this->register_parameter(name, param);
      }
      flat_weights_names_.insert(flat_weights_names_.end(), param_names.begin(), param_names.end());
      all_weights_.emplace_back(param_names);
    }
  }

  flat_weights_ = {};
  for (const auto& wn : flat_weights_names_) {
    auto named_parameters = this->named_parameters(/*recurse=*/false);
    if (named_parameters.contains(wn)) {
      flat_weights_.emplace_back(named_parameters[wn]);
    } else {
      flat_weights_.emplace_back(Tensor());
    }
  }

  this->flatten_parameters();
  this->reset_parameters();
}

template <typename Derived>
void RNNImplBase<Derived>::flatten_parameters() {
  // Resets parameter data pointer so that they can use faster code paths.
  //
  // Right now, this works only if the module is on the GPU and cuDNN is enabled.
  // Otherwise, it's a no-op.

  // Short-circuits if flat_weights_ is only partially instantiated
  if (flat_weights_.size() != flat_weights_names_.size()) {
    return;
  }

  // Short-circuits if any tensor in self.flat_weights_ is not acceptable to cuDNN
  // or the tensors in flat_weights_ are of different dtypes

  auto first_fw = flat_weights_[0];
  auto dtype = first_fw.dtype();
  for (const auto& fw : flat_weights_) {
    if (!(fw.dtype() == dtype) ||
        !fw.is_cuda() ||
        !torch::cudnn_is_acceptable(fw)) {
      return;
    }
  }

  // If any parameters alias, we fall back to the slower, copying code path. This is
  // a sufficient check, because overlapping parameter buffers that don't completely
  // alias would break the assumptions of the uniqueness check in
  // Module::named_parameters().
  std::unordered_set<void*> unique_data_ptrs;
  for (const auto& p : flat_weights_) {
    unique_data_ptrs.emplace(p.data_ptr());
  }
  if (unique_data_ptrs.size() != flat_weights_.size()) {
    return;
  }

  {
    torch::DeviceGuard device_guard(first_fw.device());

    // Note: no_grad() is necessary since _cudnn_rnn_flatten_weight is
    // an inplace operation on self.flat_weights_
    {
      torch::NoGradGuard no_grad;
      if (torch::_use_cudnn_rnn_flatten_weight()) {
        torch::_cudnn_rnn_flatten_weight(
              flat_weights_,
              options_base.bias() ? 4 : 2,
              options_base.input_size(),
              static_cast<int64_t>(get_cudnn_mode_for_rnn(options_base.mode())),
              options_base.hidden_size(),
              options_base.num_layers(),
              options_base.batch_first(),
              options_base.bidirectional());
      }
    }
  }
}

template <typename Derived>
void RNNImplBase<Derived>::reset_flat_weights() {
  flat_weights_ = {};
  for (const auto& wn : flat_weights_names_) {
    auto named_parameters = this->named_parameters(/*recurse=*/false);
    if (named_parameters.contains(wn)) {
      flat_weights_.emplace_back(named_parameters[wn]);
    } else {
      flat_weights_.emplace_back(Tensor());
    }
  }
}

template <typename Derived>
void RNNImplBase<Derived>::to(
    torch::Device device,
    torch::Dtype dtype,
    bool non_blocking) {
  nn::Module::to(device, dtype, non_blocking);
  reset_flat_weights();
  flatten_parameters();
}

template <typename Derived>
void RNNImplBase<Derived>::to(torch::Dtype dtype, bool non_blocking) {
  nn::Module::to(dtype, non_blocking);
  reset_flat_weights();
  flatten_parameters();
}

template <typename Derived>
void RNNImplBase<Derived>::to(torch::Device device, bool non_blocking) {
  nn::Module::to(device, non_blocking);
  reset_flat_weights();
  flatten_parameters();
}

template <typename Derived>
void RNNImplBase<Derived>::reset_parameters() {
  const double stdv = 1.0 / std::sqrt(options_base.hidden_size());
  for (auto& weight : this->parameters()) {
    init::uniform_(weight, -stdv, stdv);
  }
}

template <typename Derived>
void RNNImplBase<Derived>::check_input(const Tensor& input, const Tensor& batch_sizes) const {
  int64_t expected_input_dim = batch_sizes.defined() ?  2 : 3;
  TORCH_CHECK(
    input.dim() == expected_input_dim,
    "input must have ", expected_input_dim, " dimensions, got ", input.dim());
  TORCH_CHECK(
    options_base.input_size() == input.size(-1),
    "input.size(-1) must be equal to input_size. Expected ", options_base.input_size(), ", got ", input.size(-1));
}

template <typename Derived>
std::tuple<int64_t, int64_t, int64_t> RNNImplBase<Derived>::get_expected_hidden_size(
  const Tensor& input, const Tensor& batch_sizes) const {
  int64_t mini_batch = 0;
  if (batch_sizes.defined()) {
    mini_batch = batch_sizes[0].item<int64_t>();
  } else {
    mini_batch = options_base.batch_first() ? input.size(0) : input.size(1);
  }
  int64_t num_directions = options_base.bidirectional() ? 2 : 1;
  return std::make_tuple(options_base.num_layers() * num_directions, mini_batch, options_base.hidden_size());
}

<<<<<<< HEAD
  NoGradGuard no_grad;

  if(options.bidirectional() && !options.cat_layer_fwd_bwd_states()) {
    auto direction_flat_weights = flat_type1_weights();
    auto flat_weights_fwd = direction_flat_weights.at(0);
    auto flat_weights_bwd = direction_flat_weights.at(1);
    // Flatten Forward direction weights
    torch::_cudnn_rnn_flatten_weight(
        flat_weights_fwd,
        /*weight_stride0=*/options.with_bias() ? 4 : 2,
        options.input_size(),
        static_cast<int64_t>(*cudnn_mode_),
        options.hidden_size(),
        options.layers(),
        /*batch_first=*/options.batch_first(),
        /*bidirectional=*/false,
        /*type_2=*/options.cat_layer_fwd_bwd_states());
    // Flatten Backward direction weights
    torch::_cudnn_rnn_flatten_weight(
        flat_weights_bwd,
        /*weight_stride0=*/options.with_bias() ? 4 : 2,
        options.input_size(),
        static_cast<int64_t>(*cudnn_mode_),
        options.hidden_size(),
        options.layers(),
        /*batch_first=*/options.batch_first(),
        /*bidirectional=*/false,
        /*type_2=*/options.cat_layer_fwd_bwd_states());
    flat_weights_ = merge_direction_weights({flat_weights_fwd, flat_weights_bwd});
  }
  else {
    torch::_cudnn_rnn_flatten_weight(
        flat_weights_,
        /*weight_stride0=*/options.with_bias() ? 4 : 2,
        options.input_size(),
        static_cast<int64_t>(*cudnn_mode_),
        options.hidden_size(),
        options.layers(),
        /*batch_first=*/options.batch_first(),
        /*bidirectional=*/options.bidirectional(),
        /*type_2=*/options.cat_layer_fwd_bwd_states());
=======
template <typename Derived>
void RNNImplBase<Derived>::check_hidden_size(
    const Tensor& hx,
    std::tuple<int64_t, int64_t, int64_t> expected_hidden_size,
    std::string msg) const {
  auto expected_hidden_size_vec = std::vector<int64_t>({
    std::get<0>(expected_hidden_size),
    std::get<1>(expected_hidden_size),
    std::get<2>(expected_hidden_size),
  });
  if (hx.sizes() != expected_hidden_size_vec) {
    msg = std::regex_replace(msg, std::regex("\\{1\\}"), c10::str(expected_hidden_size_vec));
    msg = std::regex_replace(msg, std::regex("\\{2\\}"), c10::str(hx.sizes()));
    TORCH_CHECK(false, msg);
>>>>>>> c8bd5ac7
  }
}

template <typename Derived>
<<<<<<< HEAD
RNNOutput RNNImplBase<Derived>::generic_forward(
    std::function<RNNFunctionSignature> function,
    const Tensor& input,
    Tensor state) {
  if (!state.defined()) {
    // #layers, batch size, state size
    const auto batch_size = input.size(options.batch_first() ? 0 : 1);
    const auto num_directions = options.bidirectional() ? 2 : 1;
    state = torch::zeros(
      {options.layers() * num_directions, batch_size, options.hidden_size()},
      input.options());
  }
  Tensor output, new_state;
  std::tie(output, new_state) = function(
      input,
      std::move(state),
      flat_weights_,
      options.with_bias(),
      options.layers(),
      options.dropout(),
      this->is_training(),
      options.bidirectional(),
      options.cat_layer_fwd_bwd_states(),
      options.batch_first());
  return {output, new_state};
=======
void RNNImplBase<Derived>::check_forward_args(Tensor input, Tensor hidden, Tensor batch_sizes) const {
  this->check_input(input, batch_sizes);
  auto expected_hidden_size = this->get_expected_hidden_size(input, batch_sizes);

  this->check_hidden_size(hidden, expected_hidden_size);
>>>>>>> c8bd5ac7
}

template <typename Derived>
Tensor RNNImplBase<Derived>::permute_hidden(Tensor hx, const Tensor& permutation) const {
  if (!permutation.defined()) {
    return hx;
  }
  return apply_permutation(hx, permutation);
}

template <typename Derived>
<<<<<<< HEAD
std::vector<std::vector<Tensor>> RNNImplBase<Derived>::flat_type1_weights() const {
  // For each direction, organize all weights in a flat vector in the order
  // (w_ih, w_hh, b_ih, b_hh), repeated for each layer (next to each other).
  std::vector<std::vector<Tensor>> directions;
  const auto num_directions = options.bidirectional() ? 2 : 1;
  for (auto direction = 0; direction < num_directions; direction++) {
    std::vector<Tensor> flat;
    for (int64_t layer = 0; layer < options.layers(); layer++) {
      const auto layer_idx = (layer * num_directions) + direction;
      flat.push_back(w_ih[layer_idx]);
      flat.push_back(w_hh[layer_idx]);
      if (options.with_bias()) {
        flat.push_back(b_ih[layer_idx]);
        flat.push_back(b_hh[layer_idx]);
      }
    }
    directions.push_back(flat);
  }
  return directions;
}

template <typename Derived>
std::vector<Tensor> RNNImplBase<Derived>::merge_direction_weights(
  std::vector<std::vector<Tensor>> directions) const {
  std::vector<Tensor> flat;
  // const auto num_directions = options.bidirectional() ? 2 : 1;
  for(auto direction = 0; direction < directions.size(); direction++) {
    auto direction_layers = directions.at(direction);
    for(auto layer = 0; layer < direction_layers.size(); layer++) {
      flat.push_back(direction_layers[layer]);
    }
  }
  return flat;
}

template <typename Derived>
bool RNNImplBase<Derived>::any_parameters_alias() const {
  // If any parameters alias, we fall back to the slower, copying code path.
  // This is a sufficient check, because overlapping parameter buffers that
  // don't completely alias would break the assumptions of the uniqueness check
  // in Module.named_parameters().
  std::unordered_set<void*> unique_data_ptrs;
  auto params = this->parameters();
  unique_data_ptrs.reserve(params.size());
  for (const auto& p : params) {
    unique_data_ptrs.emplace(p.data_ptr());
=======
void RNNImplBase<Derived>::pretty_print(std::ostream& stream) const {
  const std::string name = this->name();
  const std::string name_without_impl = name.substr(0, name.size() - 4);
  stream << std::boolalpha << name_without_impl << "(input_size=" << options_base.input_size()
         << ", hidden_size=" << options_base.hidden_size()
         << ", num_layers=" << options_base.num_layers()
         << ", bias=" << options_base.bias()
         << ", batch_first=" << options_base.batch_first()
         << ", dropout=" << options_base.dropout()
         << ", bidirectional=" << options_base.bidirectional()
         << ")";
}

template <typename Derived>
std::vector<Tensor> RNNImplBase<Derived>::all_weights() const {
  std::vector<Tensor> result = {};
  auto named_parameters = this->named_parameters(/*recurse=*/false);
  for (const auto& weights : all_weights_) {
    for (const auto& weight : weights) {
      result.emplace_back(named_parameters[weight]);
    }
>>>>>>> c8bd5ac7
  }
  return result;
}

template class RNNImplBase<LSTMImpl>;
template class RNNImplBase<GRUImpl>;
template class RNNImplBase<RNNImpl>;
} // namespace detail

// ~~~~~~~~~~~~~~~~~~~~~~~~~~~~~~~~~~ RNN ~~~~~~~~~~~~~~~~~~~~~~~~~~~~~~~~~~~~~

detail::RNNOptionsBase::rnn_options_base_mode_t compute_rnn_options_base_mode(
  RNNOptions::nonlinearity_t nonlinearity) {
  if (c10::get_if<enumtype::kTanh>(&nonlinearity)) {
    return torch::kRNN_TANH;
  } else if (c10::get_if<enumtype::kReLU>(&nonlinearity)) {
    return torch::kRNN_RELU;
  } else {
    TORCH_CHECK(false, "Unknown nonlinearity ", torch::enumtype::get_enum_name(nonlinearity));
  }
}

RNNImpl::RNNImpl(const RNNOptions& options_)
    : detail::RNNImplBase<RNNImpl>(
          detail::RNNOptionsBase(
            compute_rnn_options_base_mode(options_.nonlinearity()),
            options_.input_size(),
            options_.hidden_size())
              .num_layers(options_.num_layers())
              .bias(options_.bias())
              .batch_first(options_.batch_first())
              .dropout(options_.dropout())
<<<<<<< HEAD
              .bidirectional(options_.bidirectional())
              .batch_first(options_.batch_first())
              .cat_layer_fwd_bwd_states(options_.cat_layer_fwd_bwd_states()),
          static_cast<CuDNNMode>(options_.activation())),
=======
              .bidirectional(options_.bidirectional())),
>>>>>>> c8bd5ac7
      options(options_) {}

std::tuple<Tensor, Tensor> RNNImpl::forward_helper(
  const Tensor& input,
  const Tensor& batch_sizes,
  const Tensor& sorted_indices,
  int64_t max_batch_size,
  Tensor hx) {
  if (!hx.defined()) {
    int64_t num_directions = options_base.bidirectional() ? 2 : 1;
    hx = torch::zeros({options_base.num_layers() * num_directions,
                     max_batch_size, options_base.hidden_size()},
                     torch::dtype(input.dtype()).device(input.device()));
  } else {
    // Each batch of the hidden state should match the input sequence that
    // the user believes he/she is passing in.
    hx = this->permute_hidden(hx, sorted_indices);
  }

  this->check_forward_args(input, hx, batch_sizes);

  std::tuple<Tensor, Tensor> result;
  if (!batch_sizes.defined()) {
    if (c10::get_if<enumtype::kRNN_TANH>(&options_base.mode())) {
      result = torch::rnn_tanh(input, hx, flat_weights_, options_base.bias(), options_base.num_layers(),
                               options_base.dropout(), this->is_training(), options_base.bidirectional(), options_base.batch_first());
    } else if (c10::get_if<enumtype::kRNN_RELU>(&options_base.mode())) {
      result = torch::rnn_relu(input, hx, flat_weights_, options_base.bias(), options_base.num_layers(),
                               options_base.dropout(), this->is_training(), options_base.bidirectional(), options_base.batch_first());
    } else {
      TORCH_CHECK(false, "Unknown mode: ", torch::enumtype::get_enum_name(options_base.mode()));
    }
  } else {
    if (c10::get_if<enumtype::kRNN_TANH>(&options_base.mode())) {
      result = torch::rnn_tanh(input, batch_sizes, hx, flat_weights_, options_base.bias(),
                               options_base.num_layers(), options_base.dropout(), this->is_training(), options_base.bidirectional());
    } else if (c10::get_if<enumtype::kRNN_RELU>(&options_base.mode())) {
      result = torch::rnn_relu(input, batch_sizes, hx, flat_weights_, options_base.bias(),
                               options_base.num_layers(), options_base.dropout(), this->is_training(), options_base.bidirectional());
    } else {
      TORCH_CHECK(false, "Unknown mode: ", torch::enumtype::get_enum_name(options_base.mode()));
    }
  }
  auto output = std::get<0>(result);
  auto hidden = std::get<1>(result);

  return std::make_tuple(output, hidden);
}

std::tuple<Tensor, Tensor> RNNImpl::forward(const Tensor& input, Tensor hx) {
  auto batch_sizes = torch::Tensor();
  auto max_batch_size = options_base.batch_first() ? input.size(0) : input.size(1);
  auto sorted_indices = torch::Tensor();
  auto unsorted_indices = torch::Tensor();

  Tensor output, hidden;
  std::tie(output, hidden) = this->forward_helper(input, batch_sizes, sorted_indices, max_batch_size, std::move(hx));

  return std::make_tuple(output, this->permute_hidden(hidden, unsorted_indices));
}

std::tuple<PackedSequence, Tensor> RNNImpl::forward_with_packed_input(const PackedSequence& packed_input, Tensor hx) {
  const auto& input = packed_input.data();
  const auto& batch_sizes = packed_input.batch_sizes();
  const auto& sorted_indices = packed_input.sorted_indices();
  const auto& unsorted_indices = packed_input.unsorted_indices();
  auto max_batch_size = batch_sizes[0].item<int64_t>();

  Tensor output, hidden;
  std::tie(output, hidden) = this->forward_helper(input, batch_sizes, sorted_indices, max_batch_size, std::move(hx));

  auto output_packed = PackedSequence(output, batch_sizes, sorted_indices, unsorted_indices);
  return std::make_tuple(output_packed, this->permute_hidden(hidden, unsorted_indices));
}

// ~~~~~~~~~~~~~~~~~~~~~~~~~~~~~~~~~ LSTM ~~~~~~~~~~~~~~~~~~~~~~~~~~~~~~~~~~~~~

LSTMImpl::LSTMImpl(const LSTMOptions& options_)
    : detail::RNNImplBase<LSTMImpl>(
<<<<<<< HEAD
          options_,
          CuDNNMode::LSTM,
          /*number_of_gates=*/4) {}

RNNOutput LSTMImpl::forward(const Tensor& input, Tensor state) {
  // It would be trickier to adapt the `generic_forward` for the LSTM because
  // its output has a different dimensionality (3-tuple vs. 2-tuple), while we
  // always return one state variable (stacking the hidden/cell state into one),
  // which also makes the state variables going into the `generic_forward`, and
  // the way we default-initialize the state when it is not passed, slightly
  // different. So we just re-implement it specifically for the LSTM here.
  if (!state.defined()) {
    // 2 for hidden state and cell state, then #layers, batch size, state size
    const auto batch_size = input.size(options.batch_first() ? 0 : 1);
    const auto num_directions = options.bidirectional() ? 2 : 1;
    state = torch::zeros(
        {2, options.layers() * num_directions, batch_size, options.hidden_size()},
        input.options());
  }
  Tensor output, hidden_state, cell_state;
  std::tie(output, hidden_state, cell_state) = torch::lstm(
      input,
      {state[0], state[1]},
      flat_weights_,
      options.with_bias(),
      options.layers(),
      options.dropout(),
      this->is_training(),
      options.bidirectional(),
      options.cat_layer_fwd_bwd_states(),
      options.batch_first());
  return {output, torch::stack({hidden_state, cell_state})};
=======
          detail::RNNOptionsBase(
            torch::kLSTM,
            options_.input_size(),
            options_.hidden_size())
              .num_layers(options_.num_layers())
              .bias(options_.bias())
              .batch_first(options_.batch_first())
              .dropout(options_.dropout())
              .bidirectional(options_.bidirectional())),
      options(options_) {}

void LSTMImpl::check_forward_args(const Tensor& input, std::tuple<Tensor, Tensor> hidden, const Tensor& batch_sizes) const {
  this->check_input(input, batch_sizes);
  auto expected_hidden_size = this->get_expected_hidden_size(input, batch_sizes);

  this->check_hidden_size(std::get<0>(hidden), expected_hidden_size,
                          "Expected hidden[0] size {1}, got {2}");
  this->check_hidden_size(std::get<1>(hidden), expected_hidden_size,
                          "Expected hidden[1] size {1}, got {2}");
}

std::tuple<Tensor, Tensor> LSTMImpl::permute_hidden(std::tuple<Tensor, Tensor> hx, const Tensor& permutation) const {
  if (!permutation.defined()) {
    return hx;
  }
  return std::make_tuple(
    apply_permutation(std::get<0>(hx), permutation),
    apply_permutation(std::get<1>(hx), permutation)
  );
}

std::tuple<Tensor, std::tuple<Tensor, Tensor>> LSTMImpl::forward_helper(
  const Tensor& input,
  const Tensor& batch_sizes,
  const Tensor& sorted_indices,
  int64_t max_batch_size,
  torch::optional<std::tuple<Tensor, Tensor>> hx_opt) {

  std::tuple<Tensor, Tensor> hx;
  if (!hx_opt.has_value()) {
    int64_t num_directions = options.bidirectional() ? 2 : 1;
    auto zeros = torch::zeros({options.num_layers() * num_directions,
                     max_batch_size, options.hidden_size()},
                     torch::dtype(input.dtype()).device(input.device()));
    hx = std::make_tuple(zeros, zeros);
  } else {
    hx = hx_opt.value();
    // Each batch of the hidden state should match the input sequence that
    // the user believes he/she is passing in.
    hx = this->permute_hidden(hx, sorted_indices);
  }

  this->check_forward_args(input, hx, batch_sizes);
  std::tuple<Tensor, Tensor, Tensor> result;
  if (!batch_sizes.defined()) {
    result = torch::lstm(input, {std::get<0>(hx), std::get<1>(hx)}, flat_weights_, options.bias(), options.num_layers(),
                     options.dropout(), this->is_training(), options.bidirectional(), options.batch_first());
  } else {
    result = torch::lstm(input, batch_sizes, {std::get<0>(hx), std::get<1>(hx)}, flat_weights_, options.bias(),
                     options.num_layers(), options.dropout(), this->is_training(), options.bidirectional());
  }
  auto output = std::get<0>(result);
  auto hidden = std::make_tuple(std::get<1>(result), std::get<2>(result));

  return std::make_tuple(output, hidden);
}

std::tuple<Tensor, std::tuple<Tensor, Tensor>> LSTMImpl::forward(
  const Tensor& input, torch::optional<std::tuple<Tensor, Tensor>> hx_opt) {
  auto batch_sizes = torch::Tensor();
  auto max_batch_size = options.batch_first() ? input.size(0) : input.size(1);
  auto sorted_indices = torch::Tensor();
  auto unsorted_indices = torch::Tensor();

  Tensor output;
  std::tuple<Tensor, Tensor> hidden;
  std::tie(output, hidden) = this->forward_helper(input, batch_sizes, sorted_indices, max_batch_size, std::move(hx_opt));

  return std::make_tuple(output, this->permute_hidden(hidden, unsorted_indices));
}

std::tuple<PackedSequence, std::tuple<Tensor, Tensor>> LSTMImpl::forward_with_packed_input(
  const PackedSequence& packed_input, torch::optional<std::tuple<Tensor, Tensor>> hx_opt) {
  const auto& input = packed_input.data();
  const auto& batch_sizes = packed_input.batch_sizes();
  const auto& sorted_indices = packed_input.sorted_indices();
  const auto& unsorted_indices = packed_input.unsorted_indices();
  auto max_batch_size = batch_sizes[0].item<int64_t>();

  Tensor output;
  std::tuple<Tensor, Tensor> hidden;
  std::tie(output, hidden) = this->forward_helper(input, batch_sizes, sorted_indices, max_batch_size, std::move(hx_opt));

  auto output_packed = PackedSequence(output, batch_sizes, sorted_indices, unsorted_indices);
  return std::make_tuple(output_packed, this->permute_hidden(hidden, unsorted_indices));
>>>>>>> c8bd5ac7
}

// ~~~~~~~~~~~~~~~~~~~~~~~~~~~~~~~~~~ GRU ~~~~~~~~~~~~~~~~~~~~~~~~~~~~~~~~~~~~~

GRUImpl::GRUImpl(const GRUOptions& options_)
    : detail::RNNImplBase<GRUImpl>(
          detail::RNNOptionsBase(
            torch::kGRU,
            options_.input_size(),
            options_.hidden_size())
              .num_layers(options_.num_layers())
              .bias(options_.bias())
              .batch_first(options_.batch_first())
              .dropout(options_.dropout())
              .bidirectional(options_.bidirectional())),
      options(options_) {}

std::tuple<Tensor, Tensor> GRUImpl::forward_helper(
  const Tensor& input,
  const Tensor& batch_sizes,
  const Tensor& sorted_indices,
  int64_t max_batch_size,
  Tensor hx) {
  if (!hx.defined()) {
    int64_t num_directions = options.bidirectional() ? 2 : 1;
    hx = torch::zeros({options.num_layers() * num_directions,
                     max_batch_size, options.hidden_size()},
                     torch::dtype(input.dtype()).device(input.device()));
  } else {
    // Each batch of the hidden state should match the input sequence that
    // the user believes he/she is passing in.
    hx = this->permute_hidden(hx, sorted_indices);
  }

  this->check_forward_args(input, hx, batch_sizes);
  std::tuple<Tensor, Tensor> result;
  if (!batch_sizes.defined()) {
    result = torch::gru(input, hx, flat_weights_, options.bias(), options.num_layers(),
                     options.dropout(), this->is_training(), options.bidirectional(), options.batch_first());
  } else {
    result = torch::gru(input, batch_sizes, hx, flat_weights_, options.bias(),
                     options.num_layers(), options.dropout(), this->is_training(), options.bidirectional());
  }
  auto output = std::get<0>(result);
  auto hidden = std::get<1>(result);

  return std::make_tuple(output, hidden);
}

std::tuple<Tensor, Tensor> GRUImpl::forward(const Tensor& input, Tensor hx) {
  auto batch_sizes = torch::Tensor();
  auto max_batch_size = options.batch_first() ? input.size(0) : input.size(1);
  auto sorted_indices = torch::Tensor();
  auto unsorted_indices = torch::Tensor();

  Tensor output, hidden;
  std::tie(output, hidden) = this->forward_helper(input, batch_sizes, sorted_indices, max_batch_size, std::move(hx));

  return std::make_tuple(output, this->permute_hidden(hidden, unsorted_indices));
}

std::tuple<PackedSequence, Tensor> GRUImpl::forward_with_packed_input(const PackedSequence& packed_input, Tensor hx) {
  const auto& input = packed_input.data();
  const auto& batch_sizes = packed_input.batch_sizes();
  const auto& sorted_indices = packed_input.sorted_indices();
  const auto& unsorted_indices = packed_input.unsorted_indices();
  auto max_batch_size = batch_sizes[0].item<int64_t>();

  Tensor output, hidden;
  std::tie(output, hidden) = this->forward_helper(input, batch_sizes, sorted_indices, max_batch_size, std::move(hx));

  auto output_packed = PackedSequence(output, batch_sizes, sorted_indices, unsorted_indices);
  return std::make_tuple(output_packed, this->permute_hidden(hidden, unsorted_indices));
}

// ~~~~~~~~~~~~~~~~~~~~~~~~~~~~~~~~~~~ RNNCellImplBase ~~~~~~~~~~~~~~~~~~~~~~~~~~~~~~~~~~~~

namespace detail {
template <typename Derived>
RNNCellImplBase<Derived>::RNNCellImplBase(
  const RNNCellOptionsBase& options_)
  : options_base(options_) {
  reset();
}

template <typename Derived>
void RNNCellImplBase<Derived>::reset() {
  weight_ih = this->register_parameter(
    "weight_ih", torch::empty({options_base.num_chunks() * options_base.hidden_size(), options_base.input_size()}));
  weight_hh = this->register_parameter(
    "weight_hh", torch::empty({options_base.num_chunks() * options_base.hidden_size(), options_base.hidden_size()}));

  if (options_base.bias()) {
    bias_ih = this->register_parameter("bias_ih", torch::empty({options_base.num_chunks() * options_base.hidden_size()}));
    bias_hh = this->register_parameter("bias_hh", torch::empty({options_base.num_chunks() * options_base.hidden_size()}));
  } else {
    bias_ih = this->register_parameter("bias_ih", Tensor(), /*requires_grad=*/false);
    bias_hh = this->register_parameter("bias_hh", Tensor(), /*requires_grad=*/false);
  }

  reset_parameters();
}

template <typename Derived>
void RNNCellImplBase<Derived>::reset_parameters() {
  const double stdv = 1.0 / std::sqrt(options_base.hidden_size());
  for (auto& weight : this->parameters()) {
    init::uniform_(weight, -stdv, stdv);
  }
}

template <typename Derived>
void RNNCellImplBase<Derived>::pretty_print(std::ostream& stream) const {
  const std::string name = this->name();
  const std::string name_without_impl = name.substr(0, name.size() - 4);
  stream << name_without_impl
         << "(" << options_base.input_size()
         << ", " << options_base.hidden_size();
  if (!options_base.bias()) {
    stream << ", bias=" << std::boolalpha << false;
  }
  auto nonlinearity_str = this->get_nonlinearity_str();
  if (!nonlinearity_str.empty() && nonlinearity_str != "kTanh") {
    stream << ", nonlinearity=" << nonlinearity_str;
  }
  stream << ")"; 
}

template <typename Derived>
void RNNCellImplBase<Derived>::check_forward_input(const Tensor& input) const {
  TORCH_CHECK(
    input.size(1) == options_base.input_size(), 
    "input has inconsistent input_size: got ", input.size(1), " expected ", options_base.input_size());
}

template <typename Derived>
void RNNCellImplBase<Derived>::check_forward_hidden(const Tensor& input, const Tensor& hx, std::string hidden_label) const {
  TORCH_CHECK(
    input.size(0) == hx.size(0),
    "Input batch size ", input.size(0), " doesn't match hidden", hidden_label, " batch size ", hx.size(0));

  TORCH_CHECK(
    hx.size(1) == options_base.hidden_size(),
    "hidden", hidden_label, " has inconsistent hidden_size: got ", hx.size(1), ", expected ", options_base.hidden_size());
}

template <typename Derived>
std::string RNNCellImplBase<Derived>::get_nonlinearity_str() const {
  return "";
}

template class RNNCellImplBase<LSTMCellImpl>;
template class RNNCellImplBase<GRUCellImpl>;
template class RNNCellImplBase<RNNCellImpl>;
} // namespace detail

// ~~~~~~~~~~~~~~~~~~~~~~~~~~~~~~~~~~~ RNNCell ~~~~~~~~~~~~~~~~~~~~~~~~~~~~~~~~~~~~

RNNCellImpl::RNNCellImpl(const RNNCellOptions& options_)
    : detail::RNNCellImplBase<RNNCellImpl>(
          detail::RNNCellOptionsBase(
            options_.input_size(),
            options_.hidden_size(),
            options_.bias(),
            /*num_chunks=*/1)),
      options(options_) {}


Tensor RNNCellImpl::forward(const Tensor& input, Tensor hx) {
  this->check_forward_input(input);
  if (!hx.defined()) {
    hx = torch::zeros({input.size(0), options.hidden_size()}, torch::dtype(input.dtype()).device(input.device()));
  }
  this->check_forward_hidden(input, hx, "");
  Tensor ret;
  if (c10::get_if<enumtype::kTanh>(&options.nonlinearity())) {
    ret = torch::rnn_tanh_cell(
      input, hx,
      weight_ih, weight_hh,
      bias_ih, bias_hh
    );
  } else if (c10::get_if<enumtype::kReLU>(&options.nonlinearity())) {
    ret = torch::rnn_relu_cell(
      input, hx,
      weight_ih, weight_hh,
      bias_ih, bias_hh
    );
  } else {
    TORCH_CHECK(false, "Unknown nonlinearity: ", torch::enumtype::get_enum_name(options.nonlinearity()));
  }
  return ret;
}

std::string RNNCellImpl::get_nonlinearity_str() const {
  return get_enum_name(options.nonlinearity());
}

// ~~~~~~~~~~~~~~~~~~~~~~~~~~~~~~~~~~~ LSTMCell ~~~~~~~~~~~~~~~~~~~~~~~~~~~~~~~~~~~~

LSTMCellImpl::LSTMCellImpl(const LSTMCellOptions& options_)
    : detail::RNNCellImplBase<LSTMCellImpl>(
          detail::RNNCellOptionsBase(
            options_.input_size(),
            options_.hidden_size(),
            options_.bias(),
            /*num_chunks=*/4)),
      options(options_) {}

std::tuple<Tensor, Tensor> LSTMCellImpl::forward(
  const Tensor& input, torch::optional<std::tuple<Tensor, Tensor>> hx_opt) {
  this->check_forward_input(input);

  std::tuple<Tensor, Tensor> hx;
  if (!hx_opt.has_value()) {
    auto zeros = torch::zeros({input.size(0), options.hidden_size()}, torch::dtype(input.dtype()).device(input.device()));
    hx = std::make_tuple(zeros, zeros);
  } else {
    hx = hx_opt.value();
  }

  this->check_forward_hidden(input, std::get<0>(hx), "[0]");
  this->check_forward_hidden(input, std::get<1>(hx), "[1]");

  return torch::lstm_cell(
    input, {std::get<0>(hx), std::get<1>(hx)},
    weight_ih, weight_hh,
    bias_ih, bias_hh
  );
}

// ~~~~~~~~~~~~~~~~~~~~~~~~~~~~~~~~~~~ GRUCell ~~~~~~~~~~~~~~~~~~~~~~~~~~~~~~~~~~~~

GRUCellImpl::GRUCellImpl(const GRUCellOptions& options_)
    : detail::RNNCellImplBase<GRUCellImpl>(
          detail::RNNCellOptionsBase(
            options_.input_size(),
            options_.hidden_size(),
            options_.bias(),
            /*num_chunks=*/3)),
      options(options_) {}

Tensor GRUCellImpl::forward(const Tensor& input, Tensor hx) {
  this->check_forward_input(input);
  if (!hx.defined()) {
    hx = torch::zeros({input.size(0), options.hidden_size()}, torch::dtype(input.dtype()).device(input.device()));
  }
  this->check_forward_hidden(input, hx, "");
  return torch::gru_cell(
    input, hx,
    weight_ih, weight_hh,
    bias_ih, bias_hh
  );
}

} // namespace nn
} // namespace torch<|MERGE_RESOLUTION|>--- conflicted
+++ resolved
@@ -27,7 +27,8 @@
 /// https://docs.nvidia.com/deeplearning/sdk/cudnn-developer-guide/index.html#cudnnRNNMode_t
 enum class CuDNNMode { RNN_RELU = 0, RNN_TANH = 1, LSTM = 2, GRU = 3 };
 
-CuDNNMode get_cudnn_mode_for_rnn(detail::RNNOptionsBase::rnn_options_base_mode_t mode) {
+CuDNNMode get_cudnn_mode_for_rnn(
+    detail::RNNOptionsBase::rnn_options_base_mode_t mode) {
   if (c10::get_if<enumtype::kRNN_RELU>(&mode)) {
     return CuDNNMode::RNN_RELU;
   } else if (c10::get_if<enumtype::kRNN_TANH>(&mode)) {
@@ -41,7 +42,10 @@
   }
 }
 
-Tensor apply_permutation(const Tensor& tensor, const Tensor& permutation, int64_t dim = 1) {
+Tensor apply_permutation(
+    const Tensor& tensor,
+    const Tensor& permutation,
+    int64_t dim = 1) {
   return tensor.index_select(dim, permutation);
 }
 
@@ -49,64 +53,36 @@
 namespace detail {
 template <typename Derived>
 RNNImplBase<Derived>::RNNImplBase(const RNNOptionsBase& options_)
-  : options_base(options_) {
+    : options_base(options_) {
   reset();
 }
 
 template <typename Derived>
 void RNNImplBase<Derived>::reset() {
-<<<<<<< HEAD
-  const auto num_directions = options.bidirectional() ? 2 : 1;
+  const int64_t num_directions = options_base.bidirectional() ? 2 : 1;
   // If bidirectional mode and type 2 RNN is enabled, then the input
   // size to any hidden layer should be 2 * hidden_size
-  const auto hidden_switch = (options.bidirectional() &&
-                              options.cat_layer_fwd_bwd_states());
-  const auto bidirectional_size = options.hidden_size() * num_directions;
-  const auto actual_hidden_size = (hidden_switch ? bidirectional_size :
-                                   options.hidden_size());
-
-  w_ih.resize(options.layers() * num_directions);
-  w_hh.resize(options.layers() * num_directions);
-  b_ih.resize(options.layers() * num_directions);
-  b_hh.resize(options.layers() * num_directions);
-
-  const int64_t gate_size = options.hidden_size() * number_of_gates_;
-
-  for (int64_t layer = 0; layer < options.layers(); ++layer) {
-    for (auto direction = 0; direction < num_directions; direction++) {
-      const auto layer_input_size = layer == 0 ? options.input_size() :
-        actual_hidden_size;
-      const auto suffix = direction == 1 ? "_reverse" : "";
-      const auto layer_idx = (layer * num_directions) + direction;
-      w_ih[layer_idx] = this->register_parameter(
-          "weight_ih_l" + std::to_string(layer) + suffix,
-          torch::empty({gate_size, layer_input_size}));
-      w_hh[layer_idx] = this->register_parameter(
-          "weight_hh_l" + std::to_string(layer) + suffix,
-          torch::empty({gate_size, options.hidden_size()}));
-
-      if (options.with_bias()) {
-        b_ih[layer_idx] = this->register_parameter(
-          "bias_ih_l" + std::to_string(layer) + suffix,
-          torch::empty({gate_size}));
-        b_hh[layer_idx] = this->register_parameter(
-          "bias_hh_l" + std::to_string(layer) + suffix,
-          torch::empty({gate_size}));
-=======
-  const int64_t num_directions = options_base.bidirectional() ? 2 : 1;
+  const auto hidden_switch =
+      (options_base.bidirectional() && options_base.cat_layer_fwd_bwd_states());
+  const auto bidirectional_size = options_base.hidden_size() * num_directions;
+  const auto actual_hidden_size =
+      (hidden_switch ? bidirectional_size : options_base.hidden_size());
 
   TORCH_CHECK(
-    0 <= options_base.dropout() && options_base.dropout() <= 1,
-    "dropout should be a number in range [0, 1] ",
-    "representing the probability of an element being ",
-    "zeroed");
+      0 <= options_base.dropout() && options_base.dropout() <= 1,
+      "dropout should be a number in range [0, 1] ",
+      "representing the probability of an element being ",
+      "zeroed");
 
   if (options_base.dropout() > 0 && options_base.num_layers() == 1) {
     TORCH_WARN(
-      "dropout option adds dropout after all but last ",
-      "recurrent layer, so non-zero dropout expects ",
-      "num_layers greater than 1, but got dropout=", options_base.dropout(), " and ",
-      "num_layers=", options_base.num_layers());
+        "dropout option adds dropout after all but last ",
+        "recurrent layer, so non-zero dropout expects ",
+        "num_layers greater than 1, but got dropout=",
+        options_base.dropout(),
+        " and ",
+        "num_layers=",
+        options_base.num_layers());
   }
 
   int64_t gate_size = 0;
@@ -119,15 +95,20 @@
   } else if (c10::get_if<enumtype::kRNN_RELU>(&options_base.mode())) {
     gate_size = options_base.hidden_size();
   } else {
-    TORCH_CHECK(false, "Unrecognized RNN mode: " + torch::enumtype::get_enum_name(options_base.mode()));
+    TORCH_CHECK(
+        false,
+        "Unrecognized RNN mode: " +
+            torch::enumtype::get_enum_name(options_base.mode()));
   }
 
   flat_weights_names_ = {};
+  original_flat_weights_names_ = {};
   all_weights_ = {};
 
   for (int64_t layer = 0; layer < options_base.num_layers(); layer++) {
     for (int64_t direction = 0; direction < num_directions; direction++) {
-      int64_t layer_input_size = layer == 0 ? options_base.input_size() : options_base.hidden_size() * num_directions;
+      int64_t layer_input_size =
+          layer == 0 ? options_base.input_size() : actual_hidden_size;
 
       auto w_ih = torch::empty({gate_size, layer_input_size});
       auto w_hh = torch::empty({gate_size, options_base.hidden_size()});
@@ -138,16 +119,18 @@
       std::vector<Tensor> layer_params = {w_ih, w_hh, b_ih, b_hh};
 
       std::string suffix = direction == 1 ? "_reverse" : "";
-      std::vector<std::string> param_names = {"weight_ih_l{layer}{suffix}", "weight_hh_l{layer}{suffix}"};
+      std::vector<std::string> param_names = {"weight_ih_l{layer}{suffix}",
+                                              "weight_hh_l{layer}{suffix}"};
       if (options_base.bias()) {
         param_names.emplace_back("bias_ih_l{layer}{suffix}");
         param_names.emplace_back("bias_hh_l{layer}{suffix}");
       }
-      for (size_t i = 0; i < param_names.size(); i++) {  // NOLINT(modernize-loop-convert)
-        std::string x = std::regex_replace(param_names[i], std::regex("\\{layer\\}"), c10::str(layer));
+      for (size_t i = 0; i < param_names.size();
+           i++) { // NOLINT(modernize-loop-convert)
+        std::string x = std::regex_replace(
+            param_names[i], std::regex("\\{layer\\}"), c10::str(layer));
         x = std::regex_replace(x, std::regex("\\{suffix\\}"), c10::str(suffix));
         param_names[i] = x;
->>>>>>> c8bd5ac7
       }
 
       for (size_t i = 0; i < param_names.size(); i++) {
@@ -155,10 +138,13 @@
         auto param = layer_params[i];
         this->register_parameter(name, param);
       }
-      flat_weights_names_.insert(flat_weights_names_.end(), param_names.begin(), param_names.end());
+      flat_weights_names_.insert(
+          flat_weights_names_.end(), param_names.begin(), param_names.end());
       all_weights_.emplace_back(param_names);
     }
   }
+
+  original_flat_weights_names_ = flat_weights_names_;
 
   flat_weights_ = {};
   for (const auto& wn : flat_weights_names_) {
@@ -175,34 +161,88 @@
 }
 
 template <typename Derived>
+std::tuple<
+    std::vector<Tensor>,
+    std::vector<Tensor>,
+    std::vector<std::string>,
+    std::vector<std::string>>
+RNNImplBase<Derived>::split_direction_weights() const {
+  // Split forward and reverse weights into two different groups.
+  // std::vector<std::vector<Tensor>> directions;
+  std::vector<std::string> forward_names;
+  std::vector<std::string> backward_names;
+  std::vector<Tensor> forward_weights;
+  std::vector<Tensor> backward_weights;
+  const std::string suffix = "_reverse";
+
+  auto named_parameters = this->named_parameters(/*recurse=*/false);
+  for (const std::string& wn : flat_weights_names_) {
+    auto comp_status =
+        wn.compare(wn.length() - suffix.length(), suffix.length(), suffix);
+    if (comp_status == 0) {
+      backward_weights.push_back(named_parameters[wn]);
+      backward_names.push_back(wn);
+    } else {
+      forward_weights.push_back(named_parameters[wn]);
+      forward_names.push_back(wn);
+    }
+  }
+  return std::make_tuple(
+      std::move(forward_weights),
+      std::move(backward_weights),
+      std::move(forward_names),
+      std::move(backward_names));
+}
+
+template <typename Derived>
+std::tuple<std::vector<Tensor>, std::vector<std::string>> RNNImplBase<Derived>::
+    merge_direction_weights(
+        std::vector<Tensor> flat_weights_fwd,
+        std::vector<Tensor> flat_weights_bwd,
+        std::vector<std::string> weights_fwd_names,
+        std::vector<std::string> weights_bwd_names) const {
+  // Merge direction weights into a single vector with (fwd, bwd) layout
+  std::vector<Tensor> merge_weights;
+  std::vector<std::string> merge_weights_names;
+  for (int64_t i = 0; i < flat_weights_fwd.size(); i++) {
+    merge_weights.push_back(flat_weights_fwd[i]);
+    merge_weights.push_back(flat_weights_bwd[i]);
+    merge_weights_names.push_back(weights_fwd_names[i]);
+    merge_weights_names.push_back(weights_bwd_names[i]);
+  }
+  return std::make_pair(
+      std::move(merge_weights), std::move(merge_weights_names));
+}
+
+template <typename Derived>
 void RNNImplBase<Derived>::flatten_parameters() {
+  // TODO: Re-pack weights for Type-1 order
   // Resets parameter data pointer so that they can use faster code paths.
   //
-  // Right now, this works only if the module is on the GPU and cuDNN is enabled.
-  // Otherwise, it's a no-op.
+  // Right now, this works only if the module is on the GPU and cuDNN is
+  // enabled. Otherwise, it's a no-op.
 
   // Short-circuits if flat_weights_ is only partially instantiated
   if (flat_weights_.size() != flat_weights_names_.size()) {
     return;
   }
 
-  // Short-circuits if any tensor in self.flat_weights_ is not acceptable to cuDNN
-  // or the tensors in flat_weights_ are of different dtypes
+  // Short-circuits if any tensor in self.flat_weights_ is not acceptable to
+  // cuDNN or the tensors in flat_weights_ are of different dtypes
 
   auto first_fw = flat_weights_[0];
   auto dtype = first_fw.dtype();
   for (const auto& fw : flat_weights_) {
-    if (!(fw.dtype() == dtype) ||
-        !fw.is_cuda() ||
+    if (!(fw.dtype() == dtype) || !fw.is_cuda() ||
         !torch::cudnn_is_acceptable(fw)) {
       return;
     }
   }
 
-  // If any parameters alias, we fall back to the slower, copying code path. This is
-  // a sufficient check, because overlapping parameter buffers that don't completely
-  // alias would break the assumptions of the uniqueness check in
-  // Module::named_parameters().
+  // If any parameters alias, we fall back to the slower, copying code path.
+  // This is a sufficient check, because overlapping parameter buffers that
+  // don't completely alias would break the assumptions of the uniqueness check
+  // in Module::named_parameters().
   std::unordered_set<void*> unique_data_ptrs;
   for (const auto& p : flat_weights_) {
     unique_data_ptrs.emplace(p.data_ptr());
@@ -219,7 +259,43 @@
     {
       torch::NoGradGuard no_grad;
       if (torch::_use_cudnn_rnn_flatten_weight()) {
-        torch::_cudnn_rnn_flatten_weight(
+        if (options_base.bidirectional() &&
+            !options_base.cat_layer_fwd_bwd_states()) {
+          std::vector<Tensor> flat_weights_fwd;
+          std::vector<Tensor> flat_weights_bwd;
+          std::vector<std::string> weights_fwd_names;
+          std::vector<std::string> weights_bwd_names;
+          std::tie(
+              flat_weights_fwd,
+              flat_weights_bwd,
+              weights_fwd_names,
+              weights_bwd_names) = split_direction_weights();
+          // Flatten Forward direction weights
+          torch::_cudnn_rnn_flatten_weight(
+              flat_weights_fwd,
+              options.with_bias() ? 4 : 2,
+              options.input_size(),
+              static_cast<int64_t>(get_cudnn_mode_for_rnn(options_base.mode())),
+              options.hidden_size(),
+              options.layers(),
+              options.batch_first(),
+              /*bidirectional=*/false,
+              options.cat_layer_fwd_bwd_states());
+          // Flatten Backward direction weights
+          torch::_cudnn_rnn_flatten_weight(
+              flat_weights_bwd,
+              options.with_bias() ? 4 : 2,
+              options.input_size(),
+              static_cast<int64_t>(get_cudnn_mode_for_rnn(options_base.mode())),
+              options.hidden_size(),
+              options.layers(),
+              options.batch_first(),
+              /*bidirectional=*/false,
+              options.cat_layer_fwd_bwd_states());
+          std::tie(flat_weights_, flat_weights_names_) =
+              merge_direction_weights({flat_weights_fwd, flat_weights_bwd});
+        } else {
+          torch::_cudnn_rnn_flatten_weight(
               flat_weights_,
               options_base.bias() ? 4 : 2,
               options_base.input_size(),
@@ -227,7 +303,9 @@
               options_base.hidden_size(),
               options_base.num_layers(),
               options_base.batch_first(),
-              options_base.bidirectional());
+              options_base.bidirectional(),
+              options_base.cat_layer_fwd_bwd_states());
+        }
       }
     }
   }
@@ -236,7 +314,7 @@
 template <typename Derived>
 void RNNImplBase<Derived>::reset_flat_weights() {
   flat_weights_ = {};
-  for (const auto& wn : flat_weights_names_) {
+  for (const auto& wn : original_flat_weights_names_) {
     auto named_parameters = this->named_parameters(/*recurse=*/false);
     if (named_parameters.contains(wn)) {
       flat_weights_.emplace_back(named_parameters[wn]);
@@ -279,19 +357,28 @@
 }
 
 template <typename Derived>
-void RNNImplBase<Derived>::check_input(const Tensor& input, const Tensor& batch_sizes) const {
-  int64_t expected_input_dim = batch_sizes.defined() ?  2 : 3;
+void RNNImplBase<Derived>::check_input(
+    const Tensor& input,
+    const Tensor& batch_sizes) const {
+  int64_t expected_input_dim = batch_sizes.defined() ? 2 : 3;
   TORCH_CHECK(
-    input.dim() == expected_input_dim,
-    "input must have ", expected_input_dim, " dimensions, got ", input.dim());
+      input.dim() == expected_input_dim,
+      "input must have ",
+      expected_input_dim,
+      " dimensions, got ",
+      input.dim());
   TORCH_CHECK(
-    options_base.input_size() == input.size(-1),
-    "input.size(-1) must be equal to input_size. Expected ", options_base.input_size(), ", got ", input.size(-1));
-}
-
-template <typename Derived>
-std::tuple<int64_t, int64_t, int64_t> RNNImplBase<Derived>::get_expected_hidden_size(
-  const Tensor& input, const Tensor& batch_sizes) const {
+      options_base.input_size() == input.size(-1),
+      "input.size(-1) must be equal to input_size. Expected ",
+      options_base.input_size(),
+      ", got ",
+      input.size(-1));
+}
+
+template <typename Derived>
+std::tuple<int64_t, int64_t, int64_t> RNNImplBase<Derived>::
+    get_expected_hidden_size(const Tensor& input, const Tensor& batch_sizes)
+        const {
   int64_t mini_batch = 0;
   if (batch_sizes.defined()) {
     mini_batch = batch_sizes[0].item<int64_t>();
@@ -299,108 +386,47 @@
     mini_batch = options_base.batch_first() ? input.size(0) : input.size(1);
   }
   int64_t num_directions = options_base.bidirectional() ? 2 : 1;
-  return std::make_tuple(options_base.num_layers() * num_directions, mini_batch, options_base.hidden_size());
-}
-
-<<<<<<< HEAD
-  NoGradGuard no_grad;
-
-  if(options.bidirectional() && !options.cat_layer_fwd_bwd_states()) {
-    auto direction_flat_weights = flat_type1_weights();
-    auto flat_weights_fwd = direction_flat_weights.at(0);
-    auto flat_weights_bwd = direction_flat_weights.at(1);
-    // Flatten Forward direction weights
-    torch::_cudnn_rnn_flatten_weight(
-        flat_weights_fwd,
-        /*weight_stride0=*/options.with_bias() ? 4 : 2,
-        options.input_size(),
-        static_cast<int64_t>(*cudnn_mode_),
-        options.hidden_size(),
-        options.layers(),
-        /*batch_first=*/options.batch_first(),
-        /*bidirectional=*/false,
-        /*type_2=*/options.cat_layer_fwd_bwd_states());
-    // Flatten Backward direction weights
-    torch::_cudnn_rnn_flatten_weight(
-        flat_weights_bwd,
-        /*weight_stride0=*/options.with_bias() ? 4 : 2,
-        options.input_size(),
-        static_cast<int64_t>(*cudnn_mode_),
-        options.hidden_size(),
-        options.layers(),
-        /*batch_first=*/options.batch_first(),
-        /*bidirectional=*/false,
-        /*type_2=*/options.cat_layer_fwd_bwd_states());
-    flat_weights_ = merge_direction_weights({flat_weights_fwd, flat_weights_bwd});
-  }
-  else {
-    torch::_cudnn_rnn_flatten_weight(
-        flat_weights_,
-        /*weight_stride0=*/options.with_bias() ? 4 : 2,
-        options.input_size(),
-        static_cast<int64_t>(*cudnn_mode_),
-        options.hidden_size(),
-        options.layers(),
-        /*batch_first=*/options.batch_first(),
-        /*bidirectional=*/options.bidirectional(),
-        /*type_2=*/options.cat_layer_fwd_bwd_states());
-=======
+
+  return std::make_tuple(
+      options_base.num_layers() * num_directions,
+      mini_batch,
+      options_base.hidden_size());
+}
+
 template <typename Derived>
 void RNNImplBase<Derived>::check_hidden_size(
     const Tensor& hx,
     std::tuple<int64_t, int64_t, int64_t> expected_hidden_size,
     std::string msg) const {
   auto expected_hidden_size_vec = std::vector<int64_t>({
-    std::get<0>(expected_hidden_size),
-    std::get<1>(expected_hidden_size),
-    std::get<2>(expected_hidden_size),
+      std::get<0>(expected_hidden_size),
+      std::get<1>(expected_hidden_size),
+      std::get<2>(expected_hidden_size),
   });
   if (hx.sizes() != expected_hidden_size_vec) {
-    msg = std::regex_replace(msg, std::regex("\\{1\\}"), c10::str(expected_hidden_size_vec));
+    msg = std::regex_replace(
+        msg, std::regex("\\{1\\}"), c10::str(expected_hidden_size_vec));
     msg = std::regex_replace(msg, std::regex("\\{2\\}"), c10::str(hx.sizes()));
     TORCH_CHECK(false, msg);
->>>>>>> c8bd5ac7
-  }
-}
-
-template <typename Derived>
-<<<<<<< HEAD
-RNNOutput RNNImplBase<Derived>::generic_forward(
-    std::function<RNNFunctionSignature> function,
-    const Tensor& input,
-    Tensor state) {
-  if (!state.defined()) {
-    // #layers, batch size, state size
-    const auto batch_size = input.size(options.batch_first() ? 0 : 1);
-    const auto num_directions = options.bidirectional() ? 2 : 1;
-    state = torch::zeros(
-      {options.layers() * num_directions, batch_size, options.hidden_size()},
-      input.options());
-  }
-  Tensor output, new_state;
-  std::tie(output, new_state) = function(
-      input,
-      std::move(state),
-      flat_weights_,
-      options.with_bias(),
-      options.layers(),
-      options.dropout(),
-      this->is_training(),
-      options.bidirectional(),
-      options.cat_layer_fwd_bwd_states(),
-      options.batch_first());
-  return {output, new_state};
-=======
-void RNNImplBase<Derived>::check_forward_args(Tensor input, Tensor hidden, Tensor batch_sizes) const {
+  }
+}
+
+template <typename Derived>
+void RNNImplBase<Derived>::check_forward_args(
+    Tensor input,
+    Tensor hidden,
+    Tensor batch_sizes) const {
   this->check_input(input, batch_sizes);
-  auto expected_hidden_size = this->get_expected_hidden_size(input, batch_sizes);
+  auto expected_hidden_size =
+      this->get_expected_hidden_size(input, batch_sizes);
 
   this->check_hidden_size(hidden, expected_hidden_size);
->>>>>>> c8bd5ac7
-}
-
-template <typename Derived>
-Tensor RNNImplBase<Derived>::permute_hidden(Tensor hx, const Tensor& permutation) const {
+}
+
+template <typename Derived>
+Tensor RNNImplBase<Derived>::permute_hidden(
+    Tensor hx,
+    const Tensor& permutation) const {
   if (!permutation.defined()) {
     return hx;
   }
@@ -408,76 +434,30 @@
 }
 
 template <typename Derived>
-<<<<<<< HEAD
-std::vector<std::vector<Tensor>> RNNImplBase<Derived>::flat_type1_weights() const {
-  // For each direction, organize all weights in a flat vector in the order
-  // (w_ih, w_hh, b_ih, b_hh), repeated for each layer (next to each other).
-  std::vector<std::vector<Tensor>> directions;
-  const auto num_directions = options.bidirectional() ? 2 : 1;
-  for (auto direction = 0; direction < num_directions; direction++) {
-    std::vector<Tensor> flat;
-    for (int64_t layer = 0; layer < options.layers(); layer++) {
-      const auto layer_idx = (layer * num_directions) + direction;
-      flat.push_back(w_ih[layer_idx]);
-      flat.push_back(w_hh[layer_idx]);
-      if (options.with_bias()) {
-        flat.push_back(b_ih[layer_idx]);
-        flat.push_back(b_hh[layer_idx]);
-      }
-    }
-    directions.push_back(flat);
-  }
-  return directions;
-}
-
-template <typename Derived>
-std::vector<Tensor> RNNImplBase<Derived>::merge_direction_weights(
-  std::vector<std::vector<Tensor>> directions) const {
-  std::vector<Tensor> flat;
-  // const auto num_directions = options.bidirectional() ? 2 : 1;
-  for(auto direction = 0; direction < directions.size(); direction++) {
-    auto direction_layers = directions.at(direction);
-    for(auto layer = 0; layer < direction_layers.size(); layer++) {
-      flat.push_back(direction_layers[layer]);
-    }
-  }
-  return flat;
-}
-
-template <typename Derived>
-bool RNNImplBase<Derived>::any_parameters_alias() const {
-  // If any parameters alias, we fall back to the slower, copying code path.
-  // This is a sufficient check, because overlapping parameter buffers that
-  // don't completely alias would break the assumptions of the uniqueness check
-  // in Module.named_parameters().
-  std::unordered_set<void*> unique_data_ptrs;
-  auto params = this->parameters();
-  unique_data_ptrs.reserve(params.size());
-  for (const auto& p : params) {
-    unique_data_ptrs.emplace(p.data_ptr());
-=======
 void RNNImplBase<Derived>::pretty_print(std::ostream& stream) const {
   const std::string name = this->name();
   const std::string name_without_impl = name.substr(0, name.size() - 4);
-  stream << std::boolalpha << name_without_impl << "(input_size=" << options_base.input_size()
+  stream << std::boolalpha << name_without_impl
+         << "(input_size=" << options_base.input_size()
          << ", hidden_size=" << options_base.hidden_size()
          << ", num_layers=" << options_base.num_layers()
          << ", bias=" << options_base.bias()
          << ", batch_first=" << options_base.batch_first()
          << ", dropout=" << options_base.dropout()
          << ", bidirectional=" << options_base.bidirectional()
-         << ")";
+         << ", cat_layer_fwd_bwd_states="
+         << options_base.cat_layer_fwd_bwd_states() << ")";
 }
 
 template <typename Derived>
 std::vector<Tensor> RNNImplBase<Derived>::all_weights() const {
+  // TODO: Pack correctly for type-1 RNNs
   std::vector<Tensor> result = {};
   auto named_parameters = this->named_parameters(/*recurse=*/false);
   for (const auto& weights : all_weights_) {
     for (const auto& weight : weights) {
       result.emplace_back(named_parameters[weight]);
     }
->>>>>>> c8bd5ac7
   }
   return result;
 }
@@ -490,47 +470,46 @@
 // ~~~~~~~~~~~~~~~~~~~~~~~~~~~~~~~~~~ RNN ~~~~~~~~~~~~~~~~~~~~~~~~~~~~~~~~~~~~~
 
 detail::RNNOptionsBase::rnn_options_base_mode_t compute_rnn_options_base_mode(
-  RNNOptions::nonlinearity_t nonlinearity) {
+    RNNOptions::nonlinearity_t nonlinearity) {
   if (c10::get_if<enumtype::kTanh>(&nonlinearity)) {
     return torch::kRNN_TANH;
   } else if (c10::get_if<enumtype::kReLU>(&nonlinearity)) {
     return torch::kRNN_RELU;
   } else {
-    TORCH_CHECK(false, "Unknown nonlinearity ", torch::enumtype::get_enum_name(nonlinearity));
+    TORCH_CHECK(
+        false,
+        "Unknown nonlinearity ",
+        torch::enumtype::get_enum_name(nonlinearity));
   }
 }
 
 RNNImpl::RNNImpl(const RNNOptions& options_)
     : detail::RNNImplBase<RNNImpl>(
           detail::RNNOptionsBase(
-            compute_rnn_options_base_mode(options_.nonlinearity()),
-            options_.input_size(),
-            options_.hidden_size())
+              compute_rnn_options_base_mode(options_.nonlinearity()),
+              options_.input_size(),
+              options_.hidden_size())
               .num_layers(options_.num_layers())
               .bias(options_.bias())
               .batch_first(options_.batch_first())
               .dropout(options_.dropout())
-<<<<<<< HEAD
               .bidirectional(options_.bidirectional())
-              .batch_first(options_.batch_first())
-              .cat_layer_fwd_bwd_states(options_.cat_layer_fwd_bwd_states()),
-          static_cast<CuDNNMode>(options_.activation())),
-=======
-              .bidirectional(options_.bidirectional())),
->>>>>>> c8bd5ac7
+              .cat_layer_fwd_bwd_states(options_.cat_layer_fwd_bwd_states)),
       options(options_) {}
 
 std::tuple<Tensor, Tensor> RNNImpl::forward_helper(
-  const Tensor& input,
-  const Tensor& batch_sizes,
-  const Tensor& sorted_indices,
-  int64_t max_batch_size,
-  Tensor hx) {
+    const Tensor& input,
+    const Tensor& batch_sizes,
+    const Tensor& sorted_indices,
+    int64_t max_batch_size,
+    Tensor hx) {
   if (!hx.defined()) {
     int64_t num_directions = options_base.bidirectional() ? 2 : 1;
-    hx = torch::zeros({options_base.num_layers() * num_directions,
-                     max_batch_size, options_base.hidden_size()},
-                     torch::dtype(input.dtype()).device(input.device()));
+    hx = torch::zeros(
+        {options_base.num_layers() * num_directions,
+         max_batch_size,
+         options_base.hidden_size()},
+        torch::dtype(input.dtype()).device(input.device()));
   } else {
     // Each batch of the hidden state should match the input sequence that
     // the user believes he/she is passing in.
@@ -542,23 +521,65 @@
   std::tuple<Tensor, Tensor> result;
   if (!batch_sizes.defined()) {
     if (c10::get_if<enumtype::kRNN_TANH>(&options_base.mode())) {
-      result = torch::rnn_tanh(input, hx, flat_weights_, options_base.bias(), options_base.num_layers(),
-                               options_base.dropout(), this->is_training(), options_base.bidirectional(), options_base.batch_first());
+      result = torch::rnn_tanh(
+          input,
+          hx,
+          flat_weights_,
+          options_base.bias(),
+          options_base.num_layers(),
+          options_base.dropout(),
+          this->is_training(),
+          options_base.bidirectional(),
+          options_base.cat_layer_fwd_bwd_states(),
+          options_base.batch_first());
     } else if (c10::get_if<enumtype::kRNN_RELU>(&options_base.mode())) {
-      result = torch::rnn_relu(input, hx, flat_weights_, options_base.bias(), options_base.num_layers(),
-                               options_base.dropout(), this->is_training(), options_base.bidirectional(), options_base.batch_first());
+      result = torch::rnn_relu(
+          input,
+          hx,
+          flat_weights_,
+          options_base.bias(),
+          options_base.num_layers(),
+          options_base.dropout(),
+          this->is_training(),
+          options_base.bidirectional(),
+          options_base.cat_layer_fwd_bwd_states(),
+          options_base.batch_first());
     } else {
-      TORCH_CHECK(false, "Unknown mode: ", torch::enumtype::get_enum_name(options_base.mode()));
+      TORCH_CHECK(
+          false,
+          "Unknown mode: ",
+          torch::enumtype::get_enum_name(options_base.mode()));
     }
   } else {
     if (c10::get_if<enumtype::kRNN_TANH>(&options_base.mode())) {
-      result = torch::rnn_tanh(input, batch_sizes, hx, flat_weights_, options_base.bias(),
-                               options_base.num_layers(), options_base.dropout(), this->is_training(), options_base.bidirectional());
+      result = torch::rnn_tanh(
+          input,
+          batch_sizes,
+          hx,
+          flat_weights_,
+          options_base.bias(),
+          options_base.num_layers(),
+          options_base.dropout(),
+          this->is_training(),
+          options_base.bidirectional(),
+          options_base.cat_layer_fwd_bwd_states());
     } else if (c10::get_if<enumtype::kRNN_RELU>(&options_base.mode())) {
-      result = torch::rnn_relu(input, batch_sizes, hx, flat_weights_, options_base.bias(),
-                               options_base.num_layers(), options_base.dropout(), this->is_training(), options_base.bidirectional());
+      result = torch::rnn_relu(
+          input,
+          batch_sizes,
+          hx,
+          flat_weights_,
+          options_base.bias(),
+          options_base.num_layers(),
+          options_base.dropout(),
+          this->is_training(),
+          options_base.bidirectional(),
+          options_base.cat_layer_fwd_bwd_states());
     } else {
-      TORCH_CHECK(false, "Unknown mode: ", torch::enumtype::get_enum_name(options_base.mode()));
+      TORCH_CHECK(
+          false,
+          "Unknown mode: ",
+          torch::enumtype::get_enum_name(options_base.mode()));
     }
   }
   auto output = std::get<0>(result);
@@ -569,17 +590,22 @@
 
 std::tuple<Tensor, Tensor> RNNImpl::forward(const Tensor& input, Tensor hx) {
   auto batch_sizes = torch::Tensor();
-  auto max_batch_size = options_base.batch_first() ? input.size(0) : input.size(1);
+  auto max_batch_size =
+      options_base.batch_first() ? input.size(0) : input.size(1);
   auto sorted_indices = torch::Tensor();
   auto unsorted_indices = torch::Tensor();
 
   Tensor output, hidden;
-  std::tie(output, hidden) = this->forward_helper(input, batch_sizes, sorted_indices, max_batch_size, std::move(hx));
-
-  return std::make_tuple(output, this->permute_hidden(hidden, unsorted_indices));
-}
-
-std::tuple<PackedSequence, Tensor> RNNImpl::forward_with_packed_input(const PackedSequence& packed_input, Tensor hx) {
+  std::tie(output, hidden) = this->forward_helper(
+      input, batch_sizes, sorted_indices, max_batch_size, std::move(hx));
+
+  return std::make_tuple(
+      output, this->permute_hidden(hidden, unsorted_indices));
+}
+
+std::tuple<PackedSequence, Tensor> RNNImpl::forward_with_packed_input(
+    const PackedSequence& packed_input,
+    Tensor hx) {
   const auto& input = packed_input.data();
   const auto& batch_sizes = packed_input.batch_sizes();
   const auto& sorted_indices = packed_input.sorted_indices();
@@ -587,54 +613,161 @@
   auto max_batch_size = batch_sizes[0].item<int64_t>();
 
   Tensor output, hidden;
-  std::tie(output, hidden) = this->forward_helper(input, batch_sizes, sorted_indices, max_batch_size, std::move(hx));
-
-  auto output_packed = PackedSequence(output, batch_sizes, sorted_indices, unsorted_indices);
-  return std::make_tuple(output_packed, this->permute_hidden(hidden, unsorted_indices));
+  std::tie(output, hidden) = this->forward_helper(
+      input, batch_sizes, sorted_indices, max_batch_size, std::move(hx));
+
+  auto output_packed =
+      PackedSequence(output, batch_sizes, sorted_indices, unsorted_indices);
+  return std::make_tuple(
+      output_packed, this->permute_hidden(hidden, unsorted_indices));
 }
 
 // ~~~~~~~~~~~~~~~~~~~~~~~~~~~~~~~~~ LSTM ~~~~~~~~~~~~~~~~~~~~~~~~~~~~~~~~~~~~~
 
 LSTMImpl::LSTMImpl(const LSTMOptions& options_)
     : detail::RNNImplBase<LSTMImpl>(
-<<<<<<< HEAD
-          options_,
-          CuDNNMode::LSTM,
-          /*number_of_gates=*/4) {}
-
-RNNOutput LSTMImpl::forward(const Tensor& input, Tensor state) {
-  // It would be trickier to adapt the `generic_forward` for the LSTM because
-  // its output has a different dimensionality (3-tuple vs. 2-tuple), while we
-  // always return one state variable (stacking the hidden/cell state into one),
-  // which also makes the state variables going into the `generic_forward`, and
-  // the way we default-initialize the state when it is not passed, slightly
-  // different. So we just re-implement it specifically for the LSTM here.
-  if (!state.defined()) {
-    // 2 for hidden state and cell state, then #layers, batch size, state size
-    const auto batch_size = input.size(options.batch_first() ? 0 : 1);
-    const auto num_directions = options.bidirectional() ? 2 : 1;
-    state = torch::zeros(
-        {2, options.layers() * num_directions, batch_size, options.hidden_size()},
-        input.options());
-  }
-  Tensor output, hidden_state, cell_state;
-  std::tie(output, hidden_state, cell_state) = torch::lstm(
-      input,
-      {state[0], state[1]},
-      flat_weights_,
-      options.with_bias(),
-      options.layers(),
-      options.dropout(),
-      this->is_training(),
-      options.bidirectional(),
-      options.cat_layer_fwd_bwd_states(),
-      options.batch_first());
-  return {output, torch::stack({hidden_state, cell_state})};
-=======
           detail::RNNOptionsBase(
-            torch::kLSTM,
-            options_.input_size(),
-            options_.hidden_size())
+              torch::kLSTM,
+              options_.input_size(),
+              options_.hidden_size())
+              .num_layers(options_.num_layers())
+              .bias(options_.bias())
+              .batch_first(options_.batch_first())
+              .dropout(options_.dropout())
+              .bidirectional(options_.bidirectional())
+              .cat_layer_fwd_bwd_states(options_.cat_layer_fwd_bwd_states())),
+      options(options_) {}
+
+void LSTMImpl::check_forward_args(
+    const Tensor& input,
+    std::tuple<Tensor, Tensor> hidden,
+    const Tensor& batch_sizes) const {
+  this->check_input(input, batch_sizes);
+  auto expected_hidden_size =
+      this->get_expected_hidden_size(input, batch_sizes);
+
+  this->check_hidden_size(
+      std::get<0>(hidden),
+      expected_hidden_size,
+      "Expected hidden[0] size {1}, got {2}");
+  this->check_hidden_size(
+      std::get<1>(hidden),
+      expected_hidden_size,
+      "Expected hidden[1] size {1}, got {2}");
+}
+
+std::tuple<Tensor, Tensor> LSTMImpl::permute_hidden(
+    std::tuple<Tensor, Tensor> hx,
+    const Tensor& permutation) const {
+  if (!permutation.defined()) {
+    return hx;
+  }
+  return std::make_tuple(
+      apply_permutation(std::get<0>(hx), permutation),
+      apply_permutation(std::get<1>(hx), permutation));
+}
+
+std::tuple<Tensor, std::tuple<Tensor, Tensor>> LSTMImpl::forward_helper(
+    const Tensor& input,
+    const Tensor& batch_sizes,
+    const Tensor& sorted_indices,
+    int64_t max_batch_size,
+    torch::optional<std::tuple<Tensor, Tensor>> hx_opt) {
+  std::tuple<Tensor, Tensor> hx;
+  if (!hx_opt.has_value()) {
+    int64_t num_directions = options.bidirectional() ? 2 : 1;
+    auto zeros = torch::zeros(
+        {options.num_layers() * num_directions,
+         max_batch_size,
+         options.hidden_size()},
+        torch::dtype(input.dtype()).device(input.device()));
+    hx = std::make_tuple(zeros, zeros);
+  } else {
+    hx = hx_opt.value();
+    // Each batch of the hidden state should match the input sequence that
+    // the user believes he/she is passing in.
+    hx = this->permute_hidden(hx, sorted_indices);
+  }
+
+  this->check_forward_args(input, hx, batch_sizes);
+  std::tuple<Tensor, Tensor, Tensor> result;
+  if (!batch_sizes.defined()) {
+    result = torch::lstm(
+        input,
+        {std::get<0>(hx), std::get<1>(hx)},
+        flat_weights_,
+        options.bias(),
+        options.num_layers(),
+        options.dropout(),
+        this->is_training(),
+        options.bidirectional(),
+        options.cat_layer_fwd_bwd_states(),
+        options.batch_first());
+  } else {
+    result = torch::lstm(
+        input,
+        batch_sizes,
+        {std::get<0>(hx), std::get<1>(hx)},
+        flat_weights_,
+        options.bias(),
+        options.num_layers(),
+        options.dropout(),
+        this->is_training(),
+        options.bidirectional(),
+        options.cat_layer_fwd_bwd_states());
+  }
+  auto output = std::get<0>(result);
+  auto hidden = std::make_tuple(std::get<1>(result), std::get<2>(result));
+
+  return std::make_tuple(output, hidden);
+}
+
+std::tuple<Tensor, std::tuple<Tensor, Tensor>> LSTMImpl::forward(
+    const Tensor& input,
+    torch::optional<std::tuple<Tensor, Tensor>> hx_opt) {
+  auto batch_sizes = torch::Tensor();
+  auto max_batch_size = options.batch_first() ? input.size(0) : input.size(1);
+  auto sorted_indices = torch::Tensor();
+  auto unsorted_indices = torch::Tensor();
+
+  Tensor output;
+  std::tuple<Tensor, Tensor> hidden;
+  std::tie(output, hidden) = this->forward_helper(
+      input, batch_sizes, sorted_indices, max_batch_size, std::move(hx_opt));
+
+  return std::make_tuple(
+      output, this->permute_hidden(hidden, unsorted_indices));
+}
+
+std::tuple<PackedSequence, std::tuple<Tensor, Tensor>> LSTMImpl::
+    forward_with_packed_input(
+        const PackedSequence& packed_input,
+        torch::optional<std::tuple<Tensor, Tensor>> hx_opt) {
+  const auto& input = packed_input.data();
+  const auto& batch_sizes = packed_input.batch_sizes();
+  const auto& sorted_indices = packed_input.sorted_indices();
+  const auto& unsorted_indices = packed_input.unsorted_indices();
+  auto max_batch_size = batch_sizes[0].item<int64_t>();
+
+  Tensor output;
+  std::tuple<Tensor, Tensor> hidden;
+  std::tie(output, hidden) = this->forward_helper(
+      input, batch_sizes, sorted_indices, max_batch_size, std::move(hx_opt));
+
+  auto output_packed =
+      PackedSequence(output, batch_sizes, sorted_indices, unsorted_indices);
+  return std::make_tuple(
+      output_packed, this->permute_hidden(hidden, unsorted_indices));
+}
+
+// ~~~~~~~~~~~~~~~~~~~~~~~~~~~~~~~~~~ GRU ~~~~~~~~~~~~~~~~~~~~~~~~~~~~~~~~~~~~~
+
+GRUImpl::GRUImpl(const GRUOptions& options_)
+    : detail::RNNImplBase<GRUImpl>(
+          detail::RNNOptionsBase(
+              torch::kGRU,
+              options_.input_size(),
+              options_.hidden_size())
               .num_layers(options_.num_layers())
               .bias(options_.bias())
               .batch_first(options_.batch_first())
@@ -642,189 +775,124 @@
               .bidirectional(options_.bidirectional())),
       options(options_) {}
 
-void LSTMImpl::check_forward_args(const Tensor& input, std::tuple<Tensor, Tensor> hidden, const Tensor& batch_sizes) const {
-  this->check_input(input, batch_sizes);
-  auto expected_hidden_size = this->get_expected_hidden_size(input, batch_sizes);
-
-  this->check_hidden_size(std::get<0>(hidden), expected_hidden_size,
-                          "Expected hidden[0] size {1}, got {2}");
-  this->check_hidden_size(std::get<1>(hidden), expected_hidden_size,
-                          "Expected hidden[1] size {1}, got {2}");
-}
-
-std::tuple<Tensor, Tensor> LSTMImpl::permute_hidden(std::tuple<Tensor, Tensor> hx, const Tensor& permutation) const {
-  if (!permutation.defined()) {
-    return hx;
-  }
-  return std::make_tuple(
-    apply_permutation(std::get<0>(hx), permutation),
-    apply_permutation(std::get<1>(hx), permutation)
-  );
-}
-
-std::tuple<Tensor, std::tuple<Tensor, Tensor>> LSTMImpl::forward_helper(
-  const Tensor& input,
-  const Tensor& batch_sizes,
-  const Tensor& sorted_indices,
-  int64_t max_batch_size,
-  torch::optional<std::tuple<Tensor, Tensor>> hx_opt) {
-
-  std::tuple<Tensor, Tensor> hx;
-  if (!hx_opt.has_value()) {
+std::tuple<Tensor, Tensor> GRUImpl::forward_helper(
+    const Tensor& input,
+    const Tensor& batch_sizes,
+    const Tensor& sorted_indices,
+    int64_t max_batch_size,
+    Tensor hx) {
+  if (!hx.defined()) {
     int64_t num_directions = options.bidirectional() ? 2 : 1;
-    auto zeros = torch::zeros({options.num_layers() * num_directions,
-                     max_batch_size, options.hidden_size()},
-                     torch::dtype(input.dtype()).device(input.device()));
-    hx = std::make_tuple(zeros, zeros);
-  } else {
-    hx = hx_opt.value();
+    hx = torch::zeros(
+        {options.num_layers() * num_directions,
+         max_batch_size,
+         options.hidden_size()},
+        torch::dtype(input.dtype()).device(input.device()));
+  } else {
     // Each batch of the hidden state should match the input sequence that
     // the user believes he/she is passing in.
     hx = this->permute_hidden(hx, sorted_indices);
   }
 
   this->check_forward_args(input, hx, batch_sizes);
-  std::tuple<Tensor, Tensor, Tensor> result;
+  std::tuple<Tensor, Tensor> result;
   if (!batch_sizes.defined()) {
-    result = torch::lstm(input, {std::get<0>(hx), std::get<1>(hx)}, flat_weights_, options.bias(), options.num_layers(),
-                     options.dropout(), this->is_training(), options.bidirectional(), options.batch_first());
-  } else {
-    result = torch::lstm(input, batch_sizes, {std::get<0>(hx), std::get<1>(hx)}, flat_weights_, options.bias(),
-                     options.num_layers(), options.dropout(), this->is_training(), options.bidirectional());
+    result = torch::gru(
+        input,
+        hx,
+        flat_weights_,
+        options.bias(),
+        options.num_layers(),
+        options.dropout(),
+        this->is_training(),
+        options.bidirectional(),
+        options.cat_layer_fwd_bwd_states(),
+        options.batch_first());
+  } else {
+    result = torch::gru(
+        input,
+        batch_sizes,
+        hx,
+        flat_weights_,
+        options.bias(),
+        options.num_layers(),
+        options.dropout(),
+        this->is_training(),
+        options.cat_layer_fwd_bwd_states(),
+        options.bidirectional());
   }
   auto output = std::get<0>(result);
-  auto hidden = std::make_tuple(std::get<1>(result), std::get<2>(result));
+  auto hidden = std::get<1>(result);
 
   return std::make_tuple(output, hidden);
 }
 
-std::tuple<Tensor, std::tuple<Tensor, Tensor>> LSTMImpl::forward(
-  const Tensor& input, torch::optional<std::tuple<Tensor, Tensor>> hx_opt) {
+std::tuple<Tensor, Tensor> GRUImpl::forward(const Tensor& input, Tensor hx) {
   auto batch_sizes = torch::Tensor();
   auto max_batch_size = options.batch_first() ? input.size(0) : input.size(1);
   auto sorted_indices = torch::Tensor();
   auto unsorted_indices = torch::Tensor();
 
-  Tensor output;
-  std::tuple<Tensor, Tensor> hidden;
-  std::tie(output, hidden) = this->forward_helper(input, batch_sizes, sorted_indices, max_batch_size, std::move(hx_opt));
-
-  return std::make_tuple(output, this->permute_hidden(hidden, unsorted_indices));
-}
-
-std::tuple<PackedSequence, std::tuple<Tensor, Tensor>> LSTMImpl::forward_with_packed_input(
-  const PackedSequence& packed_input, torch::optional<std::tuple<Tensor, Tensor>> hx_opt) {
+  Tensor output, hidden;
+  std::tie(output, hidden) = this->forward_helper(
+      input, batch_sizes, sorted_indices, max_batch_size, std::move(hx));
+
+  return std::make_tuple(
+      output, this->permute_hidden(hidden, unsorted_indices));
+}
+
+std::tuple<PackedSequence, Tensor> GRUImpl::forward_with_packed_input(
+    const PackedSequence& packed_input,
+    Tensor hx) {
   const auto& input = packed_input.data();
   const auto& batch_sizes = packed_input.batch_sizes();
   const auto& sorted_indices = packed_input.sorted_indices();
   const auto& unsorted_indices = packed_input.unsorted_indices();
   auto max_batch_size = batch_sizes[0].item<int64_t>();
 
-  Tensor output;
-  std::tuple<Tensor, Tensor> hidden;
-  std::tie(output, hidden) = this->forward_helper(input, batch_sizes, sorted_indices, max_batch_size, std::move(hx_opt));
-
-  auto output_packed = PackedSequence(output, batch_sizes, sorted_indices, unsorted_indices);
-  return std::make_tuple(output_packed, this->permute_hidden(hidden, unsorted_indices));
->>>>>>> c8bd5ac7
-}
-
-// ~~~~~~~~~~~~~~~~~~~~~~~~~~~~~~~~~~ GRU ~~~~~~~~~~~~~~~~~~~~~~~~~~~~~~~~~~~~~
-
-GRUImpl::GRUImpl(const GRUOptions& options_)
-    : detail::RNNImplBase<GRUImpl>(
-          detail::RNNOptionsBase(
-            torch::kGRU,
-            options_.input_size(),
-            options_.hidden_size())
-              .num_layers(options_.num_layers())
-              .bias(options_.bias())
-              .batch_first(options_.batch_first())
-              .dropout(options_.dropout())
-              .bidirectional(options_.bidirectional())),
-      options(options_) {}
-
-std::tuple<Tensor, Tensor> GRUImpl::forward_helper(
-  const Tensor& input,
-  const Tensor& batch_sizes,
-  const Tensor& sorted_indices,
-  int64_t max_batch_size,
-  Tensor hx) {
-  if (!hx.defined()) {
-    int64_t num_directions = options.bidirectional() ? 2 : 1;
-    hx = torch::zeros({options.num_layers() * num_directions,
-                     max_batch_size, options.hidden_size()},
-                     torch::dtype(input.dtype()).device(input.device()));
-  } else {
-    // Each batch of the hidden state should match the input sequence that
-    // the user believes he/she is passing in.
-    hx = this->permute_hidden(hx, sorted_indices);
-  }
-
-  this->check_forward_args(input, hx, batch_sizes);
-  std::tuple<Tensor, Tensor> result;
-  if (!batch_sizes.defined()) {
-    result = torch::gru(input, hx, flat_weights_, options.bias(), options.num_layers(),
-                     options.dropout(), this->is_training(), options.bidirectional(), options.batch_first());
-  } else {
-    result = torch::gru(input, batch_sizes, hx, flat_weights_, options.bias(),
-                     options.num_layers(), options.dropout(), this->is_training(), options.bidirectional());
-  }
-  auto output = std::get<0>(result);
-  auto hidden = std::get<1>(result);
-
-  return std::make_tuple(output, hidden);
-}
-
-std::tuple<Tensor, Tensor> GRUImpl::forward(const Tensor& input, Tensor hx) {
-  auto batch_sizes = torch::Tensor();
-  auto max_batch_size = options.batch_first() ? input.size(0) : input.size(1);
-  auto sorted_indices = torch::Tensor();
-  auto unsorted_indices = torch::Tensor();
-
   Tensor output, hidden;
-  std::tie(output, hidden) = this->forward_helper(input, batch_sizes, sorted_indices, max_batch_size, std::move(hx));
-
-  return std::make_tuple(output, this->permute_hidden(hidden, unsorted_indices));
-}
-
-std::tuple<PackedSequence, Tensor> GRUImpl::forward_with_packed_input(const PackedSequence& packed_input, Tensor hx) {
-  const auto& input = packed_input.data();
-  const auto& batch_sizes = packed_input.batch_sizes();
-  const auto& sorted_indices = packed_input.sorted_indices();
-  const auto& unsorted_indices = packed_input.unsorted_indices();
-  auto max_batch_size = batch_sizes[0].item<int64_t>();
-
-  Tensor output, hidden;
-  std::tie(output, hidden) = this->forward_helper(input, batch_sizes, sorted_indices, max_batch_size, std::move(hx));
-
-  auto output_packed = PackedSequence(output, batch_sizes, sorted_indices, unsorted_indices);
-  return std::make_tuple(output_packed, this->permute_hidden(hidden, unsorted_indices));
-}
-
-// ~~~~~~~~~~~~~~~~~~~~~~~~~~~~~~~~~~~ RNNCellImplBase ~~~~~~~~~~~~~~~~~~~~~~~~~~~~~~~~~~~~
+  std::tie(output, hidden) = this->forward_helper(
+      input, batch_sizes, sorted_indices, max_batch_size, std::move(hx));
+
+  auto output_packed =
+      PackedSequence(output, batch_sizes, sorted_indices, unsorted_indices);
+  return std::make_tuple(
+      output_packed, this->permute_hidden(hidden, unsorted_indices));
+}
+
+// ~~~~~~~~~~~~~~~~~~~~~~~~~~~~~~~~~~~ RNNCellImplBase
+// ~~~~~~~~~~~~~~~~~~~~~~~~~~~~~~~~~~~~
 
 namespace detail {
 template <typename Derived>
-RNNCellImplBase<Derived>::RNNCellImplBase(
-  const RNNCellOptionsBase& options_)
-  : options_base(options_) {
+RNNCellImplBase<Derived>::RNNCellImplBase(const RNNCellOptionsBase& options_)
+    : options_base(options_) {
   reset();
 }
 
 template <typename Derived>
 void RNNCellImplBase<Derived>::reset() {
   weight_ih = this->register_parameter(
-    "weight_ih", torch::empty({options_base.num_chunks() * options_base.hidden_size(), options_base.input_size()}));
+      "weight_ih",
+      torch::empty({options_base.num_chunks() * options_base.hidden_size(),
+                    options_base.input_size()}));
   weight_hh = this->register_parameter(
-    "weight_hh", torch::empty({options_base.num_chunks() * options_base.hidden_size(), options_base.hidden_size()}));
+      "weight_hh",
+      torch::empty({options_base.num_chunks() * options_base.hidden_size(),
+                    options_base.hidden_size()}));
 
   if (options_base.bias()) {
-    bias_ih = this->register_parameter("bias_ih", torch::empty({options_base.num_chunks() * options_base.hidden_size()}));
-    bias_hh = this->register_parameter("bias_hh", torch::empty({options_base.num_chunks() * options_base.hidden_size()}));
-  } else {
-    bias_ih = this->register_parameter("bias_ih", Tensor(), /*requires_grad=*/false);
-    bias_hh = this->register_parameter("bias_hh", Tensor(), /*requires_grad=*/false);
+    bias_ih = this->register_parameter(
+        "bias_ih",
+        torch::empty({options_base.num_chunks() * options_base.hidden_size()}));
+    bias_hh = this->register_parameter(
+        "bias_hh",
+        torch::empty({options_base.num_chunks() * options_base.hidden_size()}));
+  } else {
+    bias_ih =
+        this->register_parameter("bias_ih", Tensor(), /*requires_grad=*/false);
+    bias_hh =
+        this->register_parameter("bias_hh", Tensor(), /*requires_grad=*/false);
   }
 
   reset_parameters();
@@ -842,9 +910,8 @@
 void RNNCellImplBase<Derived>::pretty_print(std::ostream& stream) const {
   const std::string name = this->name();
   const std::string name_without_impl = name.substr(0, name.size() - 4);
-  stream << name_without_impl
-         << "(" << options_base.input_size()
-         << ", " << options_base.hidden_size();
+  stream << name_without_impl << "(" << options_base.input_size() << ", "
+         << options_base.hidden_size();
   if (!options_base.bias()) {
     stream << ", bias=" << std::boolalpha << false;
   }
@@ -852,25 +919,41 @@
   if (!nonlinearity_str.empty() && nonlinearity_str != "kTanh") {
     stream << ", nonlinearity=" << nonlinearity_str;
   }
-  stream << ")"; 
+  stream << ")";
 }
 
 template <typename Derived>
 void RNNCellImplBase<Derived>::check_forward_input(const Tensor& input) const {
   TORCH_CHECK(
-    input.size(1) == options_base.input_size(), 
-    "input has inconsistent input_size: got ", input.size(1), " expected ", options_base.input_size());
-}
-
-template <typename Derived>
-void RNNCellImplBase<Derived>::check_forward_hidden(const Tensor& input, const Tensor& hx, std::string hidden_label) const {
+      input.size(1) == options_base.input_size(),
+      "input has inconsistent input_size: got ",
+      input.size(1),
+      " expected ",
+      options_base.input_size());
+}
+
+template <typename Derived>
+void RNNCellImplBase<Derived>::check_forward_hidden(
+    const Tensor& input,
+    const Tensor& hx,
+    std::string hidden_label) const {
   TORCH_CHECK(
-    input.size(0) == hx.size(0),
-    "Input batch size ", input.size(0), " doesn't match hidden", hidden_label, " batch size ", hx.size(0));
+      input.size(0) == hx.size(0),
+      "Input batch size ",
+      input.size(0),
+      " doesn't match hidden",
+      hidden_label,
+      " batch size ",
+      hx.size(0));
 
   TORCH_CHECK(
-    hx.size(1) == options_base.hidden_size(),
-    "hidden", hidden_label, " has inconsistent hidden_size: got ", hx.size(1), ", expected ", options_base.hidden_size());
+      hx.size(1) == options_base.hidden_size(),
+      "hidden",
+      hidden_label,
+      " has inconsistent hidden_size: got ",
+      hx.size(1),
+      ", expected ",
+      options_base.hidden_size());
 }
 
 template <typename Derived>
@@ -883,39 +966,37 @@
 template class RNNCellImplBase<RNNCellImpl>;
 } // namespace detail
 
-// ~~~~~~~~~~~~~~~~~~~~~~~~~~~~~~~~~~~ RNNCell ~~~~~~~~~~~~~~~~~~~~~~~~~~~~~~~~~~~~
+// ~~~~~~~~~~~~~~~~~~~~~~~~~~~~~~~~~~~ RNNCell
+// ~~~~~~~~~~~~~~~~~~~~~~~~~~~~~~~~~~~~
 
 RNNCellImpl::RNNCellImpl(const RNNCellOptions& options_)
-    : detail::RNNCellImplBase<RNNCellImpl>(
-          detail::RNNCellOptionsBase(
-            options_.input_size(),
-            options_.hidden_size(),
-            options_.bias(),
-            /*num_chunks=*/1)),
+    : detail::RNNCellImplBase<RNNCellImpl>(detail::RNNCellOptionsBase(
+          options_.input_size(),
+          options_.hidden_size(),
+          options_.bias(),
+          /*num_chunks=*/1)),
       options(options_) {}
-
 
 Tensor RNNCellImpl::forward(const Tensor& input, Tensor hx) {
   this->check_forward_input(input);
   if (!hx.defined()) {
-    hx = torch::zeros({input.size(0), options.hidden_size()}, torch::dtype(input.dtype()).device(input.device()));
+    hx = torch::zeros(
+        {input.size(0), options.hidden_size()},
+        torch::dtype(input.dtype()).device(input.device()));
   }
   this->check_forward_hidden(input, hx, "");
   Tensor ret;
   if (c10::get_if<enumtype::kTanh>(&options.nonlinearity())) {
-    ret = torch::rnn_tanh_cell(
-      input, hx,
-      weight_ih, weight_hh,
-      bias_ih, bias_hh
-    );
+    ret =
+        torch::rnn_tanh_cell(input, hx, weight_ih, weight_hh, bias_ih, bias_hh);
   } else if (c10::get_if<enumtype::kReLU>(&options.nonlinearity())) {
-    ret = torch::rnn_relu_cell(
-      input, hx,
-      weight_ih, weight_hh,
-      bias_ih, bias_hh
-    );
-  } else {
-    TORCH_CHECK(false, "Unknown nonlinearity: ", torch::enumtype::get_enum_name(options.nonlinearity()));
+    ret =
+        torch::rnn_relu_cell(input, hx, weight_ih, weight_hh, bias_ih, bias_hh);
+  } else {
+    TORCH_CHECK(
+        false,
+        "Unknown nonlinearity: ",
+        torch::enumtype::get_enum_name(options.nonlinearity()));
   }
   return ret;
 }
@@ -924,24 +1005,27 @@
   return get_enum_name(options.nonlinearity());
 }
 
-// ~~~~~~~~~~~~~~~~~~~~~~~~~~~~~~~~~~~ LSTMCell ~~~~~~~~~~~~~~~~~~~~~~~~~~~~~~~~~~~~
+// ~~~~~~~~~~~~~~~~~~~~~~~~~~~~~~~~~~~ LSTMCell
+// ~~~~~~~~~~~~~~~~~~~~~~~~~~~~~~~~~~~~
 
 LSTMCellImpl::LSTMCellImpl(const LSTMCellOptions& options_)
-    : detail::RNNCellImplBase<LSTMCellImpl>(
-          detail::RNNCellOptionsBase(
-            options_.input_size(),
-            options_.hidden_size(),
-            options_.bias(),
-            /*num_chunks=*/4)),
+    : detail::RNNCellImplBase<LSTMCellImpl>(detail::RNNCellOptionsBase(
+          options_.input_size(),
+          options_.hidden_size(),
+          options_.bias(),
+          /*num_chunks=*/4)),
       options(options_) {}
 
 std::tuple<Tensor, Tensor> LSTMCellImpl::forward(
-  const Tensor& input, torch::optional<std::tuple<Tensor, Tensor>> hx_opt) {
+    const Tensor& input,
+    torch::optional<std::tuple<Tensor, Tensor>> hx_opt) {
   this->check_forward_input(input);
 
   std::tuple<Tensor, Tensor> hx;
   if (!hx_opt.has_value()) {
-    auto zeros = torch::zeros({input.size(0), options.hidden_size()}, torch::dtype(input.dtype()).device(input.device()));
+    auto zeros = torch::zeros(
+        {input.size(0), options.hidden_size()},
+        torch::dtype(input.dtype()).device(input.device()));
     hx = std::make_tuple(zeros, zeros);
   } else {
     hx = hx_opt.value();
@@ -951,34 +1035,34 @@
   this->check_forward_hidden(input, std::get<1>(hx), "[1]");
 
   return torch::lstm_cell(
-    input, {std::get<0>(hx), std::get<1>(hx)},
-    weight_ih, weight_hh,
-    bias_ih, bias_hh
-  );
-}
-
-// ~~~~~~~~~~~~~~~~~~~~~~~~~~~~~~~~~~~ GRUCell ~~~~~~~~~~~~~~~~~~~~~~~~~~~~~~~~~~~~
+      input,
+      {std::get<0>(hx), std::get<1>(hx)},
+      weight_ih,
+      weight_hh,
+      bias_ih,
+      bias_hh);
+}
+
+// ~~~~~~~~~~~~~~~~~~~~~~~~~~~~~~~~~~~ GRUCell
+// ~~~~~~~~~~~~~~~~~~~~~~~~~~~~~~~~~~~~
 
 GRUCellImpl::GRUCellImpl(const GRUCellOptions& options_)
-    : detail::RNNCellImplBase<GRUCellImpl>(
-          detail::RNNCellOptionsBase(
-            options_.input_size(),
-            options_.hidden_size(),
-            options_.bias(),
-            /*num_chunks=*/3)),
+    : detail::RNNCellImplBase<GRUCellImpl>(detail::RNNCellOptionsBase(
+          options_.input_size(),
+          options_.hidden_size(),
+          options_.bias(),
+          /*num_chunks=*/3)),
       options(options_) {}
 
 Tensor GRUCellImpl::forward(const Tensor& input, Tensor hx) {
   this->check_forward_input(input);
   if (!hx.defined()) {
-    hx = torch::zeros({input.size(0), options.hidden_size()}, torch::dtype(input.dtype()).device(input.device()));
+    hx = torch::zeros(
+        {input.size(0), options.hidden_size()},
+        torch::dtype(input.dtype()).device(input.device()));
   }
   this->check_forward_hidden(input, hx, "");
-  return torch::gru_cell(
-    input, hx,
-    weight_ih, weight_hh,
-    bias_ih, bias_hh
-  );
+  return torch::gru_cell(input, hx, weight_ih, weight_hh, bias_ih, bias_hh);
 }
 
 } // namespace nn
