--- conflicted
+++ resolved
@@ -25,11 +25,6 @@
 namespace jit {
 namespace {
 
-<<<<<<< HEAD
-using OptionalModuleVector = std::vector<c10::optional<script::Module>>;
-using ModuleMethodVector = std::vector<std::pair<script::Module, std::string>>;
-using NameModuleVector = std::vector<std::pair<std::string, script::Module>>;
-=======
 using OptionalModuleVector = std::vector<c10::optional<Module>>;
 using ModuleMethodVector = std::vector<std::pair<Module, std::string>>;
 using NameModuleVector = std::vector<std::pair<std::string, Module>>;
@@ -38,7 +33,6 @@
 using graph_rewrite_helper::getValue;
 using graph_rewrite_helper::replaceConvolutionWithConv2d;
 
->>>>>>> 08c5c62e
 // Map of quantization parameter name and value
 // for example _scale, _zero_point,
 // _scalar_type and _axis(for per channel quantization)
@@ -487,12 +481,6 @@
    * observers for ops that don't require observation
    */
   std::tuple<OptionalModuleVector, OptionalModuleVector, std::vector<size_t>>
-<<<<<<< HEAD
-  insertObservers(script::Module& module,
-                  const std::string& method_name,
-                  bool is_entry_point = false,
-                  std::unordered_set<Value*> graph_observed_values = std::unordered_set<Value*>());
-=======
   insertObservers(
       Module& module,
       const std::string& method_name,
@@ -512,7 +500,6 @@
       bool is_user_defined_function = false);
 
   void setDynamicFlag(bool is_dynamic_);
->>>>>>> 08c5c62e
 
  private:
   ModuleMethodVector getInvokedMethods(
@@ -541,30 +528,17 @@
   // and insert a call to observer forward function
   void insertObserverFor(
       Value* v,
-<<<<<<< HEAD
-      script::Module& module,
-      const script::Module& observer_module,
-=======
       Module& module,
       const Module& observer_module,
->>>>>>> 08c5c62e
       NameModuleVector& observer_name_and_modules);
 
   c10::optional<Module> getObserverFor(Value* v);
 
-<<<<<<< HEAD
-  void propagateObservedProperty(Value* output, std::unordered_set<Value*>& graph_observed_values);
-
-  void skipValuesInPattern(
-      Graph& graph,
-      const PatternInfo& pattern);
-=======
   void propagateObservedProperty(
       Value* output,
       std::unordered_set<Value*>& block_observed_values);
 
   void skipValuesInPattern(Graph& graph, const PatternInfo& pattern);
->>>>>>> 08c5c62e
 
   void addIntermediateValuesToSkipObserver(
       const Module& module,
@@ -580,12 +554,7 @@
   // the output value of conv in the conv - relu pattern
   std::unordered_set<Value*> values_to_skip_;
   std::unordered_set<Graph*> visited_graph_of_observer_map_;
-<<<<<<< HEAD
-  std::unordered_map<Value*, script::Module> observer_for_value_;
-  std::unordered_map<Value*, Value*> caller_to_callee_;
-=======
   std::unordered_map<Value*, Module> observer_for_value_;
->>>>>>> 08c5c62e
   // Map from values from callsite into the values in the CallMethod graph
   std::unordered_map<Value*, std::unordered_set<Value*>> boundary_value_map_;
   std::unordered_set<Value*> observed_values_;
@@ -605,15 +574,9 @@
   int uid_ = 0;
   // Set of observer forward call nodes
   std::unordered_set<Node*> observer_nodes_;
-<<<<<<< HEAD
-  // Map from graph to a vector of observer name and observer modules we
-  // want to add to the module instance that has the graph
-  std::unordered_map<Graph*, NameModuleVector> graph_observer_map_;
-=======
   // Map from block to a vector of observer name and observer modules we
   // want to add to the module instance that has the block
   std::unordered_map<Block*, NameModuleVector> block_observer_map_;
->>>>>>> 08c5c62e
 
   // Is dynamic quantization enabled for the observer pass.
   bool is_dynamic = false;
@@ -769,13 +732,8 @@
 
 void InsertObserversHelper::insertObserverFor(
     Value* v,
-<<<<<<< HEAD
-    script::Module& module,
-    const script::Module& observer_module,
-=======
     Module& module,
     const Module& observer_module,
->>>>>>> 08c5c62e
     NameModuleVector& observer_name_and_modules) {
   if (observed_values_.count(v)) {
     return;
@@ -843,25 +801,18 @@
   }
 }
 
-<<<<<<< HEAD
-void InsertObserversHelper::fillPassThroughValueMap(const std::shared_ptr<Graph>& graph) {
-=======
 void InsertObserversHelper::fillPassThroughValueMap(
     const std::shared_ptr<Graph>& graph) {
->>>>>>> 08c5c62e
   std::stack<Block*> blocks_to_visit;
   blocks_to_visit.push(graph->block());
   while (!blocks_to_visit.empty()) {
     Block* b = blocks_to_visit.top();
     blocks_to_visit.pop();
     for (Node* n : b->nodes()) {
-<<<<<<< HEAD
-=======
       if (userDefinedCallFunction(n)) {
         auto g = getCallFunctionGraph(n);
         blocks_to_visit.push(g->block());
       }
->>>>>>> 08c5c62e
       auto input_indexes = getGeneralOpTensorInputIndexes(n);
       for (auto i : input_indexes) {
         for (auto* output : n->outputs()) {
@@ -909,10 +860,6 @@
           auto caller_input_index = i + input_offset;
           auto* caller_input = n->input(caller_input_index);
           auto* input_val = g->inputs()[i];
-<<<<<<< HEAD
-          boundary_value_map_[n->input(i)].insert(input_val);
-          caller_to_callee_[n->input(i)] = input_val;
-=======
           boundary_value_map_[caller_input].insert(input_val);
         }
       } else if (n->kind() == prim::If) {
@@ -925,7 +872,6 @@
       } else {
         for (Block* subblock : n->blocks()) {
           blocks_to_visit.push(subblock);
->>>>>>> 08c5c62e
         }
       }
     }
@@ -1054,14 +1000,9 @@
   return result;
 }
 
-<<<<<<< HEAD
-std::tuple<OptionalModuleVector, OptionalModuleVector, std::vector<size_t>> InsertObserversHelper::insertObservers(
-    script::Module& module,
-=======
 std::tuple<OptionalModuleVector, OptionalModuleVector, std::vector<size_t>>
 InsertObserversHelper::insertObservers(
     Module& module,
->>>>>>> 08c5c62e
     const std::string& method_name,
     bool is_entry_point,
     std::unordered_set<Value*> graph_observed_values) {
@@ -1106,12 +1047,6 @@
       block_input_observers.push_back(getObserverFor(v));
     }
 
-<<<<<<< HEAD
-  // This means the graph is been processed before, we just
-  // need to attach observer modules and construct the information
-  // needed by call site here
-  bool visited = graph_observer_map_.count(graph.get());
-=======
     for (auto* v : block->outputs()) {
       block_output_observers.push_back(getObserverFor(v));
     }
@@ -1121,7 +1056,6 @@
   // need to attach observer modules and construct the information
   // needed by call site here
   bool visited = block_observer_map_.count(block);
->>>>>>> 08c5c62e
   if (visited) {
     // instance clone of observer module and setAttr
     for (const auto& observer_attrs : block_observer_map_.at(block)) {
@@ -1136,10 +1070,6 @@
   // outputs that's been observed(third item of the returned result)
   // can change depending on that, so for each graph we'll need to go through
   // the whole process of inserting observers
-<<<<<<< HEAD
-  GRAPH_DUMP("inserting observer for:", graph);
-=======
->>>>>>> 08c5c62e
 
   std::stack<Block*> blocks_to_visit;
   blocks_to_visit.push(block);
@@ -1166,17 +1096,6 @@
       if (observer_nodes_.count(n)) {
         continue;
       }
-<<<<<<< HEAD
-      if (n->kind() == prim::CallMethod) {
-        auto m = getInvokedModule(module, n, self);
-        std::unordered_set<Value*> callee_observed_inputs;
-        for (auto i = 0; i < n->inputs().size(); ++i) {
-          if (graph_observed_values.count(n->inputs()[i])) {
-            callee_observed_inputs.insert(caller_to_callee_[n->inputs()[i]]);
-          }
-        }
-        auto info_from_callee = insertObservers(m, n->s(attr::name), false, callee_observed_inputs);
-=======
       if (n->kind() == prim::CallMethod || userDefinedCallFunction(n)) {
         script::Module m;
         std::shared_ptr<Graph> g;
@@ -1203,27 +1122,10 @@
         auto* subblock = g->block();
         auto info_from_callee = insertObserversFor(
             subblock, m, callee_observed_inputs, false, is_udf_for_subblock);
->>>>>>> 08c5c62e
         auto input_observers = std::get<0>(info_from_callee);
         auto output_observers = std::get<1>(info_from_callee);
         auto callee_observed_outputs = std::get<2>(info_from_callee);
         for (auto idx : callee_observed_outputs) {
-<<<<<<< HEAD
-          graph_observed_values.insert(n->outputs()[idx]);
-        }
-        for (auto i = 0; i < n->inputs().size(); ++i) {
-          if (input_observers[i] && !graph_inputs_outputs.count(n->inputs()[i])
-              && !graph_observed_values.count(n->inputs()[i])) {
-            values_to_observe[n->inputs()[i]] = *input_observers[i];
-            graph_observed_values.insert(n->inputs()[i]);
-          }
-        }
-        for (auto i = 0; i < n->outputs().size(); ++i) {
-          if (output_observers[i] && !graph_inputs_outputs.count(n->outputs()[i])
-              && !graph_observed_values.count(n->outputs()[i])) {
-            values_to_observe[n->outputs()[i]] = *output_observers[i];
-            graph_observed_values.insert(n->outputs()[i]);
-=======
           block_observed_values.insert(n->outputs()[idx]);
         }
         for (auto i = 0U; i < g->inputs().size(); ++i) {
@@ -1280,25 +1182,16 @@
               }
             }
             aggregated_output_observers = output_observers;
->>>>>>> 08c5c62e
           }
         }
       } else {
         for (Value* v : n->outputs()) {
-<<<<<<< HEAD
-          propagateObservedProperty(v, graph_observed_values);
-          if (!graph_inputs_outputs.count(v) && !graph_observed_values.count(v)) {
-            if (auto observer_opt = getObserverFor(v)) {
-              values_to_observe[v] = *observer_opt;
-              graph_observed_values.insert(v);
-=======
           propagateObservedProperty(v, block_observed_values);
           if (!inputs_outputs.count(v) &&
               !isObserved(v, block_observed_values)) {
             if (auto observer_opt = getObserverFor(v)) {
               values_to_observe[v] = *observer_opt;
               block_observed_values.insert(v);
->>>>>>> 08c5c62e
             }
           }
         }
@@ -1309,35 +1202,11 @@
     }
   }
   std::vector<size_t> output_idxs;
-<<<<<<< HEAD
-  for (auto i = 0; i < graph->outputs().size(); ++i) {
-    if (graph_observed_values.count(graph->outputs()[i])) {
-      output_idxs.push_back(i);
-    }
-  }
-  if (!visited) {
-    NameModuleVector observer_name_and_modules;
-    for (const auto& item : values_to_observe) {
-      auto* v = item.first;
-      auto observer = item.second;
-      if (!values_to_skip_.count(v)) {
-        insertObserverFor(v, module, observer, observer_name_and_modules);
-      }
-=======
   for (auto i = 0U; i < block->outputs().size(); ++i) {
     if (isObserved(block->outputs()[i], block_observed_values)) {
       output_idxs.push_back(i);
->>>>>>> 08c5c62e
-    }
-    graph_observer_map_[graph.get()] = observer_name_and_modules;
-  }
-<<<<<<< HEAD
-  return std::make_tuple(graph_input_observers, graph_output_observers, output_idxs);
-}
-
-void InsertObserversHelper::propagateObservedProperty(
-    Value* output, std::unordered_set<Value*>& graph_observed_values) {
-=======
+    }
+  }
   if (!visited) {
     NameModuleVector observer_name_and_modules;
     for (const auto& item : values_to_observe) {
@@ -1360,27 +1229,18 @@
 void InsertObserversHelper::propagateObservedProperty(
     Value* output,
     std::unordered_set<Value*>& block_observed_values) {
->>>>>>> 08c5c62e
   if (pass_through_value_map_.count(output)) {
     // since the vector is always non-empty, we will
     // not return the initial value
     bool all_observed = true;
     for (Value* v : pass_through_value_map_.at(output)) {
-<<<<<<< HEAD
-      all_observed &= observed_values_.count(v) || graph_observed_values.count(v);
-=======
       all_observed &=
           observed_values_.count(v) || block_observed_values.count(v);
->>>>>>> 08c5c62e
     }
     if (all_observed) {
       // This is to propagate observed property through
       // all ops that doesn't require observation
-<<<<<<< HEAD
-      graph_observed_values.insert(output);
-=======
       block_observed_values.insert(output);
->>>>>>> 08c5c62e
     }
   }
 }
@@ -2399,20 +2259,12 @@
   throw std::runtime_error("Pass not implemented yet!");
 }
 
-<<<<<<< HEAD
-void SwapFunctionalLinear(script::Module& module) {
-=======
 void SwapFunctionalLinear(Module& module) {
->>>>>>> 08c5c62e
   for (auto& method : module.get_methods()) {
     std::shared_ptr<Graph> g = method.graph();
     SwapFunctionalLinear(g);
   }
-<<<<<<< HEAD
-  for (script::Module m : module.children()) {
-=======
   for (Module m : module.children()) {
->>>>>>> 08c5c62e
     SwapFunctionalLinear(m);
   }
 }
@@ -2439,8 +2291,6 @@
   rewriter.runOnGraph(graph, filter);
 }
 
-<<<<<<< HEAD
-=======
 void ReplicateQuant(std::shared_ptr<Graph>& graph) {
   std::stack<Block*> blocks_to_visit;
   std::vector<Node*> quant_nodes_to_rewrite;
@@ -2494,7 +2344,6 @@
   }
 }
 
->>>>>>> 08c5c62e
 void ReplicateDeQuant(std::shared_ptr<Graph>& graph) {
   std::stack<Block*> blocks_to_visit;
   std::vector<Node*> dequant_nodes_to_rewrite;
