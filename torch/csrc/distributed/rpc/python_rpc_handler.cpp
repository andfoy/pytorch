#include <torch/csrc/distributed/rpc/python_rpc_handler.h>
#include <torch/csrc/distributed/rpc/rpc_agent.h>
#include <torch/csrc/jit/python/pybind_utils.h>
#include <torch/csrc/utils/python_compat.h>

namespace torch {
namespace distributed {
namespace rpc {

namespace {

// A macro that grabs the GIL, profiling the acquisition time. The average GIL
// acquisition time will be recorded in RpcAgent's getMetrics().
#define PROFILE_GIL_SCOPED_ACQUIRE                                       \
  std::chrono::time_point<std::chrono::high_resolution_clock> startTime; \
  auto shouldProfileGIL =                                                \
      RpcAgent::getCurrentRpcAgent()->isGILProfilingEnabled();           \
  if (shouldProfileGIL) {                                                \
    startTime = std::chrono::high_resolution_clock::now();               \
  }                                                                      \
  pybind11::gil_scoped_acquire ag;                                       \
  if (shouldProfileGIL) {                                                \
    auto dur = std::chrono::duration_cast<std::chrono::microseconds>(    \
        std::chrono::high_resolution_clock::now() - startTime);          \
    RpcAgent::getCurrentRpcAgent()->addGilWaitTime(dur);                 \
  }

// PythonTypeResolver that inherits from Script::Resolver to
// support resolving types together with ScriptTypeParser.
struct PythonTypeResolver : public jit::Resolver {
  std::shared_ptr<jit::SugaredValue> resolveValue(
      const std::string& /* unused */,
      torch::jit::Function& /* unused */,
      const jit::SourceRange& /* unused */) override {
    TORCH_INTERNAL_ASSERT(
        false, "RPC Type resolver does not need to resolve value");
  }

  TypePtr resolveType(
      const std::string& name,
      const jit::SourceRange& /* unused */) override {
    if (name == "PyObject") {
      return PyObjectType::get();
    }
    return PythonRpcHandler::getInstance().jitCompilationUnit()->get_type(name);
  }
};

py::object getFunction(const py::object& module, const char* name) {
  py::object fn = module.attr(name);
  TORCH_CHECK(
      py::isinstance<py::function>(fn),
      "attribute ",
      name,
      " is not a function");
  return fn;
}

} // namespace

PythonRpcHandler::PythonRpcHandler() {
  PROFILE_GIL_SCOPED_ACQUIRE;
  py::object module = py::module::import("torch.distributed.rpc.internal");
  pyRunFunction_ = getFunction(module, "_run_function");
  pySerialize_ = getFunction(module, "serialize");
  pyDeserialize_ = getFunction(module, "deserialize");
  pyHandleException_ = getFunction(module, "_handle_exception");
  pyGetQualifiedName_ = py::module::import("torch.jit").attr("_qualified_name");
  jitCompilationUnit_ = torch::jit::get_python_cu();
  typeParser_ = std::make_shared<jit::ScriptTypeParser>(
      std::make_shared<PythonTypeResolver>());
}

void PythonRpcHandler::cleanup() {
  PROFILE_GIL_SCOPED_ACQUIRE;
  pyRunFunction_ = py::none();
  pySerialize_ = py::none();
  pyDeserialize_ = py::none();
  pyHandleException_ = py::none();
  pyGetQualifiedName_ = py::none();
  jitCompilationUnit_ = nullptr;
  typeParser_ = nullptr;
}

PythonRpcHandler& PythonRpcHandler::getInstance() {
  // A thread could hold GIL when calling PythonRpcHandler::getInstance(),
  // meantime another thread could have been doing static data
  // initialization by calling `new PythonRpcHandler()`, inside of which GIL is
  // also required. Static data initialization is thread-safe, so the thread
  // holding the GIL will wait for the other thread to finish static data
  // initializating before going forward. Because the initialization can't
  // proceed without GIL, there is a deadlock. We ask the calling thread to
  // release GIL to avoid this situation.
  TORCH_INTERNAL_ASSERT(!PyGILState_Check());
  // Leaky singleton to avoid module destructor race.
  static PythonRpcHandler* handler = new PythonRpcHandler();
  return *handler;
}

std::shared_ptr<torch::jit::CompilationUnit> PythonRpcHandler::
    jitCompilationUnit() {
  return jitCompilationUnit_;
}

<<<<<<< HEAD
SerializedPyObj PythonRpcHandler::generatePythonUDFResult(
    const SerializedPyObj& serializedPyObj) {
  PROFILE_GIL_SCOPED_ACQUIRE;
  auto pythonUdf = deserialize(serializedPyObj);
  return serialize(pyRunFunction_(std::move(pythonUdf)));
}

py::object PythonRpcHandler::runPythonUDF(
    const SerializedPyObj& serializedPyObj) {
  PROFILE_GIL_SCOPED_ACQUIRE;
  auto pythonUdf = deserialize(serializedPyObj);
=======
py::object PythonRpcHandler::runPythonUdf(py::object&& pythonUdf) {
  PROFILE_GIL_SCOPED_ACQUIRE;
>>>>>>> 08c5c62e
  return pyRunFunction_(std::move(pythonUdf));
}

SerializedPyObj PythonRpcHandler::serialize(const py::object& obj) {
  PROFILE_GIL_SCOPED_ACQUIRE;
  py::tuple t = pySerialize_(obj);
  return SerializedPyObj(
      t[0].cast<std::string>(), t[1].cast<std::vector<torch::Tensor>>());
}

py::object PythonRpcHandler::deserialize(const SerializedPyObj& serializedObj) {
  PROFILE_GIL_SCOPED_ACQUIRE;
  // NB: pyDeserialize_ can return an AttributeError if the deserialize() Python
  // function fails. Functions consuming the result needs to handle such error
  // properly.
  return pyDeserialize_(
      py::bytes(serializedObj.payload_), serializedObj.tensors_);
}

void PythonRpcHandler::handleException(const py::object& obj) {
  PROFILE_GIL_SCOPED_ACQUIRE;
  pyHandleException_(obj);
}

void PythonRpcHandler::handleExceptionGILHeld(const py::object& obj) {
  TORCH_CHECK(PyGILState_Check(), "GIL should be held");
  pyHandleException_(obj);
}

c10::QualifiedName PythonRpcHandler::getQualifiedName(const py::object& obj) {
  PROFILE_GIL_SCOPED_ACQUIRE;
  return c10::QualifiedName(pyGetQualifiedName_(obj).cast<std::string>());
}

TypePtr PythonRpcHandler::parseTypeFromStr(const std::string& type_str) {
  return typeParser_->parseType(type_str);
}

} // namespace rpc
} // namespace distributed
} // namespace torch<|MERGE_RESOLUTION|>--- conflicted
+++ resolved
@@ -102,22 +102,8 @@
   return jitCompilationUnit_;
 }
 
-<<<<<<< HEAD
-SerializedPyObj PythonRpcHandler::generatePythonUDFResult(
-    const SerializedPyObj& serializedPyObj) {
-  PROFILE_GIL_SCOPED_ACQUIRE;
-  auto pythonUdf = deserialize(serializedPyObj);
-  return serialize(pyRunFunction_(std::move(pythonUdf)));
-}
-
-py::object PythonRpcHandler::runPythonUDF(
-    const SerializedPyObj& serializedPyObj) {
-  PROFILE_GIL_SCOPED_ACQUIRE;
-  auto pythonUdf = deserialize(serializedPyObj);
-=======
 py::object PythonRpcHandler::runPythonUdf(py::object&& pythonUdf) {
   PROFILE_GIL_SCOPED_ACQUIRE;
->>>>>>> 08c5c62e
   return pyRunFunction_(std::move(pythonUdf));
 }
 
