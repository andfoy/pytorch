--- conflicted
+++ resolved
@@ -9,11 +9,7 @@
 PythonResp::PythonResp(SerializedPyObj&& serializedPyObj)
     : serializedPyObj_(std::move(serializedPyObj)) {}
 
-<<<<<<< HEAD
-Message PythonResp::toMessage() && {
-=======
 Message PythonResp::toMessageImpl() && {
->>>>>>> 08c5c62e
   auto payload = std::vector<char>(
       serializedPyObj_.payload_.begin(), serializedPyObj_.payload_.end());
   return Message(
