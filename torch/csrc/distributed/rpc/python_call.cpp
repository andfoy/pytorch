#include <torch/csrc/distributed/rpc/python_call.h>

#include <c10/util/C++17.h>

namespace torch {
namespace distributed {
namespace rpc {

PythonCall::PythonCall(SerializedPyObj&& serializedPyObj)
    : serializedPyObj_(std::move(serializedPyObj)) {}

<<<<<<< HEAD
Message PythonCall::toMessage() && {
=======
Message PythonCall::toMessageImpl() && {
>>>>>>> 08c5c62e
  auto payload = std::vector<char>(
      serializedPyObj_.payload_.begin(), serializedPyObj_.payload_.end());
  return Message(
      std::move(payload),
      std::move(serializedPyObj_.tensors_),
      MessageType::PYTHON_CALL);
}

std::unique_ptr<PythonCall> PythonCall::fromMessage(const Message& message) {
  std::string payload(message.payload().begin(), message.payload().end());
  std::vector<Tensor> tensors = message.tensors();
  SerializedPyObj serializedPyObj(std::move(payload), std::move(tensors));
  return std::make_unique<PythonCall>(std::move(serializedPyObj));
}

const SerializedPyObj& PythonCall::serializedPyObj() const {
  return serializedPyObj_;
}

} // namespace rpc
} // namespace distributed
} // namespace torch<|MERGE_RESOLUTION|>--- conflicted
+++ resolved
@@ -9,11 +9,7 @@
 PythonCall::PythonCall(SerializedPyObj&& serializedPyObj)
     : serializedPyObj_(std::move(serializedPyObj)) {}
 
-<<<<<<< HEAD
-Message PythonCall::toMessage() && {
-=======
 Message PythonCall::toMessageImpl() && {
->>>>>>> 08c5c62e
   auto payload = std::vector<char>(
       serializedPyObj_.payload_.begin(), serializedPyObj_.payload_.end());
   return Message(
