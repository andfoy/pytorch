#pragma once

#include <torch/csrc/distributed/rpc/message.h>
#include <torch/csrc/distributed/rpc/types.h>
#include <torch/csrc/jit/frontend/script_type_parser.h>
#include <torch/csrc/utils/pybind.h>

namespace torch {
namespace distributed {
namespace rpc {

// Singleton class provides interface to execute python UDF remote call
// and deserialize the returned results by running python function
// in internal_rpc_utilities.
// The singleton object is constructed at first when RPC agent is
// constructed, where the python function in
// torch/distributed/internal_rpc_utils.py are imported only once.
class PYBIND11_EXPORT PythonRpcHandler {
 public:
  static PythonRpcHandler& getInstance();

<<<<<<< HEAD
  // Deserialize Python function, run it, and serialize its return value.
  SerializedPyObj generatePythonUDFResult(
      const SerializedPyObj& serializedPyObj);

=======
>>>>>>> 08c5c62e
  // Run a pickled Python UDF and return the result py::object
  py::object runPythonUdf(py::object&& pythonUdf);

  // Serialized a py::object into a string
  SerializedPyObj serialize(const py::object& obj);

  // Deserialize a string into a py::object
  py::object deserialize(const SerializedPyObj& serializedObj);

  // Check if obj is RemoteException, then throw it
  void handleException(const py::object& obj);
  // Alternative if the caller is already holding the GIL.
  void handleExceptionGILHeld(const py::object& obj);

  // Get QualifiedName string of a py::object.
  c10::QualifiedName getQualifiedName(const py::object& obj);

  // Explicitly clean up py::objects to avoid segment faults when
  // py::objects with CPython are cleaned up later at program exit
  // See similar issues reported https://github.com/pybind/pybind11/issues/1598
  // and https://github.com/pybind/pybind11/issues/1493
  // Our local tests also caught this segment faults if py::objects are cleaned
  // up at program exit. The explanation is: CPython cleans up most critical
  // utilities before cleaning up PythonRpcHandler singleton, so when
  // PythonRpcHandler singleton cleans up py::objects and call dec_ref(), it
  // will crash.
  // The solution is to clean up py::objects earlier when Rpc agent join().
  // Be note that py::objects can not be cleaned up when Rpc agent is destroyed
  // as well, as Rpc agent is global variable and it will have same issue as
  // PythonRpcHandler.
  void cleanup();

  std::shared_ptr<torch::jit::CompilationUnit> jitCompilationUnit();

  // Parse the string to recover the jit_type, this is used for RRef python
  // pickling/unpickling type recovery. The type string inference rule is as
  // follows:
  // 1. first try to parse if this is primitive types.
  //    i.e. TensorType, IntType, PyObjectType, etc.
  // 2. if not primitive type, we query the python_cu to see if it is a
  //    class type or interface type registered in python
  // We use a ScriptTypeParser instance with custom PythonTypeResolver
  // to resolve types according to the above rules.
  TypePtr parseTypeFromStr(const std::string& typeStr);

 private:
  PythonRpcHandler();
  ~PythonRpcHandler() = default;

  PythonRpcHandler(const PythonRpcHandler&) = delete;
  PythonRpcHandler& operator=(const PythonRpcHandler&) = delete;
  PythonRpcHandler(PythonRpcHandler&&) = delete;
  PythonRpcHandler& operator=(PythonRpcHandler&&) = delete;

  // Ref to `torch.distributed.rpc.internal._run_function`.
  py::object pyRunFunction_;

  // Ref to `torch.distributed.rpc.internal.serialize`.
  py::object pySerialize_;

  // Ref to `torch.distributed.rpc.internal.deserialize`.
  py::object pyDeserialize_;

  // Ref to 'torch.distributed.rpc.internal._handle_exception'
  py::object pyHandleException_;

  // Ref to 'torch.jit._qualified_name'
  py::object pyGetQualifiedName_;

  // Shared ptr to python compilation unit in jit, it is constructed in python
  // side (see _python_cu = torch._C.CompilationUnit() in jit/__init__.py)
  // and imported in C++ (see get_python_cu() in
  // csrc/jit/python/pybind_utils.h). We import the compilation unit here only
  // once for less cost and thread safety.
  std::shared_ptr<torch::jit::CompilationUnit> jitCompilationUnit_;

  // jit type parser to parse type_str back to TypePtr for RRef type
  // recovery when pickling and unpickling RRef
  std::shared_ptr<jit::ScriptTypeParser> typeParser_;
};

} // namespace rpc
} // namespace distributed
} // namespace torch<|MERGE_RESOLUTION|>--- conflicted
+++ resolved
@@ -19,13 +19,6 @@
  public:
   static PythonRpcHandler& getInstance();
 
-<<<<<<< HEAD
-  // Deserialize Python function, run it, and serialize its return value.
-  SerializedPyObj generatePythonUDFResult(
-      const SerializedPyObj& serializedPyObj);
-
-=======
->>>>>>> 08c5c62e
   // Run a pickled Python UDF and return the result py::object
   py::object runPythonUdf(py::object&& pythonUdf);
 
