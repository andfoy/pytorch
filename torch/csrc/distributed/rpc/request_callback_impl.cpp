--- conflicted
+++ resolved
@@ -144,14 +144,6 @@
       return;
     }
     case MessageType::PYTHON_CALL: {
-<<<<<<< HEAD
-      auto& pyCall = static_cast<PythonCall&>(rpc);
-      auto serializedPyObj =
-          PythonRpcHandler::getInstance().generatePythonUDFResult(
-              pyCall.serializedPyObj());
-      return wrap(
-          std::move(PythonResp(std::move(serializedPyObj))).toMessage());
-=======
       auto& upc = static_cast<UnpickledPythonCall&>(rpc);
       auto& pythonRpcHandler = PythonRpcHandler::getInstance();
       std::shared_ptr<SerializedPyObj> serializedPyObj = nullptr;
@@ -164,7 +156,6 @@
       markComplete(
           std::move(PythonResp(std::move(*serializedPyObj))).toMessage());
       return;
->>>>>>> 08c5c62e
     }
     case MessageType::SCRIPT_REMOTE_CALL: {
       auto& scriptRemoteCall = static_cast<ScriptRemoteCall&>(rpc);
@@ -294,14 +285,9 @@
         }
         SerializedPyObj result =
             PythonRpcHandler::getInstance().serialize(pyValue);
-<<<<<<< HEAD
-        return wrap(
-            PythonRRefFetchRet(std::move(result).toIValues()).toMessage());
-=======
         markComplete(
             PythonRRefFetchRet(std::move(result).toIValues()).toMessage());
         return;
->>>>>>> 08c5c62e
       }
 
       auto whenValueSet = rref->getFuture();
