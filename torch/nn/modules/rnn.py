--- conflicted
+++ resolved
@@ -138,17 +138,18 @@
         with torch.cuda.device_of(first_fw):
             import torch.backends.cudnn.rnn as rnn
 
-<<<<<<< HEAD
             if self.cat_layer_fwd_bwd_states:
-                # Note: no_grad() is necessary since _cudnn_rnn_flatten_weight is
-                # an inplace operation on self._flat_weights
-                with torch.no_grad():
-                    torch._cudnn_rnn_flatten_weight(
-                        self._flat_weights, (4 if self.bias else 2),
-                        self.input_size, rnn.get_cudnn_mode(self.mode),
-                        self.hidden_size, self.num_layers,
-                        self.batch_first, bool(self.bidirectional),
-                        bool(self.cat_layer_fwd_bwd_states))
+                if torch._use_cudnn_rnn_flatten_weight():
+                    # Note: no_grad() is necessary since
+                    # _cudnn_rnn_flatten_weight is an inplace operation
+                    # on self._flat_weights
+                    with torch.no_grad():
+                        torch._cudnn_rnn_flatten_weight(
+                            self._flat_weights, (4 if self.bias else 2),
+                            self.input_size, rnn.get_cudnn_mode(self.mode),
+                            self.hidden_size, self.num_layers,
+                            self.batch_first, bool(self.bidirectional),
+                            bool(self.cat_layer_fwd_bwd_states))
             else:
                 # Rearrange weights in order to have them in
                 # (forward_weights, backward_weights) order
@@ -184,16 +185,6 @@
                             bool(self.cat_layer_fwd_bwd_states))
                 self._flat_weights = fwd_weights + bwd_weights
                 self._flat_weights_names = fwd_names + bwd_names
-=======
-            # Note: no_grad() is necessary since _cudnn_rnn_flatten_weight is
-            # an inplace operation on self._flat_weights
-            with torch.no_grad():
-                if torch._use_cudnn_rnn_flatten_weight():
-                    torch._cudnn_rnn_flatten_weight(
-                        self._flat_weights, (4 if self.bias else 2),
-                        self.input_size, rnn.get_cudnn_mode(self.mode), self.hidden_size, self.num_layers,
-                        self.batch_first, bool(self.bidirectional))
->>>>>>> c8bd5ac7
 
     def _apply(self, fn):
         ret = super(RNNBase, self)._apply(fn)
@@ -202,6 +193,7 @@
         # Note: be v. careful before removing this, as 3rd party device types
         # likely rely on this behavior to properly .to() modules like LSTM.
         self._flat_weights = [(lambda wn: getattr(self, wn) if hasattr(self, wn) else None)(wn) for wn in self._original_flat_names]
+        self._flat_weights_names = list(self._original_flat_names)
         # Flattens params (on CUDA)
         self.flatten_parameters()
 
