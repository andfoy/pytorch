#include <ATen/native/RNN.h>

#include <ATen/ATen.h>
#include <ATen/NativeFunctions.h>
#include <ATen/core/op_registration/op_registration.h>
#include <ATen/cpp_custom_type_hack.h>
#include <ATen/native/c10_utils.h>
#include <ATen/native/quantized/cpu/fbgemm_utils.h>
#include <ATen/native/quantized/cpu/qnnpack_utils.h>
#include <torch/custom_class.h>

namespace at { namespace native {

namespace {

// Check if pytorch is compiled with MIOpen.
bool use_miopen(const at::Tensor& input, const double dropout_state) {
    bool is_miopen_acceptable = (input.scalar_type() == at::kFloat) &&
                                (detail::getCUDAHooks().compiledWithMIOpen()) &&
                                (input.is_cuda()) &&
                                (dropout_state == 0.0) &&
                                (at::globalContext().userEnabledCuDNN());
    return is_miopen_acceptable;
}

Tensor reverse(const Tensor& input) {
  auto step_inputs = input.unbind(0);
  auto step_ref = std::move(step_inputs);
  std::reverse(step_ref.begin(), step_ref.end());
  auto rev_step_inputs = std::move(step_ref);
  auto rev_input = at::cat(rev_step_inputs, 0);

  if(rev_input.dim() != input.dim()) {
    rev_input = rev_input.unsqueeze(1);
  }

  TORCH_CHECK(rev_input.sizes() == input.sizes(),
              "Reverse input and forward input sizes should be the same")
  return rev_input;
}

std::tuple<std::vector<Tensor>, std::vector<Tensor>> split_params(TensorList _params) {
  auto _fwd_params = _params.slice(_params.size() / 2);
  std::vector<Tensor> fwd_params;
  for(auto param = 0; param < _fwd_params.size(); param++){
    fwd_params.push_back(_fwd_params[param].contiguous());
  }

  std::vector<Tensor> bwd_params;
  for(auto param = _params.size() / 2; param < _params.size(); param++){
    bwd_params.push_back(_params[param].contiguous());
  }
  return std::make_tuple(fwd_params, bwd_params);
}

std::tuple<std::vector<Tensor>, std::vector<Tensor>> split_lstm_hidden(TensorList hx) {
  auto h = hx[0];
  auto c = hx[1];

  auto h_slices = h.chunk(2, 0);
  auto c_slices = c.chunk(2, 0);
  auto h_fwd = h_slices[0];
  auto h_bwd = h_slices[1];
  auto c_fwd = c_slices[0];
  auto c_bwd = c_slices[1];

  std::vector<Tensor> _fwd_hx;
  std::vector<Tensor> _bwd_hx;
  _fwd_hx.push_back(h_fwd.contiguous());
  _fwd_hx.push_back(c_fwd.contiguous());
  _bwd_hx.push_back(h_bwd.contiguous());
  _bwd_hx.push_back(c_bwd.contiguous());
  return std::make_tuple(std::move(_fwd_hx), std::move(_bwd_hx));
}

std::tuple<Tensor, Tensor> split_rnn_hidden(const Tensor& hx) {
  auto h_slices = hx.chunk(2, 0);
  auto h_fwd = h_slices[0];
  auto h_bwd = h_slices[1];
  return std::make_tuple(std::move(h_fwd), std::move(h_bwd));
}

template<typename T>
using pair_of = std::pair<T, T>;

template<typename T>
using tpair_of = std::tuple<T, T>;

// Those could have been function pointers, but MSVC chokes on function pointers as template parameters
struct tanh_f {
  Tensor operator()(const Tensor& t) const { return at::tanh(t); }
};

struct relu_f {
  Tensor operator()(const Tensor& t) const { return at::relu(t); }
};

struct PackedSequence {
  PackedSequence() = default;
  PackedSequence(Tensor _data, Tensor _batch_sizes)
    : data(std::move(_data)), batch_sizes(std::move(_batch_sizes)) {}

  Tensor data;
  Tensor batch_sizes;
};

// Simple type for __getstate__/__setstate__ serialization
//
// Element 0 is a string key to say what kind of CellParam this is. It
// should be a valid key into cell_params_deserializers
// Element 1 is the Tensors contained within the CellParams instance
// Element 2 is the doubles (if any) contained in the CellParams instance
// Element 3 is the longs (if any) contained within the CellParams instance
using CellParamsSerializationType = std::tuple<
    std::string,
    std::vector<at::Tensor>,
    std::vector<double>,
    std::vector<int64_t>>;

// Base class so we can polymorphically handle these
struct CellParamsBase : torch::CustomClassHolder {
  virtual Tensor matmul_ih(const Tensor& input) const = 0;
  virtual Tensor matmul_hh(const Tensor& h) const = 0;
  virtual Tensor linear_ih(const Tensor& input_ih) const = 0;
  virtual Tensor linear_hh(const Tensor& input_hh) const = 0;

  virtual const Tensor& b_ih() const = 0;
  virtual const Tensor& b_hh() const = 0;

  virtual CellParamsSerializationType __getstate__() const = 0;
};

// Pretty much all cells we support take the same set of arguments, but threading those
// 4 arguments manually is really annoying. Their lifetime is externally managed, so we only
// pass this struct of references around.
struct CellParams : public CellParamsBase {
  CellParams(
      const Tensor& _w_ih,
      const Tensor& _w_hh,
      const Tensor& _b_ih,
      const Tensor& _b_hh)
      : w_ih(_w_ih), w_hh(_w_hh), b_ih_(_b_ih), b_hh_(_b_hh){};

  const Tensor& w_ih;
  const Tensor& w_hh;
  const Tensor& b_ih_; /* optional */
  const Tensor& b_hh_; /* optional */

  Tensor matmul_ih(const Tensor& input) const override {
    return at::matmul(input, w_ih.t());
  }
  Tensor matmul_hh(const Tensor& h) const override {
    return at::matmul(h, w_hh.t());
  }
  Tensor linear_ih(const Tensor& input) const override {
    return at::linear(input, w_ih, b_ih_);
  }
  Tensor linear_hh(const Tensor& h) const override {
    return at::linear(h, w_hh, b_hh_);
  }
  const Tensor& b_ih() const override {
    return b_ih_;
  }
  const Tensor& b_hh() const override {
    return b_hh_;
  }
  CellParamsSerializationType __getstate__() const override {
    TORCH_INTERNAL_ASSERT(false, "Not yet implemented");
  }
  static c10::intrusive_ptr<CellParamsBase> __setstate__(
      CellParamsSerializationType state) {
    TORCH_INTERNAL_ASSERT(false, "Not yet implemented");
  }
};

c10::intrusive_ptr<CellParamsBase> make_quantized_cell_params(
    const at::Tensor& w_ih,
    const at::Tensor& w_hh,
    at::Tensor bias_ih,
    at::Tensor bias_hh);

struct QuantizedCellParams : public CellParamsBase {
  QuantizedCellParams(
      Tensor _w_ih,
      Tensor _w_hh,
      Tensor _b_ih,
      Tensor _b_hh,
      Tensor _packed_ih,
      Tensor _packed_hh,
      Tensor _col_offsets_ih,
      Tensor _col_offsets_hh,
      Scalar _scale_ih,
      Scalar _scale_hh,
      Scalar _zero_point_ih,
      Scalar _zero_point_hh)
      : w_ih(std::move(_w_ih)),
        w_hh(std::move(_w_hh)),
        b_ih_(std::move(_b_ih)),
        b_hh_(std::move(_b_hh)),
        packed_ih(std::move(_packed_ih)),
        packed_hh(std::move(_packed_hh)),
        col_offsets_ih(std::move(_col_offsets_ih)),
        col_offsets_hh(std::move(_col_offsets_hh)),
        scale_ih(std::move(_scale_ih)),
        scale_hh(std::move(_scale_hh)),
        zero_point_ih(std::move(_zero_point_ih)),
        zero_point_hh(std::move(_zero_point_hh)) {}

  const Tensor w_ih;
  const Tensor w_hh;
  const Tensor b_ih_;
  const Tensor b_hh_;
  const Tensor packed_ih;
  const Tensor packed_hh;
  const Tensor col_offsets_ih;
  const Tensor col_offsets_hh;
  const Scalar scale_ih;
  const Scalar scale_hh;
  const Scalar zero_point_ih;
  const Scalar zero_point_hh;

  Tensor matmul_ih(const Tensor& input) const override {
    TORCH_CHECK(false, "matmul is not supported with quantized cell params");
  }
  Tensor matmul_hh(const Tensor& h) const override {
    TORCH_CHECK(false, "matmul is not supported with quantized cell params");
  }
  Tensor linear_ih(const Tensor& input) const override {
    return at::fbgemm_linear_int8_weight_fp32_activation(
        input, w_ih, packed_ih, col_offsets_ih, scale_ih, zero_point_ih, b_ih_);
  }
  Tensor linear_hh(const Tensor& h) const override {
    return at::fbgemm_linear_int8_weight_fp32_activation(
        h, w_hh, packed_hh, col_offsets_hh, scale_hh, zero_point_hh, b_hh_);
  }
  const Tensor& b_ih() const override {
    return b_ih_;
  }
  const Tensor& b_hh() const override {
    return b_hh_;
  }
  CellParamsSerializationType __getstate__() const override {
    std::vector<at::Tensor> tensors_to_serialize = {
        w_ih, w_hh, b_ih_, b_hh_, col_offsets_ih, col_offsets_hh};
    std::vector<double> doubles_to_serialize = {scale_ih.toDouble(),
                                                scale_hh.toDouble()};
    std::vector<int64_t> longs_to_serialize = {zero_point_ih.toLong(),
                                               zero_point_hh.toLong()};
    return CellParamsSerializationType(
        "quantized",
        std::move(tensors_to_serialize),
        std::move(doubles_to_serialize),
        std::move(longs_to_serialize));
  }
  static c10::intrusive_ptr<CellParamsBase> __setstate__(
      CellParamsSerializationType state) {
    std::vector<at::Tensor> tensors;
    std::vector<double> doubles;
    std::vector<int64_t> longs;
    std::tie(std::ignore, tensors, doubles, longs) = std::move(state);
    TORCH_INTERNAL_ASSERT(tensors.size() == 6);
    TORCH_INTERNAL_ASSERT(doubles.size() == 2);
    TORCH_INTERNAL_ASSERT(longs.size() == 2);

    at::Tensor qw_ih = std::move(tensors[0]), qw_hh = std::move(tensors[1]),
               b_ih = std::move(tensors[2]), b_hh = std::move(tensors[3]),
               col_offsets_ih = std::move(tensors[4]),
               col_offsets_hh = std::move(tensors[5]);
    double scale_ih = doubles[0], scale_hh = doubles[1];
    int64_t zero_point_ih = longs[0], zero_point_hh = longs[1];

    at::Tensor packed_ih = at::native::fbgemm_pack_quantized_matrix(qw_ih);
    at::Tensor packed_hh = at::native::fbgemm_pack_quantized_matrix(qw_hh);

    return c10::make_intrusive<QuantizedCellParams>(
        /*w_ih=*/std::move(qw_ih),
        /*w_hh=*/std::move(qw_hh),
        /*b_ih_=*/std::move(b_ih),
        /*b_hh_=*/std::move(b_hh),
        /*packed_ih=*/std::move(packed_ih),
        /*packed_hh=*/std::move(packed_hh),
        /*col_offsets_ih=*/std::move(col_offsets_ih),
        /*col_offsets_hh=*/std::move(col_offsets_hh),
        /*scale_ih=*/std::move(scale_ih),
        /*scale_hh=*/std::move(scale_hh),
        /*zero_point_ih=*/std::move(zero_point_ih),
        /*zero_point_hh=*/std::move(zero_point_hh));
  }
};

c10::intrusive_ptr<CellParamsBase> make_quantized_cell_params(
    const at::Tensor& w_ih,
    const at::Tensor& w_hh,
    at::Tensor b_ih,
    at::Tensor b_hh) {
  auto make_vals = [&](const at::Tensor& W) {
    auto params = at::native::fbgemm_linear_quantize_weight(W);
    at::Tensor packed_weight =
        at::native::fbgemm_pack_quantized_matrix(std::get<0>(params));
    return std::tuple_cat(
        std::make_tuple(std::move(packed_weight)), std::move(params));
  };

  at::Tensor qw_ih, qw_hh, packed_ih, packed_hh, col_offsets_ih, col_offsets_hh;
  at::Scalar scale_ih, scale_hh, zero_point_ih, zero_point_hh;

  std::tie(packed_ih, qw_ih, col_offsets_ih, scale_ih, zero_point_ih) =
      make_vals(w_ih);
  std::tie(packed_hh, qw_hh, col_offsets_hh, scale_hh, zero_point_hh) =
      make_vals(w_hh);

  return c10::make_intrusive<QuantizedCellParams>(
      /*qw_ih=*/std::move(qw_ih),
      /*qw_hh=*/std::move(qw_hh),
      /*b_ih=*/std::move(b_ih),
      /*b_hh=*/std::move(b_hh),
      /*packed_ih=*/std::move(packed_ih),
      /*packed_hh=*/std::move(packed_hh),
      /*col_offsets_ih=*/std::move(col_offsets_ih),
      /*col_offsets_hh=*/std::move(col_offsets_hh),
      /*scale_ih=*/std::move(scale_ih),
      /*scale_hh=*/std::move(scale_hh),
      /*zero_point_ih=*/std::move(zero_point_ih),
      /*zero_point_hh=*/std::move(zero_point_hh));
}

// QuantizedCellParams vs. QuantizedCellParamsDynamic
//
// QuantizedCellParams uses the legacy
// fbgemm_linear_int8_weight_fp32_activation API, which requires the explicit
// scale and zero point parameters for the weight. QuantizedCellParamsDynamic
// uses the new fbgemm_linear_dynamic API, which doesn't require the explicit
// scale and zero point parameters. These quantization parameters are
// encapsulated in the `PackedLinearWeight` struct in
// aten/src/ATen/native/quantized/cpu/fbgemm_utils.h.

c10::intrusive_ptr<CellParamsBase> make_quantized_cell_params_dynamic(
    at::Tensor w_ih_packed,
    at::Tensor w_hh_packed,
    at::Tensor bias_ih,
    at::Tensor bias_hh);

struct QuantizedCellParamsDynamic : public CellParamsBase {
  QuantizedCellParamsDynamic(
      Tensor _packed_w_ih, /* Prepacked Weight Tensor */
      Tensor _packed_w_hh, /* Prepacked Weight Tensor */
      Tensor _b_ih, /* float Bias Tensor */
      Tensor _b_hh /* float Bias Tensor */)
      : packed_w_ih(std::move(_packed_w_ih)),
        packed_w_hh(std::move(_packed_w_hh)),
        b_ih_(std::move(_b_ih)),
        b_hh_(std::move(_b_hh)) {}

  const Tensor packed_w_ih;
  const Tensor packed_w_hh;
  const Tensor b_ih_;
  const Tensor b_hh_;

  Tensor matmul_ih(const Tensor& input) const override {
    TORCH_CHECK(false, "matmul is not supported with quantized cell params");
  }
  Tensor matmul_hh(const Tensor& h) const override {
    TORCH_CHECK(false, "matmul is not supported with quantized cell params");
  }

  Tensor linear_ih(const Tensor& input_ih) const override {
    const auto kFuncName = "quantized::linear_dynamic";
    const auto kOvrldName = "";
    const std::vector<c10::IValue> output_ih_list =
        callOp(kFuncName, kOvrldName, input_ih, packed_w_ih);
    TORCH_INTERNAL_ASSERT(
        output_ih_list.size() == 1,
        "The output vector should have exact one element");
    const Tensor output_ih = output_ih_list[0].toTensor();
    return output_ih;
  }
  Tensor linear_hh(const Tensor& input_hh) const override {
    const auto kFuncName = "quantized::linear_dynamic";
    const auto kOvrldName = "";
    const std::vector<c10::IValue> output_hh_list =
        callOp(kFuncName, kOvrldName, input_hh, packed_w_hh);
    TORCH_INTERNAL_ASSERT(
        output_hh_list.size() == 1,
        "The output vector should have exact one element");
    const Tensor output_hh = output_hh_list[0].toTensor();
    return output_hh;
  }

  const Tensor& b_ih() const override {
    return b_ih_;
  }
  const Tensor& b_hh() const override {
    return b_hh_;
  }
  CellParamsSerializationType __getstate__() const override {
    // Boxed dispatch nonsense
    // This will be cleaned up in the subsequent PR
    auto unpacked_ih = callOp("quantized::linear_unpack", "", packed_w_ih);
    TORCH_INTERNAL_ASSERT(unpacked_ih.size() == 2);
    auto unpacked_hh = callOp("quantized::linear_unpack", "", packed_w_hh);
    TORCH_INTERNAL_ASSERT(unpacked_hh.size() == 2);

    std::vector<at::Tensor> tensors_to_serialize{
        /*w_ih=*/std::move(unpacked_ih[0]).toTensor(),
        /*w_hh=*/std::move(unpacked_hh[0]).toTensor(),
        /*b_ih=*/b_ih_,
        /*b_hh=*/b_hh_,
    };

    return CellParamsSerializationType(
        "quantized_dynamic", std::move(tensors_to_serialize), {}, {});
  }
  static c10::intrusive_ptr<CellParamsBase> __setstate__(
      CellParamsSerializationType state) {
    std::vector<at::Tensor> tensors;
    std::vector<double> doubles;
    std::vector<int64_t> longs;
    std::tie(std::ignore, tensors, doubles, longs) = std::move(state);
    TORCH_INTERNAL_ASSERT(tensors.size() == 4);

    at::Tensor b_ih = std::move(tensors[2]);
    at::Tensor b_hh = std::move(tensors[3]);

    // Boxed dispatch nonsense
    // This will be cleaned up in the subsequent PR
    auto packed_ih = callOp(
        "quantized::linear_prepack",
        "",
        /*w_ih=*/std::move(tensors[0]),
        /*b_ih=*/b_ih);
    TORCH_INTERNAL_ASSERT(packed_ih.size() == 1);
    auto packed_hh = callOp(
        "quantized::linear_prepack",
        "",
        /*w_hh=*/std::move(tensors[1]),
        /*b_hh=*/b_hh);
    TORCH_INTERNAL_ASSERT(packed_hh.size() == 1);

    return make_quantized_cell_params_dynamic(
        /*w_ih_packed=*/std::move(packed_ih[0]).toTensor(),
        /*w_hh_packed=*/std::move(packed_hh[0]).toTensor(),
        /*bias_ih=*/std::move(b_ih),
        /*bias_hh=*/std::move(b_hh));
  }
};

c10::intrusive_ptr<CellParamsBase> make_quantized_cell_params_dynamic(
    at::Tensor w_ih_packed,
    at::Tensor w_hh_packed,
    at::Tensor bias_ih,
    at::Tensor bias_hh) {
  return c10::make_intrusive<QuantizedCellParamsDynamic>(
      /*_packed_w_ih=*/std::move(w_ih_packed),
      /*_packed_w_hh=*/std::move(w_hh_packed),
      /*_b_ih=*/std::move(bias_ih),
      /*_b_hh=*/std::move(bias_hh));
}

c10::intrusive_ptr<CellParamsBase> make_quantized_cell_params_fp16(
    at::Tensor w_ih_packed,
    at::Tensor w_hh_packed,
    at::Tensor b_ih,
    at::Tensor b_hh);

struct QuantizedCellParamsFP16 : public CellParamsBase {
  QuantizedCellParamsFP16(
      Tensor _packed_ih,
      Tensor _packed_hh,
      Tensor _b_ih,
      Tensor _b_hh)
      : packed_ih(std::move(_packed_ih)),
        packed_hh(std::move(_packed_hh)),
        b_ih_(std::move(_b_ih)),
        b_hh_(std::move(_b_hh)) {}

  const Tensor packed_ih;
  const Tensor packed_hh;
  const Tensor b_ih_;
  const Tensor b_hh_;

  Tensor matmul_ih(const Tensor& /* unused */) const override {
    TORCH_CHECK(false, "matmul is not supported with quantized cell params");
  }
  Tensor matmul_hh(const Tensor& /* unused */) const override {
    TORCH_CHECK(false, "matmul is not supported with quantized cell params");
  }
  Tensor linear_common(
      const Tensor& input,
      const Tensor& packed_weight,
      const Tensor& bias) const {
#ifdef USE_FBGEMM
    // Stupid hack because somehow we ended up with two separate
    // FBGEMM packed fp16 weight formats in the system. Remove when
    // we kill one of them.
    if (cpp_custom_type_hack::isa<fbgemm::PackedGemmMatrixFP16>(
            packed_weight)) {
      return at::native::fbgemm_linear_fp16_weight_fp32_activation(
          input, packed_weight, bias);
    }
#endif // USE_FBGEMM

    const auto kFuncName = "quantized::linear_dynamic_fp16";
    const auto kOvrldName = "";
    const std::vector<c10::IValue> output_list =
        callOp(kFuncName, kOvrldName, input, packed_weight);
    TORCH_INTERNAL_ASSERT(
        output_list.size() == 1,
        "The output vector should have exact one element");
    const Tensor output = output_list[0].toTensor();
    return output;
    TORCH_INTERNAL_ASSERT(false);
  }
  Tensor linear_ih(const Tensor& input) const override {
    return linear_common(input, packed_ih, b_ih_);
  }
  Tensor linear_hh(const Tensor& h) const override {
    return linear_common(h, packed_hh, b_hh_);
  }

  const Tensor& b_ih() const override {
    return b_ih_;
  }
  const Tensor& b_hh() const override {
    return b_hh_;
  }
  CellParamsSerializationType __getstate__() const override {
    // Boxed dispatch nonsense
    // This will be cleaned up in the subsequent PR
    auto unpacked_ih = callOp("quantized::linear_unpack_fp16", "", packed_ih);
    TORCH_INTERNAL_ASSERT(unpacked_ih.size() == 2);
    auto unpacked_hh = callOp("quantized::linear_unpack_fp16", "", packed_hh);
    TORCH_INTERNAL_ASSERT(unpacked_hh.size() == 2);

    std::vector<at::Tensor> tensors_to_serialize{
        /*w_ih=*/std::move(unpacked_ih[0]).toTensor(),
        /*w_hh=*/std::move(unpacked_hh[0]).toTensor(),
        /*b_ih=*/b_ih_,
        /*b_hh=*/b_hh_};

    return CellParamsSerializationType(
        "quantized_fp16", std::move(tensors_to_serialize), {}, {});
  }
  static c10::intrusive_ptr<CellParamsBase> __setstate__(
      CellParamsSerializationType state) {
    std::string type;
    std::vector<at::Tensor> tensors;
    std::vector<double> doubles;
    std::vector<int64_t> longs;
    std::tie(type, tensors, doubles, longs) = std::move(state);
    TORCH_INTERNAL_ASSERT(tensors.size() == 4);

    // Boxed dispatch nonsense
    // This will be cleaned up in the subsequent PR
    auto packed_ih = callOp(
        "quantized::linear_prepack_fp16",
        "",
        /*w_ih=*/std::move(tensors[0]),
        /*b_ih=*/tensors[2]);
    TORCH_INTERNAL_ASSERT(packed_ih.size() == 1);
    auto packed_hh = callOp(
        "quantized::linear_prepack_fp16",
        "",
        /*w_hh=*/std::move(tensors[1]),
        /*b_hh=*/tensors[3]);
    TORCH_INTERNAL_ASSERT(packed_hh.size() == 1);

    return make_quantized_cell_params_fp16(
        /*w_ih_packed=*/std::move(packed_ih[0]).toTensor(),
        /*w_hh_packed=*/std::move(packed_hh[0]).toTensor(),
        /*b_ih=*/std::move(tensors[2]),
        /*b_hh=*/std::move(tensors[3]));
  }
};

c10::intrusive_ptr<CellParamsBase> make_quantized_cell_params_fp16(
    at::Tensor w_ih_packed,
    at::Tensor w_hh_packed,
    at::Tensor b_ih,
    at::Tensor b_hh) {
  return c10::make_intrusive<QuantizedCellParamsFP16>(
      std::move(w_ih_packed),
      std::move(w_hh_packed),
      std::move(b_ih),
      std::move(b_hh));
}

static std::unordered_map<
    std::string,
    c10::intrusive_ptr<CellParamsBase> (*)(CellParamsSerializationType)>
    cell_params_deserializers = {
        {"quantized", &QuantizedCellParams::__setstate__},
        {"quantized_dynamic", &QuantizedCellParamsDynamic::__setstate__},
        {"quantized_fp16", &QuantizedCellParamsFP16::__setstate__}};

// Stupid wrapper to convert from -> to .
struct QRNNCellParamsWrapper {
  QRNNCellParamsWrapper(c10::intrusive_ptr<CellParamsBase> param)
      : param_(std::move(param)) {}

  Tensor matmul_ih(const Tensor& input) const {
    return param_->matmul_ih(input);
  }
  Tensor matmul_hh(const Tensor& h) const {
    return param_->matmul_hh(h);
  }
  Tensor linear_ih(const Tensor& input) const {
    return param_->linear_ih(input);
  }
  Tensor linear_hh(const Tensor& h) const {
    return param_->linear_hh(h);
  }
  const Tensor& b_ih() const {
    return param_->b_ih();
  }
  const Tensor& b_hh() const {
    return param_->b_hh();
  }

  c10::intrusive_ptr<CellParamsBase> param_;
};

// Gathers every two elements of a vector in a vector of pairs
template<typename T>
static std::vector<pair_of<T>> pair_vec(const std::vector<T>& vals) {
  TORCH_CHECK(vals.size() % 2 == 0, "Odd number of params or hiddens given to a bidirectional RNN");
  std::vector<pair_of<T>> result;
  result.reserve(vals.size() / 2);
  for (size_t i = 0; i < vals.size(); i += 2) {
    result.emplace_back(vals[i], vals[i + 1]);
  }
  return result;
}

// Flattens a vector of pairs
template<typename T>
static std::vector<T> unpair_vec(std::vector<pair_of<T>>&& vals) {
  std::vector<T> result;
  result.reserve(vals.size() * 2);
  for (size_t i = 0; i < vals.size(); i++) {
    result.push_back(std::move(vals[i].first));
    result.push_back(std::move(vals[i].second));
  }
  return result;
}

// Parses a flat list of parameter tensors into a list of CellParams
static std::vector<CellParams> gather_params(TensorList params, bool has_biases) {
  static at::Tensor undefined;
  std::vector<CellParams> result;
  if (has_biases) {
    TORCH_CHECK(params.size() % 4 == 0, "got an incorrect number of RNN parameters");
    for (size_t i = 0; i < params.size(); i += 4) {
      result.emplace_back(params[i], params[i + 1], params[i + 2], params[i + 3]);
    }
  } else {
    TORCH_CHECK(params.size() % 2 == 0, "got an incorrect number of RNN parameters");
    for (size_t i = 0; i < params.size(); i += 2) {
      result.emplace_back(params[i], params[i + 1], undefined, undefined);
    }
  }
  return result;
}

// These gather_* functions are kept solely for the purposes of backward
// compatbility in the legacy quantized_{lstm,gru} APIs

static c10::List<c10::intrusive_ptr<CellParamsBase>> gather_quantized_params(
    c10::List<at::Tensor> params) {
  static at::Tensor undefined;
  std::vector<c10::intrusive_ptr<CellParamsBase>> result;
  TORCH_CHECK(params.size() % 12 == 0, "got an incorrect number of quantized RNN parameters");
  for (size_t i = 0; i < params.size(); i += 12) {
    result.emplace_back(c10::make_intrusive<QuantizedCellParams>(
        static_cast<at::Tensor>(params[i]),
        static_cast<at::Tensor>(params[i + 1]),
        static_cast<at::Tensor>(params[i + 2]),
        static_cast<at::Tensor>(params[i + 3]),
        static_cast<at::Tensor>(params[i + 4]),
        static_cast<at::Tensor>(params[i + 5]),
        static_cast<at::Tensor>(params[i + 6]),
        static_cast<at::Tensor>(params[i + 7]),
        static_cast<at::Tensor>(params[i + 8]).item(),
        static_cast<at::Tensor>(params[i + 9]).item(),
        static_cast<at::Tensor>(params[i + 10]).item(),
        static_cast<at::Tensor>(params[i + 11]).item()));
  }
  return c10::List<c10::intrusive_ptr<CellParamsBase>>(result);
}

static std::vector<c10::intrusive_ptr<CellParamsBase>> _quantized_params_dynamic(
    c10::List<at::Tensor> params,
    std::string qengine) {
  static at::Tensor undefined;
  std::vector<c10::intrusive_ptr<CellParamsBase>> result;
  for (size_t i = 0; i < params.size(); i += 2) {
    at::Tensor bias_ih, bias_hh;

    if (qengine == "fbgemm") {
#ifdef USE_FBGEMM
      auto& packed_struct_ih = cpp_custom_type_hack::cast<PackedLinearWeight>(
          static_cast<at::Tensor>(params[i]));
      auto& packed_struct_hh = cpp_custom_type_hack::cast<PackedLinearWeight>(
          static_cast<at::Tensor>(params[i + 1]));

      bias_ih = packed_struct_ih.bias.value_or(undefined);
      bias_hh = packed_struct_hh.bias.value_or(undefined);
#endif
      } else if (qengine == "qnnpack") {
#ifdef USE_PYTORCH_QNNPACK
        auto& packed_struct_ih =
            cpp_custom_type_hack::cast<PackedLinearWeightsQnnp>(
                static_cast<at::Tensor>(params[i]));
        auto& packed_struct_hh =
            cpp_custom_type_hack::cast<PackedLinearWeightsQnnp>(
                static_cast<at::Tensor>(params[i + 1]));

        bias_ih = packed_struct_ih.bias;
        bias_hh = packed_struct_hh.bias;
#endif
      }
      result.emplace_back(c10::make_intrusive<QuantizedCellParamsDynamic>(
          static_cast<at::Tensor>(params[i]),
          static_cast<at::Tensor>(params[i + 1]),
          bias_ih,
          bias_hh));
    }
    return result;
}

static c10::List<c10::intrusive_ptr<CellParamsBase>>
gather_quantized_params_dynamic(c10::List<at::Tensor> params) {
  TORCH_CHECK(
      params.size() % 2 == 0,
      "got an incorrect number of quantized RNN parameters");
  auto& ctx = at::globalContext();
#ifdef USE_FBGEMM
  if (ctx.qEngine() == at::QEngine::FBGEMM){
    return c10::List<c10::intrusive_ptr<CellParamsBase>>(
        _quantized_params_dynamic(std::move(params), "fbgemm"));
}
#endif
#ifdef USE_PYTORCH_QNNPACK
  if (ctx.qEngine() == at::QEngine::QNNPACK) {
    return c10::List<c10::intrusive_ptr<CellParamsBase>>(
        _quantized_params_dynamic(std::move(params), "qnnpack"));
  }
#endif
  TORCH_INTERNAL_ASSERT(false, "Tried to use quantized RNN without FBGEMM or QNNPACK!")
}

static c10::List<c10::intrusive_ptr<CellParamsBase>>
gather_quantized_params_fp16(c10::List<at::Tensor> params) {
  static at::Tensor undefined;
  std::vector<c10::intrusive_ptr<CellParamsBase>> result;
  TORCH_CHECK(params.size() % 4 == 0,
              "incorrect number of quantized RNN parameters FP16");
  for (size_t i = 0; i < params.size(); i += 4) {
    result.emplace_back(c10::make_intrusive<QuantizedCellParamsFP16>(
        static_cast<at::Tensor>(params[i]),
        static_cast<at::Tensor>(params[i + 1]),
        static_cast<at::Tensor>(params[i + 2]),
        static_cast<at::Tensor>(params[i + 3])));
  }
  return c10::List<c10::intrusive_ptr<CellParamsBase>>(result);
}

////////////////////////////////////////////////////////////////////////////////
// HIDDEN STATE FUNCTIONS
//
// Functions implemented below are implemented as templates based on hidden type,
// because they need to work both with simple RNNs and GRU (which use a single Tensor),
// as well as with LSTM (or possibly more complicated architectures in the future).
// Still, there are some operations that need to be performed on the hidden states
// alone, and for this purpose we provide an overloaded set of functions below.

Tensor hidden_as_output(const Tensor& t) { return t; }
Tensor hidden_as_output(const tpair_of<Tensor>& t) { return std::get<0>(t); }

template<size_t index>
std::vector<Tensor> project(at::ArrayRef<tpair_of<Tensor>> tuples) {
  std::vector<Tensor> result;
  result.reserve(tuples.size());
  for (auto & t : tuples) {
    result.push_back(std::get<index>(t));
  }
  return result;
}

Tensor hidden_concat(at::ArrayRef<Tensor> hiddens) { return at::cat(hiddens, 0); }
tpair_of<Tensor> hidden_concat(at::ArrayRef<tpair_of<Tensor>> hiddens) {
  return std::make_tuple(hidden_concat(project<0>(hiddens)), hidden_concat(project<1>(hiddens)));
}

Tensor hidden_slice(const Tensor& t, int64_t start, int64_t end) {
  return t.narrow(0, start, end - start);
}
tpair_of<Tensor> hidden_slice(const tpair_of<Tensor>& t, int64_t start, int64_t end) {
  return std::make_tuple(hidden_slice(std::get<0>(t), start, end),
                         hidden_slice(std::get<1>(t), start, end));
}

////////////////////////////////////////////////////////////////////////////////
// CELL IMPLEMENTATIONS
//
// Cell is a basic component of an RNN, representing a single application of the
// recurrent function. You can think of it as a function of signature
//
// (Tensor input, hidden_type hidden, CellParams) -> hidden_type
//
// which means that it consumes an input tensor, and updates the previous hidden state.
// It's a struct only because functional programming in C++ is a pain, and it's easier
// to pass around "vtable pointers" than actual function pointers.

template<typename hidden_type_tmpl, typename cell_params_tmpl>
struct Cell {
  using hidden_type = hidden_type_tmpl;
  using cell_params = cell_params_tmpl;

  virtual ~Cell() {} // This is really dumb, but enables projects with
                     // -Wnon-virtual-dtor to compile...

  virtual hidden_type operator()(
      const Tensor& input,
      const hidden_type& hidden,
      const cell_params& params,
      bool pre_compute_input = false) const = 0;
};

template<typename nonlinearity, typename cell_params>
struct SimpleCell : Cell<Tensor, cell_params> {
  using hidden_type = Tensor;
  Tensor operator()(
      const Tensor& input,
      const Tensor& hidden,
      const cell_params& params,
      bool pre_compute_input = false) const override {
    return nonlinearity{}(params.linear_hh(hidden).add_(
        pre_compute_input ? input : params.linear_ih(input)));
  }
};

// TODO: can use inplace ops?
template <typename cell_params>
struct LSTMCell : Cell<std::tuple<Tensor, Tensor>, cell_params> {
  using hidden_type = std::tuple<Tensor, Tensor>;

  hidden_type operator()(
      const Tensor& input,
      const hidden_type& hidden,
      const cell_params& params,
      bool pre_compute_input = false) const override {
    const auto& hx = std::get<0>(hidden);
    const auto& cx = std::get<1>(hidden);

    if (input.is_cuda()) {
      TORCH_CHECK(!pre_compute_input);
      auto igates = params.matmul_ih(input);
      auto hgates = params.matmul_hh(hx);
      auto result = at::_thnn_fused_lstm_cell(
          igates, hgates, cx, params.b_ih(), params.b_hh());
      // Slice off the workspace argument (it's needed only for AD).
      return std::make_tuple(std::move(std::get<0>(result)), std::move(std::get<1>(result)));
    }

    const auto gates = params.linear_hh(hx).add_(
        pre_compute_input ? input : params.linear_ih(input));
    auto chunked_gates = gates.chunk(4, 1);
    auto ingate = chunked_gates[0].sigmoid_();
    auto forgetgate = chunked_gates[1].sigmoid_();
    auto cellgate = chunked_gates[2].tanh_();
    auto outgate = chunked_gates[3].sigmoid_();
    auto cy = (forgetgate * cx).add_(ingate * cellgate);
    auto hy = outgate * cy.tanh();
    return std::make_tuple(std::move(hy), std::move(cy));
  }

};

template <typename cell_params>
struct GRUCell : Cell<Tensor, cell_params> {
  using hidden_type = Tensor;

  hidden_type operator()(
      const Tensor& input,
      const hidden_type& hidden,
      const cell_params& params,
      bool pre_compute_input = false) const override {
    if (input.is_cuda()) {
      TORCH_CHECK(!pre_compute_input);
      auto igates = params.matmul_ih(input);
      auto hgates = params.matmul_hh(hidden);
      auto result = at::_thnn_fused_gru_cell(
          igates, hgates, hidden, params.b_ih(), params.b_hh());
      // Slice off the workspace argument (it's needed only for AD).
      return std::move(std::get<0>(result));
    }
    const auto chunked_igates = pre_compute_input
        ? input.chunk(3, 1)
        : params.linear_ih(input).chunk(3, 1);
    auto chunked_hgates = params.linear_hh(hidden).chunk(3, 1);
    const auto reset_gate =
        chunked_hgates[0].add_(chunked_igates[0]).sigmoid_();
    const auto input_gate =
        chunked_hgates[1].add_(chunked_igates[1]).sigmoid_();
    const auto new_gate =
        chunked_igates[2].add(chunked_hgates[2].mul_(reset_gate)).tanh_();
    return (hidden - new_gate).mul_(input_gate).add_(new_gate);
  }
};

////////////////////////////////////////////////////////////////////////////////
// LAYER IMPLEMENTATIONS
//
// Layers are scan-like higher-order functions, which take in cells, and
// transform them to functions of signature
//
// (io_type input, hidden_type hidden, param_type params, bool type_2) -> (io_type, hidden_type)
//
// which can apply the cell over a sequence of inputs, and produce both a new set
// of hidden states, as well as a concatenated output of each step.

template<typename output_type, typename hidden_type>
struct LayerOutput {
  output_type outputs;
  hidden_type final_hidden;
};

template<typename io_type, typename hidden_type, typename param_type>
struct Layer {
  using output_type = LayerOutput<io_type, hidden_type>;

  virtual ~Layer() {} // This is really dumb, but enables projects with
                      // -Wnon-virtual-dtor to compile...
  virtual output_type operator()(
      const io_type& input,
      const hidden_type& input_hidden,
      const param_type& params,
      const bool& type_2,
      const int64_t& layer_num) const = 0;
};

template<typename hidden_type, typename cell_params>
struct FullLayer : Layer<Tensor, hidden_type, cell_params> {
  using output_type =
      typename Layer<Tensor, hidden_type, cell_params>::output_type;
  using unstacked_output_type = LayerOutput<std::vector<Tensor>, hidden_type>;

  FullLayer(Cell<hidden_type, cell_params>& cell)
    : cell_(cell) {};

  unstacked_output_type operator()(
      const std::vector<Tensor>& step_inputs,
      const hidden_type& input_hidden,
      const cell_params& params,
      bool pre_compute_input = false) const {
    std::vector<Tensor> step_outputs;
    auto hidden = input_hidden;
    for (const auto& input : step_inputs) {
      hidden = cell_(input, hidden, params, pre_compute_input);
      step_outputs.emplace_back(hidden_as_output(hidden));
    }
    return {step_outputs, hidden};
  }

  output_type operator()(
      const Tensor& inputs,
      const hidden_type& input_hidden,
      const cell_params& params,
      const bool& type_2,
      const int64_t& layer_num) const override {
    if (inputs.device().is_cpu()) {
      const auto inputs_w = params.linear_ih(inputs);
      auto unstacked_output =
          (*this)(inputs_w.unbind(0), input_hidden, params, true);
      return {at::stack(unstacked_output.outputs, 0),
              unstacked_output.final_hidden};
    }
    auto unstacked_output = (*this)(inputs.unbind(0), input_hidden, params);
    return {at::stack(unstacked_output.outputs, 0),
            unstacked_output.final_hidden};
  }

  Cell<hidden_type, cell_params>& cell_;
};

template <typename dir_hidden_type, typename cell_params>
struct FullBidirectionalLayer
    : Layer<Tensor, pair_of<dir_hidden_type>, pair_of<cell_params>> {
  using hidden_type = pair_of<dir_hidden_type>;
  using param_type = pair_of<cell_params>;
  using output_type = typename Layer<Tensor, hidden_type, param_type>::output_type;

  FullBidirectionalLayer(Cell<dir_hidden_type, cell_params>& cell)
    : layer_(cell) {};

  output_type operator()(
      const Tensor& input,
      const hidden_type& input_hidden,
      const param_type& params,
      const bool& type_2,
      const int64_t& layer_num) const override {
    std::vector<Tensor> step_inputs;
    auto input_fwd = input;
    auto input_bwd = input;
    if(!type_2 && layer_num > 0) {
      // Split the input {fwd, bwd} in order to apply RNN as Type-1.
      // See pytorch/pytorch#4930
      auto split_input = input.chunk(2, input.dim() - 1);
      input_fwd = split_input[0];
      input_bwd = split_input[1];
    }

    if (input.device().is_cpu()) {
      auto input_w = params.first.linear_ih(input_fwd);
      step_inputs = input_w.unbind(0);
      auto fw_result = layer_(
          step_inputs, input_hidden.first, params.first, true);
      auto fw_output = at::stack(fw_result.outputs, 0);
      input_w = params.second.linear_ih(input_bwd);
      step_inputs = input_w.unbind(0);
      auto rev_step_inputs = reverse(std::move(step_inputs));
      auto rev_result =
          layer_(rev_step_inputs, input_hidden.second, params.second, true);
      std::reverse(rev_result.outputs.begin(), rev_result.outputs.end());
      auto rev_output = at::stack(rev_result.outputs, 0);
      return {at::cat({fw_output, rev_output}, fw_output.dim() - 1),
              std::make_pair(fw_result.final_hidden, rev_result.final_hidden)};
    }

    step_inputs = input_fwd.unbind(0);
    auto fw_result = layer_(step_inputs, input_hidden.first, params.first);
    auto fw_output = at::stack(fw_result.outputs, 0);
    step_inputs = input_bwd.unbind(0);
    auto rev_step_inputs = reverse(std::move(step_inputs));
    auto rev_result =
        layer_(rev_step_inputs, input_hidden.second, params.second);
    std::reverse(rev_result.outputs.begin(), rev_result.outputs.end());
    auto rev_output = at::stack(rev_result.outputs, 0);
    return {at::cat({fw_output, rev_output}, fw_output.dim() - 1),
            std::make_pair(fw_result.final_hidden, rev_result.final_hidden)};
  }

  std::vector<Tensor> reverse(std::vector<Tensor>&& x) const {
    std::reverse(x.begin(), x.end());
    return std::move(x);
  }

  FullLayer<dir_hidden_type, cell_params> layer_;
};

template<typename hidden_type, typename cell_params>
struct PackedLayer : Layer<PackedSequence, hidden_type, cell_params> {
  using output_type =
      typename Layer<PackedSequence, hidden_type, cell_params>::output_type;

  PackedLayer(Cell<hidden_type, cell_params>& cell)
    : cell_(cell) {};

  output_type operator()(
      const PackedSequence& input,
      const hidden_type& input_hidden,
      const cell_params& params,
      const bool& type_2,
      const int64_t& layer_num) const override {

    std::vector<at::Tensor> step_outputs;
    std::vector<hidden_type> hiddens;
    int64_t input_offset = 0;
    int64_t num_steps = input.batch_sizes.size(0);
    int64_t* batch_sizes = input.batch_sizes.data_ptr<int64_t>();
    int64_t last_batch_size = batch_sizes[0];

    const Tensor* input_ptr = &input.data;
    bool pre_compute_input = false;
    Tensor input_w;
    if (input.data.device().is_cpu()) {
      input_w = params.linear_ih(input.data);
      input_ptr = &input_w;
      pre_compute_input = true;
    }

    // Batch sizes is a sequence of decreasing lengths, which are offsets
    // into a 1D list of inputs. At every step we slice out batch_size elements,
    // and possibly account for the decrease in the batch size since the last step,
    // which requires us to slice the hidden state (since some sequences
    // are completed now). The sliced parts are also saved, because we will need
    // to return a tensor of final hidden state.
    auto hidden = input_hidden;
    for (int64_t i = 0; i < num_steps; ++i) {
      const int64_t batch_size = batch_sizes[i];
      auto step_input = input_ptr->narrow(0, input_offset, batch_size);
      input_offset += batch_size;
      const int64_t dec = last_batch_size - batch_size;
      if (dec > 0) {
        hiddens.emplace_back(
            hidden_slice(hidden, last_batch_size - dec, last_batch_size));
        hidden = hidden_slice(hidden, 0, last_batch_size - dec);
      }

      last_batch_size = batch_size;
      hidden = cell_(step_input, hidden, params, pre_compute_input);
      step_outputs.push_back(hidden_as_output(hidden));
    }
    hiddens.emplace_back(hidden);
    std::reverse(hiddens.begin(), hiddens.end());

    return {PackedSequence{at::cat(step_outputs, 0), input.batch_sizes},
            hidden_concat(hiddens)};
  }

  Cell<hidden_type, cell_params>& cell_;
};

template<typename hidden_type, typename cell_params>
struct ReversedPackedLayer : Layer<PackedSequence, hidden_type, cell_params> {
  using output_type =
      typename Layer<PackedSequence, hidden_type, cell_params>::output_type;

  ReversedPackedLayer(Cell<hidden_type, cell_params>& cell)
    : cell_(cell) {};

  output_type operator()(
      const PackedSequence& input,
      const hidden_type& input_hidden,
      const cell_params& params,
      const bool& type_2,
      const int64_t& layer_num) const override {
    std::vector<at::Tensor> step_outputs;
    int64_t input_offset = input.data.size(0);
    int64_t num_steps = input.batch_sizes.size(0);
    int64_t* batch_sizes = input.batch_sizes.data_ptr<int64_t>();
    int64_t last_batch_size = batch_sizes[num_steps - 1];

    const Tensor* input_ptr = &input.data;
    bool pre_compute_input = false;
    Tensor input_w;
    if (input.data.device().is_cpu()) {
      input_w = params.linear_ih(input.data);
      input_ptr = &input_w;
      pre_compute_input = true;
    }

    // Here the situation is similar to that above, except we start out with
    // the smallest batch size (and a small set of hidden states we actually use),
    // and progressively expand the hidden states, as we move backwards over the
    // 1D list of inputs.
    auto hidden = hidden_slice(input_hidden, 0, batch_sizes[num_steps - 1]);
    for (int64_t i = num_steps - 1; i >= 0; --i) {
      const int64_t batch_size = batch_sizes[i];
      const int64_t inc = batch_size - last_batch_size;
      if (inc > 0) {
        hidden = hidden_concat(ArrayRef<hidden_type>{
            hidden, hidden_slice(input_hidden, last_batch_size, batch_size)});
      }
      auto step_input =
          input_ptr->narrow(0, input_offset - batch_size, batch_size);
      input_offset -= batch_size;
      last_batch_size = batch_size;
      hidden = cell_(step_input, hidden, params, pre_compute_input);
      step_outputs.emplace_back(hidden_as_output(hidden));
    }
    std::reverse(step_outputs.begin(), step_outputs.end());
    return {PackedSequence{at::cat(step_outputs, 0), input.batch_sizes},
            hidden};
  }

  Cell<hidden_type, cell_params>& cell_;
};

template <typename dir_hidden_type, typename cell_params>
struct PackedBidirectionalLayer
    : Layer<PackedSequence, pair_of<dir_hidden_type>, pair_of<cell_params>> {
  using hidden_type = pair_of<dir_hidden_type>;
  using param_type = pair_of<cell_params>;
  using output_type =
      typename Layer<PackedSequence, hidden_type, param_type>::output_type;

  PackedBidirectionalLayer(Cell<dir_hidden_type, cell_params>& cell)
    : layer_(cell), rev_layer_(cell) {};

  output_type operator()(
      const PackedSequence& input,
      const hidden_type& input_hidden,
      const param_type& params,
      const bool& type_2,
      const int64_t& layer_num) const override {
    auto input_fwd = input;
    auto input_bwd = input;
    if(!type_2 && layer_num > 0) {
      // Split the input {fwd, bwd} in order to apply RNN as Type-1.
      // See pytorch/pytorch#4930
      auto input_split = input.data.chunk(2, input.data.dim() - 1);
      PackedSequence input_fwd {
        input_split[0],
        input.batch_sizes
      };
      PackedSequence input_bwd {
        input_split[1],
        input.batch_sizes
      };
    }
    auto fw_result = layer_(input_fwd, input_hidden.first, params.first, type_2, layer_num);
    auto rev_result = rev_layer_(input_bwd, input_hidden.second, params.second, type_2, layer_num);
    PackedSequence output{
        at::cat({fw_result.outputs.data, rev_result.outputs.data}, -1),
        input.batch_sizes};
    return {output,
            std::make_pair(fw_result.final_hidden, rev_result.final_hidden)};
  }

  PackedLayer<dir_hidden_type, cell_params> layer_;
  ReversedPackedLayer<dir_hidden_type, cell_params> rev_layer_;
};

////////////////////////////////////////////////////////////////////////////////
// apply_layer_stack
//
// layers are convenient, but in reality we often want to stack them. this little
// helper manages slicing of all inputs and parameters, and repeatedly feeds them
// into the given layer. returns the last layer's outputs, and a vector of final
// hidden states produced at each level.

Tensor dropout(const Tensor& input, double p) {
  return at::dropout(input, p, /*train=*/true);
}

PackedSequence dropout(const PackedSequence& input, double p) {
  return {at::dropout(input.data, p, /*train=*/true), input.batch_sizes};
}

template<typename io_type, typename hidden_type, typename weight_type>
LayerOutput<io_type, std::vector<hidden_type>>
apply_layer_stack(const Layer<io_type, hidden_type, weight_type>& layer, const io_type& input,
                  const std::vector<hidden_type>& hiddens, const std::vector<weight_type>& weights,
                  int64_t num_layers, double dropout_p, bool train, bool type_2) {
  TORCH_CHECK(num_layers == (int64_t)hiddens.size(), "Expected more hidden states in stacked_rnn");
  TORCH_CHECK(num_layers == (int64_t)weights.size(), "Expected more weights in stacked_rnn");

  auto layer_input = input;
  auto hidden_it = hiddens.begin();
  auto weight_it = weights.begin();
  std::vector<hidden_type> final_hiddens;
  for (int64_t l = 0; l < num_layers; ++l) {
    auto layer_output = layer(layer_input, *(hidden_it++), *(weight_it++), type_2, l);
    final_hiddens.push_back(layer_output.final_hidden);
    layer_input = layer_output.outputs;

    if (dropout_p != 0 && train && l < num_layers - 1) {
      layer_input = dropout(layer_input, dropout_p);
    }
  }

  return {layer_input, final_hiddens};
}

////////////////////////////////////////////////////////////////////////////////
// HELPERS SIMPLIFYING DISPATCH TO FUNCTIONS ABOVE
////////////////////////////////////////////////////////////////////////////////

template<typename CellType, template<typename,typename> class LayerT, template<typename,typename> class BidirLayerT, typename cell_params, typename io_type>
LayerOutput<io_type, std::vector<typename CellType::hidden_type>> _rnn_impl(
      const io_type& input,
      const std::vector<cell_params>& params,
      const std::vector<typename CellType::hidden_type>& hiddens,
      int64_t num_layers, double dropout_p, bool train, bool bidirectional,
      bool type_2) {
  using hidden_type = typename CellType::hidden_type;
  CellType cell;
  if (bidirectional) {
    using BidirLayer = BidirLayerT<hidden_type, cell_params>;
    auto bidir_result = apply_layer_stack(BidirLayer{cell}, input, pair_vec(hiddens), pair_vec(params), num_layers, dropout_p, train, type_2);
    return {bidir_result.outputs, unpair_vec(std::move(bidir_result.final_hidden))};
  } else {
    return apply_layer_stack(LayerT<hidden_type,cell_params>{cell}, input, hiddens, params, num_layers, dropout_p, train, type_2);
  }
}

template<typename CellType, template<typename,typename> class LayerT, template<typename,typename> class BidirLayerT, typename cell_params, typename io_type>
std::tuple<io_type, Tensor> _rnn_impl_with_concat(
      const io_type& input,
      const std::vector<cell_params>& params,
      const std::vector<typename CellType::hidden_type>& hiddens,
      int64_t num_layers, double dropout_p, bool train, bool bidirectional, bool type_2) {
  auto result = _rnn_impl<CellType, LayerT, BidirLayerT>(input, params, hiddens, num_layers, dropout_p, train, bidirectional, type_2);
  return std::make_tuple(std::move(result.outputs), at::stack(result.final_hidden, 0));
}

template<template<typename,typename> class LayerT, template<typename,typename> class BidirLayerT, typename cell_params, typename io_type>
std::tuple<io_type, Tensor, Tensor> _lstm_impl(
      const io_type& input,
      const std::vector<cell_params>& params, const Tensor& hx, const Tensor& cx,
      int64_t num_layers, double dropout_p, bool train, bool bidirectional, bool type_2) {
  // It's much more useful for us to work on lists of pairs of hx and cx for each layer, so we need
  // to transpose a pair of those tensors.
  auto layer_hx = hx.unbind(0);
  auto layer_cx = cx.unbind(0);
  int64_t total_layers = layer_hx.size();
  std::vector<typename LSTMCell<cell_params>::hidden_type> hiddens;
  hiddens.reserve(total_layers);
  for (int64_t i = 0; i < total_layers; ++i) {
    hiddens.emplace_back(std::move(layer_hx[i]), std::move(layer_cx[i]));
  }

  auto result = _rnn_impl<LSTMCell<cell_params>, LayerT, BidirLayerT>(input, params, hiddens, num_layers, dropout_p, train, bidirectional, type_2);

  // Now, we need to reverse the transposed we performed above.
  std::vector<Tensor> hy, cy;
  hy.reserve(total_layers); cy.reserve(total_layers);
  for (auto & hidden : result.final_hidden) {
    hy.push_back(std::move(std::get<0>(hidden)));
    cy.push_back(std::move(std::get<1>(hidden)));
  }

  return std::make_tuple(std::move(result.outputs), at::stack(hy, 0), at::stack(cy, 0));
}

} // anonymous namespace

bool _use_cudnn_rnn_flatten_weight() {
  return detail::getCUDAHooks().compiledWithCuDNN();
}

////////////////////////////////////////////////////////////////////////////////
// PUBLIC FUNCTIONS
////////////////////////////////////////////////////////////////////////////////
<<<<<<< HEAD
#define ONE_HIDDEN_RNN(NAME, CELL)                                             \
DEFINE_DISPATCH(NAME##_cudnn_stub);                                            \
DEFINE_DISPATCH(NAME##_miopen_stub);                                           \
DEFINE_DISPATCH(NAME##_packed_cudnn_stub);                                     \
DEFINE_DISPATCH(NAME##_packed_miopen_stub);                                    \
REGISTER_NO_CPU_DISPATCH(NAME##_cudnn_stub, rnn_fn);                           \
REGISTER_NO_CPU_DISPATCH(NAME##_miopen_stub, rnn_fn);                          \
REGISTER_NO_CPU_DISPATCH(NAME##_packed_cudnn_stub, rnn_packed_fn);             \
REGISTER_NO_CPU_DISPATCH(NAME##_packed_miopen_stub, rnn_packed_fn);            \
                                                                               \
std::tuple<Tensor, Tensor> NAME##_cudnn_type1(                                 \
      const Tensor& _input, \
      const Tensor& hx, \
      TensorList _params, \
      bool has_biases, \
      int64_t num_layers, \
      double dropout_p, \
      bool train, \
      bool bidirectional, \
      bool type_2, \
      bool batch_first) {                                                      \
  Tensor _fwd_hx;                                                              \
  Tensor _bwd_hx;                                                              \
  std::tie(_fwd_hx, _bwd_hx) = split_rnn_hidden(hx);                           \
  auto input = batch_first ? _input.transpose(0, 1) : _input;                  \
  auto rev_input = reverse(_input);                                            \
  std::vector<Tensor> fwd_params;                                              \
  std::vector<Tensor> bwd_params;                                              \
  std::tie(fwd_params, bwd_params) = split_params(_params);                    \
  Tensor fwd_output, f_hy;                                                     \
  NAME##_cudnn_stub(_input.device().type(), fwd_output, f_hy, input, _fwd_hx,  \
                fwd_params, has_biases, num_layers, dropout_p, train,          \
                bidirectional, type_2, false);                                 \
  Tensor bwd_output, b_hy;                                                     \
  NAME##_cudnn_stub(_input.device().type(), bwd_output, b_hy, input, _bwd_hx,  \
                bwd_params, has_biases, num_layers, dropout_p, train,          \
                bidirectional, type_2, false);                                 \
  auto bwd_rev_output = reverse(bwd_output);                                   \
  std::vector<Tensor> outputs;                                                 \
  outputs.push_back(fwd_output);                                               \
  outputs.push_back(bwd_rev_output);                                           \
  auto cat_outputs = at::cat(outputs, -1);                                     \
  auto output = batch_first ? cat_outputs.transpose(0, 1) : cat_outputs;       \
  auto hy = at::cat({f_hy, b_hy}, 0);                                          \
  return std::make_tuple(std::move(output), std::move(hy));                    \
}                                                                              \
                                                                               \
std::tuple<Tensor, Tensor> NAME##_miopen_type1(                                \
      const Tensor& _input, \
      const Tensor& hx, \
      TensorList _params, \
      bool has_biases, \
      int64_t num_layers, \
      double dropout_p, \
      bool train, \
      bool bidirectional, \
      bool type_2, \
      bool batch_first) {                                                      \
  Tensor _fwd_hx;                                                              \
  Tensor _bwd_hx;                                                              \
  std::tie(_fwd_hx, _bwd_hx) = split_rnn_hidden(hx);                           \
  auto input = batch_first ? _input.transpose(0, 1) : _input;                  \
  auto rev_input = reverse(_input);                                            \
  std::vector<Tensor> fwd_params;                                              \
  std::vector<Tensor> bwd_params;                                              \
  std::tie(fwd_params, bwd_params) = split_params(_params);                    \
  Tensor fwd_output, f_hy;                                                     \
  NAME##_miopen_stub(_input.device().type(), fwd_output, f_hy, input, _fwd_hx, \
                fwd_params, has_biases, num_layers, dropout_p, train,          \
                bidirectional, type_2, false);                                 \
  Tensor bwd_output, b_hy;                                                     \
  NAME##_miopen_stub(_input.device().type(), bwd_output, b_hy, input, _bwd_hx,      \
                bwd_params, has_biases, num_layers, dropout_p, train,          \
                bidirectional, type_2, false);                                 \
  auto bwd_rev_output = reverse(bwd_output);                                   \
  std::vector<Tensor> outputs;                                                 \
  outputs.push_back(fwd_output);                                               \
  outputs.push_back(bwd_rev_output);                                           \
  auto cat_outputs = at::cat(outputs, -1);                                     \
  auto output = batch_first ? cat_outputs.transpose(0, 1) : cat_outputs;       \
  auto hy = at::cat({f_hy, b_hy}, 0);                                          \
  return std::make_tuple(std::move(output), std::move(hy));                    \
}                                                                              \
                                                                               \
std::tuple<Tensor, Tensor> NAME##_packed_cudnn_type1(                          \
    const Tensor& data, \
    const Tensor& batch_sizes, \
    const Tensor& hx, \
    TensorList _params, \
    bool has_biases, \
    int64_t num_layers, \
    double dropout_p, \
    bool train, \
    bool bidirectional, \
    bool type_2) {  \
  Tensor _fwd_hx;                                                              \
  Tensor _bwd_hx;                                                              \
  std::tie(_fwd_hx, _bwd_hx) = split_rnn_hidden(hx);                           \
  auto bwd_data = reverse(data);                                               \
  std::vector<Tensor> fwd_params;                                              \
  std::vector<Tensor> bwd_params;                                              \
  std::tie(fwd_params, bwd_params) = split_params(_params);                    \
  Tensor fwd_output, f_hy;                                                     \
  NAME##_packed_cudnn_stub(data.device().type(), fwd_output, f_hy, data,       \
                           batch_sizes, _fwd_hx, _params, has_biases,          \
                           num_layers, dropout_p, train, bidirectional, type_2); \
  Tensor bwd_output, b_hy;                                                     \
  NAME##_packed_cudnn_stub(data.device().type(), bwd_output, b_hy, bwd_data,   \
                           batch_sizes, _bwd_hx, _params, has_biases,          \
                           num_layers, dropout_p, train, bidirectional, type_2); \
  auto bwd_rev_output = reverse(bwd_output);                                   \
  std::vector<Tensor> outputs;                                                 \
  outputs.push_back(fwd_output);                                               \
  outputs.push_back(bwd_rev_output);                                           \
  auto output = at::cat(outputs, -1);                                          \
  auto hy = at::cat({f_hy, b_hy}, 0);                                          \
  return std::make_tuple(std::move(output), std::move(hy));                    \
}                                                                              \
                                                                               \
std::tuple<Tensor, Tensor> NAME##_packed_miopen_type1(                         \
      const Tensor& data, \
      const Tensor& batch_sizes, \
      const Tensor& hx, \
      TensorList _params, \
      bool has_biases, \
      int64_t num_layers, \
      double dropout_p, \
      bool train, \
      bool bidirectional, \
      bool type_2) {  \
  Tensor _fwd_hx;                                                              \
  Tensor _bwd_hx;                                                              \
  std::tie(_fwd_hx, _bwd_hx) = split_rnn_hidden(hx);                           \
  auto bwd_data = reverse(data);                                               \
  std::vector<Tensor> fwd_params;                                              \
  std::vector<Tensor> bwd_params;                                              \
  std::tie(fwd_params, bwd_params) = split_params(_params);                    \
  Tensor fwd_output, f_hy;                                                     \
  NAME##_packed_miopen_stub(data.device().type(), fwd_output, f_hy, data,      \
                            batch_sizes, _fwd_hx, _params, has_biases,         \
                            num_layers, dropout_p, train, bidirectional, type_2); \
  Tensor bwd_output, b_hy;                                                     \
  NAME##_packed_miopen_stub(data.device().type(), bwd_output, b_hy, bwd_data,  \
                           batch_sizes, _bwd_hx, _params, has_biases,          \
                           num_layers, dropout_p, train, bidirectional, type_2); \
  auto bwd_rev_output = reverse(bwd_output);                                   \
  std::vector<Tensor> outputs;                                                 \
  outputs.push_back(fwd_output);                                               \
  outputs.push_back(bwd_rev_output);                                           \
  auto output = at::cat(outputs, -1);                                          \
  auto hy = at::cat({f_hy, b_hy}, 0);                                          \
  return std::make_tuple(std::move(output), std::move(hy));                    \
}                                                                              \
                                                                               \
std::tuple<Tensor, Tensor> NAME(                                               \
    const Tensor& _input, \
    const Tensor& hx, \
    TensorList _params, \
    bool has_biases, \
    int64_t num_layers, \
    double dropout_p, \
    bool train, \
    bool bidirectional, \
    bool type_2, \
    bool batch_first) { \
  if (at::cudnn_is_acceptable(_input)) {                                       \
    if(bidirectional && !type_2) {                                             \
      return NAME##_cudnn_type1(_input, hx, _params, has_biases, num_layers,   \
        dropout_p, train, bidirectional, type_2, batch_first);                 \
    } else {                                                                   \
      Tensor output, hy;                                                       \
      NAME##_cudnn_stub(_input.device().type(), output, hy, _input, hx, _params, has_biases, \
              num_layers, dropout_p, train, bidirectional, type_2, batch_first);         \
      return std::make_tuple(std::move(output), std::move(hy));                \
    }                                                                          \
  }                                                                            \
  if (use_miopen(_input, dropout_p)) {                                         \
    if(bidirectional && !type_2) {                                             \
      return NAME##_miopen_type1(_input, hx, _params, has_biases, num_layers,  \
        dropout_p, train, bidirectional, type_2, batch_first);                 \
    } else {                                                                   \
      Tensor output, hy;                                                       \
      NAME##_miopen_stub(_input.device().type(), output, hy, _input, hx, _params, has_biases, \
              num_layers, dropout_p, train, bidirectional, type_2, batch_first);       \
      return std::make_tuple(std::move(output), std::move(hy));                \
    }                                                                          \
  }                                                                            \
  check_device(_input, _params, hx);                                           \
  auto input = batch_first ? _input.transpose(0, 1) : _input;                  \
  auto params = gather_params(_params, has_biases);                            \
  auto results = _rnn_impl_with_concat<CELL, FullLayer, FullBidirectionalLayer>( \
          input, params, hx.unbind(0), num_layers, dropout_p, train, bidirectional, type_2); \
  if (batch_first) {                                                           \
    std::get<0>(results).transpose_(0, 1);               \
  }                                                                            \
  return results;                                                              \
}                                                                              \
                                                                               \
std::tuple<Tensor, Tensor> NAME(                                               \
    const Tensor& data, \
    const Tensor& batch_sizes, \
    const Tensor& hx, \
    TensorList _params, \
    bool has_biases, \
    int64_t num_layers, \
    double dropout_p, \
    bool train, \
    bool bidirectional, \
    bool type_2) {  \
  if (at::cudnn_is_acceptable(data)) {                                         \
    if(bidirectional && !type_2) {                                             \
      return NAME##_packed_cudnn_type1(data, batch_sizes, hx, _params, has_biases,    \
                    num_layers, dropout_p, train, bidirectional, type_2);      \
    } else {                                                                   \
      Tensor output, hy;                                                         \
      NAME##_packed_cudnn_stub(data.device().type(), output, hy, data, batch_sizes, hx, \
            _params, has_biases, num_layers, dropout_p, train, bidirectional, type_2); \
      return std::make_tuple(std::move(output), std::move(hy));                  \
    }                                                                          \
  }                                                                            \
  if (use_miopen(data, dropout_p)) {                                           \
    if(bidirectional && !type_2) {                                             \
      return NAME##_packed_miopen_type1(data, batch_sizes, hx, _params, has_biases,    \
                    num_layers, dropout_p, train, bidirectional, type_2);      \
    } else {                                                                   \
      Tensor output, hy;                                                         \
      NAME##_packed_miopen_stub(data.device().type(), output, hy, data, batch_sizes, hx, \
              _params, has_biases, num_layers, dropout_p, train, bidirectional, type_2); \
      return std::make_tuple(std::move(output), std::move(hy));                  \
    }                                                                          \
  }                                                                            \
  PackedSequence input { data, batch_sizes };                                  \
  auto params = gather_params(_params, has_biases);                            \
  auto result = _rnn_impl_with_concat<CELL, PackedLayer, PackedBidirectionalLayer>( \
          input, params, hx.unbind(0), num_layers, dropout_p, train, bidirectional, type_2); \
  auto & packed_output = std::get<0>(result);                                  \
  return std::make_tuple(std::move(packed_output.data), std::move(std::get<1>(result)));             \
}

#define ONE_HIDDEN_QRNN(NAME, CELL)                                             \
std::tuple<Tensor, Tensor> NAME(                                               \
    const Tensor& _input, \
    const Tensor& hx, \
    TensorList _params, \
    bool has_biases, \
    int64_t num_layers, \
    double dropout_p,  \
    bool train, \
    bool bidirectional, \
    bool type_2, \
    bool batch_first) { \
  if (at::cudnn_is_acceptable(_input)) {                                       \
    if(bidirectional && !type_2) {                                             \
      return gru_cudnn_type1(_input, hx, _params, has_biases, num_layers,      \
        dropout_p, train, bidirectional, type_2, batch_first);                 \
    } else {                                                                   \
      Tensor output, hy;                                                         \
      gru_cudnn_stub(_input.device().type(), output, hy, _input, hx, _params, has_biases, \
                    num_layers, dropout_p, train, bidirectional, type_2, batch_first);         \
      return std::make_tuple(std::move(output), std::move(hy));                \
    }                                                                          \
  }                                                                            \
  check_device(_input, _params, hx); \
  auto input = batch_first ? _input.transpose(0, 1) : _input;                  \
  auto params = gather_quantized_params(_params);                            \
  auto results = _rnn_impl_with_concat<CELL, FullLayer, FullBidirectionalLayer>( \
      input, params, hx.unbind(0), num_layers, dropout_p, train, bidirectional, type_2); \
  if (batch_first) {                                                           \
    std::get<0>(results).transpose_(0, 1);               \
  }                                                                            \
  return results;                                                              \
}                                                                              \
                                                                               \
std::tuple<Tensor, Tensor> NAME(                                               \
    const Tensor& data, \
    const Tensor& batch_sizes, \
    const Tensor& hx, \
    TensorList _params, \
    bool has_biases, \
    int64_t num_layers, \
    double dropout_p, \
    bool train, \
    bool bidirectional, \
    bool type_2) {  \
  if (at::cudnn_is_acceptable(data)) {                                         \
    if(bidirectional && !type_2) {                                             \
      return gru_packed_cudnn_type1(data, batch_sizes, hx, _params, has_biases,    \
                                    num_layers, dropout_p, train, bidirectional, type_2); \
    } else {                                                                   \
      Tensor output, hy;                                                         \
      gru_packed_cudnn_stub(data.device().type(), output, hy, data, batch_sizes, hx, \
              _params, has_biases, num_layers, dropout_p, train, bidirectional, type_2); \
      return std::make_tuple(std::move(output), std::move(hy));                \
    }                                                                          \
  }                                                                            \
  PackedSequence input { data, batch_sizes };                                  \
  auto params = gather_quantized_params(_params);                            \
  auto result = _rnn_impl_with_concat<CELL, PackedLayer, PackedBidirectionalLayer>( \
          input, params, hx.unbind(0), num_layers, dropout_p, train, bidirectional, type_2); \
  auto & packed_output = std::get<0>(result);                                  \
  return std::make_tuple(std::move(packed_output.data), std::move(std::get<1>(result)));             \
=======

#define ONE_HIDDEN_RNN(NAME, CELL)                                          \
  DEFINE_DISPATCH(NAME##_cudnn_stub);                                       \
  DEFINE_DISPATCH(NAME##_miopen_stub);                                      \
  DEFINE_DISPATCH(NAME##_packed_cudnn_stub);                                \
  DEFINE_DISPATCH(NAME##_packed_miopen_stub);                               \
  REGISTER_NO_CPU_DISPATCH(NAME##_cudnn_stub, rnn_fn);                      \
  REGISTER_NO_CPU_DISPATCH(NAME##_miopen_stub, rnn_fn);                     \
  REGISTER_NO_CPU_DISPATCH(NAME##_packed_cudnn_stub, rnn_packed_fn);        \
  REGISTER_NO_CPU_DISPATCH(NAME##_packed_miopen_stub, rnn_packed_fn);       \
                                                                            \
  std::tuple<Tensor, Tensor> NAME(                                          \
      const Tensor& _input,                                                 \
      const Tensor& hx,                                                     \
      TensorList _params,                                                   \
      bool has_biases,                                                      \
      int64_t num_layers,                                                   \
      double dropout_p,                                                     \
      bool train,                                                           \
      bool bidirectional,                                                   \
      bool batch_first) {                                                   \
    if (at::cudnn_is_acceptable(_input)) {                                  \
      Tensor output, hy;                                                    \
      NAME##_cudnn_stub(                                                    \
          _input.device().type(),                                           \
          output,                                                           \
          hy,                                                               \
          _input,                                                           \
          hx,                                                               \
          _params,                                                          \
          has_biases,                                                       \
          num_layers,                                                       \
          dropout_p,                                                        \
          train,                                                            \
          bidirectional,                                                    \
          batch_first);                                                     \
      return std::make_tuple(std::move(output), std::move(hy));             \
    }                                                                       \
    if (use_miopen(_input, dropout_p)) {                                    \
      Tensor output, hy;                                                    \
      NAME##_miopen_stub(                                                   \
          _input.device().type(),                                           \
          output,                                                           \
          hy,                                                               \
          _input,                                                           \
          hx,                                                               \
          _params,                                                          \
          has_biases,                                                       \
          num_layers,                                                       \
          dropout_p,                                                        \
          train,                                                            \
          bidirectional,                                                    \
          batch_first);                                                     \
      return std::make_tuple(std::move(output), std::move(hy));             \
    }                                                                       \
    check_device(_input, _params, hx);                                      \
    auto input = batch_first ? _input.transpose(0, 1) : _input;             \
    auto params = gather_params(_params, has_biases);                       \
    auto results =                                                          \
        _rnn_impl_with_concat<CELL, FullLayer, FullBidirectionalLayer>(     \
            input,                                                          \
            params,                                                         \
            hx.unbind(0),                                                   \
            num_layers,                                                     \
            dropout_p,                                                      \
            train,                                                          \
            bidirectional);                                                 \
    if (batch_first) {                                                      \
      std::get<0>(results).transpose_(0, 1);                                \
    }                                                                       \
    return results;                                                         \
  }                                                                         \
                                                                            \
  std::tuple<Tensor, Tensor> NAME(                                          \
      const Tensor& data,                                                   \
      const Tensor& batch_sizes,                                            \
      const Tensor& hx,                                                     \
      TensorList _params,                                                   \
      bool has_biases,                                                      \
      int64_t num_layers,                                                   \
      double dropout_p,                                                     \
      bool train,                                                           \
      bool bidirectional) {                                                 \
    if (at::cudnn_is_acceptable(data)) {                                    \
      Tensor output, hy;                                                    \
      NAME##_packed_cudnn_stub(                                             \
          data.device().type(),                                             \
          output,                                                           \
          hy,                                                               \
          data,                                                             \
          batch_sizes,                                                      \
          hx,                                                               \
          _params,                                                          \
          has_biases,                                                       \
          num_layers,                                                       \
          dropout_p,                                                        \
          train,                                                            \
          bidirectional);                                                   \
      return std::make_tuple(std::move(output), std::move(hy));             \
    }                                                                       \
    if (use_miopen(data, dropout_p)) {                                      \
      Tensor output, hy;                                                    \
      NAME##_packed_miopen_stub(                                            \
          data.device().type(),                                             \
          output,                                                           \
          hy,                                                               \
          data,                                                             \
          batch_sizes,                                                      \
          hx,                                                               \
          _params,                                                          \
          has_biases,                                                       \
          num_layers,                                                       \
          dropout_p,                                                        \
          train,                                                            \
          bidirectional);                                                   \
      return std::make_tuple(std::move(output), std::move(hy));             \
    }                                                                       \
    PackedSequence input{data, batch_sizes};                                \
    auto params = gather_params(_params, has_biases);                       \
    auto result =                                                           \
        _rnn_impl_with_concat<CELL, PackedLayer, PackedBidirectionalLayer>( \
            input,                                                          \
            params,                                                         \
            hx.unbind(0),                                                   \
            num_layers,                                                     \
            dropout_p,                                                      \
            train,                                                          \
            bidirectional);                                                 \
    auto& packed_output = std::get<0>(result);                              \
    return std::make_tuple(                                                 \
        std::move(packed_output.data), std::move(std::get<1>(result)));     \
  }

#define ONE_HIDDEN_QRNN(NAME, CELL)                                         \
  std::tuple<Tensor, Tensor> NAME##_input(                                  \
      const Tensor& _input,                                                 \
      const Tensor& hx,                                                     \
      c10::List<c10::intrusive_ptr<CellParamsBase>> _params,                \
      bool has_biases,                                                      \
      int64_t num_layers,                                                   \
      double dropout_p,                                                     \
      bool train,                                                           \
      bool bidirectional,                                                   \
      bool batch_first) {                                                   \
    std::vector<QRNNCellParamsWrapper> params;                              \
    for (c10::intrusive_ptr<CellParamsBase> x : _params) {                  \
      params.emplace_back(std::move(x));                                    \
    }                                                                       \
    auto input = batch_first ? _input.transpose(0, 1) : _input;             \
    auto results =                                                          \
        _rnn_impl_with_concat<CELL, FullLayer, FullBidirectionalLayer>(     \
            input,                                                          \
            params,                                                         \
            hx.unbind(0),                                                   \
            num_layers,                                                     \
            dropout_p,                                                      \
            train,                                                          \
            bidirectional);                                                 \
    if (batch_first) {                                                      \
      std::get<0>(results).transpose_(0, 1);                                \
    }                                                                       \
    return results;                                                         \
  }                                                                         \
                                                                            \
  std::tuple<Tensor, Tensor> NAME##_data(                                   \
      const Tensor& data,                                                   \
      const Tensor& batch_sizes,                                            \
      const Tensor& hx,                                                     \
      c10::List<c10::intrusive_ptr<CellParamsBase>> _params,                \
      bool has_biases,                                                      \
      int64_t num_layers,                                                   \
      double dropout_p,                                                     \
      bool train,                                                           \
      bool bidirectional) {                                                 \
    std::vector<QRNNCellParamsWrapper> params;                              \
    for (c10::intrusive_ptr<CellParamsBase> x : _params) {                  \
      params.emplace_back(std::move(x));                                    \
    }                                                                       \
    PackedSequence input{data, batch_sizes};                                \
    auto result =                                                           \
        _rnn_impl_with_concat<CELL, PackedLayer, PackedBidirectionalLayer>( \
            input,                                                          \
            params,                                                         \
            hx.unbind(0),                                                   \
            num_layers,                                                     \
            dropout_p,                                                      \
            train,                                                          \
            bidirectional);                                                 \
    auto& packed_output = std::get<0>(result);                              \
    return std::make_tuple(                                                 \
        std::move(packed_output.data), std::move(std::get<1>(result)));     \
  }

ONE_HIDDEN_RNN(gru, GRUCell<CellParams>)
ONE_HIDDEN_QRNN(quantized_gru, GRUCell<QRNNCellParamsWrapper>)

// BC wrappers for quantized_gru

std::tuple<Tensor, Tensor> quantized_gru_input_legacy(
    const Tensor& _input,
    const Tensor& hx,
    c10::List<at::Tensor> _params,
    bool has_biases,
    int64_t num_layers,
    double dropout_p,
    bool train,
    bool bidirectional,
    bool batch_first) {
  TORCH_WARN_ONCE(
      "torch.quantized_gru with List[Tensor] for parameters is "
      "deprecated and may be removed! Please re-export your model "
      "using the newer definitions in torch.jit.quantized");
  auto params = gather_quantized_params(std::move(_params));
  return quantized_gru_input(
      _input,
      hx,
      std::move(params),
      has_biases,
      num_layers,
      dropout_p,
      train,
      bidirectional,
      batch_first);
}

std::tuple<Tensor, Tensor> quantized_gru_data_legacy(
    const Tensor& data,
    const Tensor& batch_sizes,
    const Tensor& hx,
    c10::List<at::Tensor> _params,
    bool has_biases,
    int64_t num_layers,
    double dropout_p,
    bool train,
    bool bidirectional) {
  TORCH_WARN_ONCE(
      "torch.quantized_gru with List[Tensor] for parameters is "
      "deprecated and may be removed! Please re-export your model "
      "using the newer definitions in torch.jit.quantized");
  auto params = gather_quantized_params(std::move(_params));
  return quantized_gru_data(
      data,
      batch_sizes,
      hx,
      std::move(params),
      has_biases,
      num_layers,
      dropout_p,
      train,
      bidirectional);
>>>>>>> bbf29a52
}

using tanf_cell_type = SimpleCell<tanh_f, CellParams>;
ONE_HIDDEN_RNN(rnn_tanh, tanf_cell_type)
using relu_cell_type = SimpleCell<relu_f, CellParams>;
ONE_HIDDEN_RNN(rnn_relu, relu_cell_type);

DEFINE_DISPATCH(lstm_cudnn_stub);
DEFINE_DISPATCH(lstm_packed_cudnn_stub);
DEFINE_DISPATCH(lstm_miopen_stub);
DEFINE_DISPATCH(lstm_packed_miopen_stub);
REGISTER_NO_CPU_DISPATCH(lstm_cudnn_stub, lstm_fn);
REGISTER_NO_CPU_DISPATCH(lstm_packed_cudnn_stub, lstm_packed_fn);
REGISTER_NO_CPU_DISPATCH(lstm_miopen_stub, lstm_fn);
REGISTER_NO_CPU_DISPATCH(lstm_packed_miopen_stub, lstm_packed_fn);

std::tuple<Tensor, Tensor, Tensor> lstm_cudnn_type1(
      const Tensor& _input, TensorList hx,
      TensorList _params, bool has_biases,
      int64_t num_layers, double dropout_p, bool train, bool bidirectional,
      bool type_2, bool batch_first) {

  std::vector<Tensor> _fwd_hx;
  std::vector<Tensor> _bwd_hx;
  std::tie(_fwd_hx, _bwd_hx) = split_lstm_hidden(hx);

  // Reverse input to backward LSTM
  auto input = batch_first ? _input.transpose(0, 1) : _input;
  auto rev_input = reverse(_input);

  // _fwd_params contains the forward parameters and _params the backward ones
  std::vector<Tensor> fwd_params;
  std::vector<Tensor> bwd_params;
  std::tie(fwd_params, bwd_params) = split_params(_params);

  // Forward LSTM
  Tensor fwd_output, f_hy, f_cy;
  lstm_cudnn_stub(_input.device().type(), fwd_output, f_hy, f_cy, input,
                 _fwd_hx, fwd_params, has_biases, num_layers, dropout_p,
                 train, bidirectional, type_2, false);

  // Backward LSTM
  Tensor bwd_output, b_hy, b_cy;
  lstm_cudnn_stub(_input.device().type(), bwd_output, b_hy, b_cy, rev_input,
                  _bwd_hx, bwd_params, has_biases, num_layers, dropout_p,
                  train, bidirectional, type_2, false);

  // Cat forward and backward outputs
  auto bwd_rev_output = reverse(bwd_output);

  std::vector<Tensor> outputs;
  outputs.push_back(fwd_output);
  outputs.push_back(bwd_rev_output);

  auto cat_outputs = at::cat(outputs, -1);
  auto output = batch_first ? cat_outputs.transpose(0, 1) : cat_outputs;

  auto hy = at::cat({f_hy, b_hy}, 0);
  auto cy = at::cat({f_cy, b_cy}, 0);
  return std::make_tuple(std::move(output), std::move(hy), std::move(cy));
}

std::tuple<Tensor, Tensor, Tensor> lstm_miopen_type1(
      const Tensor& _input, TensorList hx,
      TensorList _params, bool has_biases,
      int64_t num_layers, double dropout_p, bool train, bool bidirectional,
      bool type_2, bool batch_first) {

  std::vector<Tensor> _fwd_hx;
  std::vector<Tensor> _bwd_hx;
  std::tie(_fwd_hx, _bwd_hx) = split_lstm_hidden(hx);

  // Reverse input to backward LSTM
  auto input = batch_first ? _input.transpose(0, 1) : _input;
  auto rev_input = reverse(_input);

  // _fwd_params contains the forward parameters and _params the backward ones
  std::vector<Tensor> fwd_params;
  std::vector<Tensor> bwd_params;
  std::tie(fwd_params, bwd_params) = split_params(_params);

  // Forward LSTM
  Tensor fwd_output, f_hy, f_cy;
  lstm_miopen_stub(_input.device().type(), fwd_output, f_hy, f_cy, input,
                   _fwd_hx, fwd_params, has_biases, num_layers, dropout_p,
                   train, bidirectional, type_2, false);

  // Backward LSTM
  Tensor bwd_output, b_hy, b_cy;
  lstm_miopen_stub(_input.device().type(), bwd_output, b_hy, b_cy, rev_input,
                   _bwd_hx, bwd_params, has_biases, num_layers, dropout_p,
                   train, bidirectional, type_2, false);

  // Cat forward and backward outputs
  auto bwd_rev_output = reverse(bwd_output);

  std::vector<Tensor> outputs;
  outputs.push_back(fwd_output);
  outputs.push_back(bwd_rev_output);

  auto cat_outputs = at::cat(outputs, -1);
  auto output = batch_first ? cat_outputs.transpose(0, 1) : cat_outputs;

  auto hy = at::cat({f_hy, b_hy}, 0);
  auto cy = at::cat({f_cy, b_cy}, 0);
  return std::make_tuple(std::move(output), std::move(hy), std::move(cy));
}

std::tuple<Tensor, Tensor, Tensor> lstm_packed_cudnn_type1(
      const Tensor& data, const Tensor& batch_sizes, TensorList hx,
      TensorList _params, bool has_biases,
      int64_t num_layers, double dropout_p, bool train, bool bidirectional,
      bool type_2) {
  std::vector<Tensor> _fwd_hx;
  std::vector<Tensor> _bwd_hx;
  std::tie(_fwd_hx, _bwd_hx) = split_lstm_hidden(hx);

  // Reverse input to backward LSTM
  auto bwd_data = reverse(data);

  // _fwd_params contains the forward parameters and _params the backward ones
  std::vector<Tensor> fwd_params;
  std::vector<Tensor> bwd_params;
  std::tie(fwd_params, bwd_params) = split_params(_params);

  Tensor fwd_output, f_hy, f_cy;
  lstm_packed_cudnn_stub(data.device().type(), fwd_output, f_hy, f_cy, data,
                          batch_sizes, _fwd_hx, fwd_params, has_biases,
                          num_layers, dropout_p, train, bidirectional, type_2);

  Tensor bwd_output, b_hy, b_cy;
  lstm_packed_cudnn_stub(data.device().type(), bwd_output, f_hy, f_cy, bwd_data,
                          batch_sizes, _bwd_hx, fwd_params, has_biases,
                          num_layers, dropout_p, train, bidirectional, type_2);

  // Cat forward and backward outputs
  auto bwd_rev_output = reverse(bwd_output);

  std::vector<Tensor> outputs;
  outputs.push_back(fwd_output);
  outputs.push_back(bwd_rev_output);

  auto output = at::cat(outputs, -1);

  auto hy = at::cat({f_hy, b_hy}, 0);
  auto cy = at::cat({f_cy, b_cy}, 0);
  return std::make_tuple(std::move(output), std::move(hy), std::move(cy));
}

std::tuple<Tensor, Tensor, Tensor> lstm_packed_miopen_type1(
      const Tensor& data, const Tensor& batch_sizes, TensorList hx,
      TensorList _params, bool has_biases,
      int64_t num_layers, double dropout_p, bool train, bool bidirectional,
      bool type_2) {
  std::vector<Tensor> _fwd_hx;
  std::vector<Tensor> _bwd_hx;
  std::tie(_fwd_hx, _bwd_hx) = split_lstm_hidden(hx);

  // Reverse input to backward LSTM
  auto bwd_data = reverse(data);

  // _fwd_params contains the forward parameters and _params the backward ones
  std::vector<Tensor> fwd_params;
  std::vector<Tensor> bwd_params;
  std::tie(fwd_params, bwd_params) = split_params(_params);

  Tensor fwd_output, f_hy, f_cy;
  lstm_packed_miopen_stub(data.device().type(), fwd_output, f_hy, f_cy, data,
                          batch_sizes, _fwd_hx, fwd_params, has_biases,
                          num_layers, dropout_p, train, bidirectional, type_2);

  Tensor bwd_output, b_hy, b_cy;
  lstm_packed_miopen_stub(data.device().type(), bwd_output, f_hy, f_cy, bwd_data,
                          batch_sizes, _bwd_hx, fwd_params, has_biases,
                          num_layers, dropout_p, train, bidirectional, type_2);

  // Cat forward and backward outputs
  auto bwd_rev_output = reverse(bwd_output);

  std::vector<Tensor> outputs;
  outputs.push_back(fwd_output);
  outputs.push_back(bwd_rev_output);

  auto output = at::cat(outputs, -1);

  auto hy = at::cat({f_hy, b_hy}, 0);
  auto cy = at::cat({f_cy, b_cy}, 0);
  return std::make_tuple(std::move(output), std::move(hy), std::move(cy));
}

std::tuple<Tensor, Tensor, Tensor> lstm(
      const Tensor& _input, TensorList hx,
      TensorList _params, bool has_biases,
      int64_t num_layers, double dropout_p, bool train, bool bidirectional,
      bool type_2, bool batch_first) {
  TORCH_CHECK(hx.size() == 2, "lstm expects two hidden states");
  if (at::cudnn_is_acceptable(_input)) {
    if(bidirectional && !type_2) {
        // CUDNN does not support Type-1 RNNs on their API, thus we need to
        // split and reverse the inputs and run two "independent" RNNs.
        // See pytorch/pytorch#4930
        return lstm_cudnn_type1(_input, hx, _params, has_biases, num_layers,
                                dropout_p, train, bidirectional, type_2, batch_first);
    } else {
      // Apply Type-2 RNN
      Tensor output, hy, cy;
      lstm_cudnn_stub(_input.device().type(), output, hy, cy, _input, hx, _params, has_biases,
                      num_layers, dropout_p, train, bidirectional, type_2, batch_first);
      return std::make_tuple(std::move(output), std::move(hy), std::move(cy));
    }
  }

  if (use_miopen(_input, dropout_p)) {
    if(bidirectional && !type_2) {
        // MIOpen does not support Type-1 RNNs on their API, thus we need to
        // split and reverse the inputs and run two "independent" RNNs.
        // See pytorch/pytorch#4930
        return lstm_miopen_type1(_input, hx, _params, has_biases, num_layers,
                                 dropout_p, train, bidirectional, type_2, batch_first);
    } else {
      // Apply Type-2 RNN
      Tensor output, hy, cy;
      lstm_miopen_stub(_input.device().type(), output, hy, cy, _input, hx, _params, has_biases,
                num_layers, dropout_p, train, bidirectional, type_2, batch_first);
      return std::make_tuple(std::move(output), std::move(hy), std::move(cy));
    }
  }
  check_device(_input, _params, hx);
  auto input = batch_first ? _input.transpose(0, 1) : _input;
  auto params = gather_params(_params, has_biases);
  auto results = _lstm_impl<FullLayer, FullBidirectionalLayer>(
      input, params, hx[0], hx[1], num_layers, dropout_p, train, bidirectional, type_2);
  if (batch_first) {
    std::get<0>(results) = std::get<0>(results).transpose(0, 1);
  }
  return results;
}

std::tuple<Tensor, Tensor, Tensor> lstm(
      const Tensor& data, const Tensor& batch_sizes, TensorList hx,
      TensorList _params, bool has_biases,
      int64_t num_layers, double dropout_p, bool train, bool bidirectional,
      bool type_2) {
  TORCH_CHECK(hx.size() == 2, "lstm expects two hidden states");
  if (at::cudnn_is_acceptable(data)) {
    if(bidirectional && !type_2) {
      return lstm_packed_cudnn_type1(data, batch_sizes, hx, _params, has_biases,
                                     num_layers, dropout_p, train, bidirectional,
                                     type_2);
    } else {
      Tensor output, hy, cy;
      lstm_packed_cudnn_stub(data.device().type(), output, hy, cy, data, batch_sizes, hx,
              _params, has_biases, num_layers, dropout_p, train, bidirectional, type_2);
      return std::make_tuple(std::move(output), std::move(hy), std::move(cy));
    }
  }

  if (use_miopen(data, dropout_p)) {
    if(bidirectional && !type_2) {
      return lstm_packed_miopen_type1(data, batch_sizes, hx, _params, has_biases,
                                      num_layers, dropout_p, train, bidirectional,
                                      type_2);
    } else {
      Tensor output, hy, cy;
      lstm_packed_miopen_stub(data.device().type(), output, hy, cy, data, batch_sizes, hx,
              _params, has_biases, num_layers, dropout_p, train, bidirectional, type_2);
      return std::make_tuple(std::move(output), std::move(hy), std::move(cy));
    }
  }

  PackedSequence input { data, batch_sizes };
  auto params = gather_params(_params, has_biases);
  auto result = _lstm_impl<PackedLayer, PackedBidirectionalLayer>(
      input, params, hx[0], hx[1], num_layers, dropout_p, train, bidirectional, type_2);
  auto & packed_output = std::get<0>(result);
  return std::make_tuple(std::move(packed_output.data),
                         std::move(std::get<1>(result)),
                         std::move(std::get<2>(result)));
}

std::tuple<Tensor, Tensor> lstm_cell(
    const Tensor& input, TensorList hx,
    const Tensor& w_ih, const Tensor& w_hh, const Tensor& b_ih, const Tensor& b_hh) {
  TORCH_CHECK(hx.size() == 2, "lstm_cell expects two hidden states");
  return LSTMCell<CellParams>{}(input, std::make_tuple(hx[0], hx[1]), CellParams{w_ih, w_hh, b_ih, b_hh});
}

std::tuple<Tensor, Tensor, Tensor, Tensor, Tensor>
_thnn_differentiable_lstm_cell_backward(
    const Tensor& grad_hy,
    const Tensor& grad_cy,
    const Tensor& input_gates,
    const Tensor& hidden_gates,
    const Tensor& input_bias,
    const Tensor& hidden_bias,
    const Tensor& cx,
    const Tensor& cy) {
  Tensor gates = input_gates + hidden_gates;
  if (input_bias.defined()) {
    gates = gates + input_bias;
  }
  if (hidden_bias.defined()) {
    gates = gates + hidden_bias;
  }
  auto chunked_gates = gates.chunk(4, 1);
  Tensor i = chunked_gates[0].sigmoid();
  Tensor f = chunked_gates[1].sigmoid();
  Tensor c = chunked_gates[2].tanh();
  Tensor o = chunked_gates[3].sigmoid();

  Tensor gcx = cy.tanh();
  Tensor gog;
  TORCH_INTERNAL_ASSERT((grad_hy.defined() || grad_cy.defined()),"either gradient with respect to hy or cy should be defined");
  if (grad_hy.defined()) {
    gog = grad_hy * gcx;
    gog = at::sigmoid_backward(gog, o);
    gcx = at::tanh_backward(grad_hy * o, gcx);
    if (grad_cy.defined()) {
      gcx = gcx + grad_cy;
    }
  } else if (grad_cy.defined()) {
    gog = at::zeros_like(cx, LEGACY_CONTIGUOUS_MEMORY_FORMAT);
    gcx = grad_cy;
  }
  Tensor gig = gcx * c;
  Tensor gfg = gcx * cx;
  Tensor gcg = gcx * i;
  gcx = gcx * f;
  gig = at::sigmoid_backward(gig, i);
  gfg = at::sigmoid_backward(gfg, f);
  gcg = at::tanh_backward(gcg, c);
  Tensor grad_gates = at::cat({gig, gfg, gcg, gog}, 1);
  Tensor grad_bias = input_bias.defined() ? grad_gates.sum(0, /*keepdim=*/false) : at::Tensor{};
  return std::make_tuple(grad_gates, grad_gates, std::move(gcx), grad_bias, grad_bias);
}

std::tuple<Tensor, Tensor, Tensor, Tensor, Tensor> _thnn_differentiable_gru_cell_backward(
    const Tensor& grad_hy,
    const Tensor& input_gates,
    const Tensor& hidden_gates,
    const Tensor& hx,
    const Tensor& input_bias,
    const Tensor& hidden_bias){
  Tensor in_g = input_gates;
  Tensor h_g = hidden_gates;
  if (input_bias.defined()){
    in_g = in_g+input_bias;
  }
  if (hidden_bias.defined()){
    h_g = h_g + hidden_bias;
  }
  auto chunked_input_gates = in_g.chunk(3, 1);
  Tensor ir = chunked_input_gates[0];
  Tensor ii = chunked_input_gates[1];
  Tensor in = chunked_input_gates[2];
  auto chunked_hidden_gates = h_g.chunk(3, 1);
  Tensor hr = chunked_hidden_gates[0];
  Tensor hi = chunked_hidden_gates[1];
  Tensor hn = chunked_hidden_gates[2];
  Tensor rg = (ir + hr).sigmoid();
  Tensor ig = (ii + hi).sigmoid();
  Tensor grad_hx = grad_hy * ig;
  Tensor ng = (in+rg*hn).tanh();
  Tensor gig = at::sigmoid_backward(grad_hy * (hx - ng), ig);
  Tensor gin = at::tanh_backward(grad_hy * (1 - ig), ng);
  Tensor ghn = gin * rg;
  Tensor grg = at::sigmoid_backward(gin * hn, rg);
  Tensor grad_input_gates = at::cat({grg,gig,gin}, 1);
  Tensor grad_hidden_gates = at::cat({grg,gig,ghn}, 1);
  Tensor grad_input_bias = input_bias.defined() ? grad_input_gates.sum(0, /*keepdim=*/false) : at::Tensor{};
  Tensor grad_hidden_bias = input_bias.defined() ? grad_hidden_gates.sum(0, /*keepdim=*/false) : at::Tensor{};
  return std::make_tuple(std::move(grad_input_gates), std::move(grad_hidden_gates),
                         std::move(grad_hx), std::move(grad_input_bias), std::move(grad_hidden_bias));
}

Tensor gru_cell(
    const Tensor& input, const Tensor& hx,
    const Tensor& w_ih, const Tensor& w_hh, const Tensor& b_ih, const Tensor& b_hh) {
  return GRUCell<CellParams>{}(input, hx, CellParams{w_ih, w_hh, b_ih, b_hh});
}

Tensor rnn_tanh_cell(
    const Tensor& input, const Tensor& hx,
    const Tensor& w_ih, const Tensor& w_hh, const Tensor& b_ih, const Tensor& b_hh) {
  return SimpleCell<tanh_f, CellParams>{}(input, hx, CellParams{w_ih, w_hh, b_ih, b_hh});
}

Tensor rnn_relu_cell(
    const Tensor& input, const Tensor& hx,
    const Tensor& w_ih, const Tensor& w_hh, const Tensor& b_ih, const Tensor& b_hh) {
  return SimpleCell<relu_f, CellParams>{}(input, hx, CellParams{w_ih, w_hh, b_ih, b_hh});
}

// Quantized implementations
//
// These implementations use FBGEMM to do the i2h and h2h linear layers with
// an int8 or float16 quantized weight. This is advantageous in small-batch-size
// scenarios where runtime is dominated by memory fetches of the weight matrix.

<<<<<<< HEAD
std::tuple<Tensor, Tensor, Tensor> quantized_lstm(
      const Tensor& _input, TensorList hx,
      TensorList _params, bool has_biases,
      int64_t num_layers, double dropout_p, bool train, bool bidirectional,
      bool type_2, bool batch_first, c10::optional<ScalarType> dtype, bool use_dynamic) {
  TORCH_CHECK(hx.size() == 2, "lstm expects two hidden states");
  if (at::cudnn_is_acceptable(_input)) {
    if(bidirectional && !type_2) {
        // CUDNN does not support Type-1 RNNs on their API, thus we need to
        // split and reverse the inputs and run two "independent" RNNs.
        // See pytorch/pytorch#4930
        return lstm_cudnn_type1(_input, hx, _params, has_biases, num_layers,
                                dropout_p, train, bidirectional, type_2, batch_first);
    } else {
      Tensor output, hy, cy;
      lstm_cudnn_stub(_input.device().type(), output, hy, cy, _input, hx, _params, has_biases,
                      num_layers, dropout_p, train, bidirectional, type_2, batch_first);
      return std::make_tuple(std::move(output), std::move(hy), std::move(cy));
    }
=======
std::tuple<Tensor, Tensor, Tensor> quantized_lstm_input(
    const Tensor& _input,
    c10::List<at::Tensor> hx_,
    c10::List<c10::intrusive_ptr<CellParamsBase>> _params_,
    bool has_biases,
    int64_t num_layers,
    double dropout_p,
    bool train,
    bool bidirectional,
    bool batch_first,
    c10::optional<ScalarType> dtype,
    bool use_dynamic) {
  auto hx = hx_.vec();
  std::vector<QRNNCellParamsWrapper> params;
  params.reserve(_params_.size());
  for (const auto& param : _params_) {
    params.emplace_back(static_cast<c10::intrusive_ptr<CellParamsBase>>(param));
>>>>>>> bbf29a52
  }
  TORCH_CHECK(hx.size() == 2, "lstm expects two hidden states");
  auto result_dtype = dtype.has_value() ? dtype.value() : at::kChar;
  auto input = batch_first ? _input.transpose(0, 1) : _input;
  TORCH_CHECK(has_biases, "quantized LSTM requires biases");
  TORCH_CHECK(
      result_dtype == at::kChar || result_dtype == at::kQInt8 ||
          result_dtype == at::kHalf,
      "dtype is not supported");

  std::tuple<Tensor, Tensor, Tensor> results;
  if (result_dtype == at::kChar || result_dtype == at::kQInt8) {
    if (use_dynamic) {
      results = _lstm_impl<FullLayer, FullBidirectionalLayer>(
          input, params, hx[0], hx[1], num_layers,
          dropout_p, train, bidirectional, type_2);
    } else {
      results = _lstm_impl<FullLayer, FullBidirectionalLayer>(
          input, params, hx[0], hx[1], num_layers,
          dropout_p, train, bidirectional, type_2);
    }
  } else {
    results = _lstm_impl<FullLayer, FullBidirectionalLayer>(
        input, params, hx[0], hx[1], num_layers,
        dropout_p, train, bidirectional, type_2);
  }

  if (batch_first) {
    std::get<0>(results) = std::get<0>(results).transpose(0, 1);
  }
  return results;
}

// BC wrappers for quantized_lstm

std::tuple<Tensor, Tensor, Tensor> quantized_lstm_input_legacy(
    const Tensor& _input,
    c10::List<at::Tensor> hx_,
    c10::List<at::Tensor> _params_,
    bool has_biases,
    int64_t num_layers,
    double dropout_p,
    bool train,
    bool bidirectional,
    bool batch_first,
    c10::optional<ScalarType> dtype,
    bool use_dynamic) {
  TORCH_WARN_ONCE(
      "torch.quantized_lstm with List[Tensor] for parameters is "
      "deprecated and may be removed! Please re-export your model "
      "using the newer definitions in torch.jit.quantized");
  c10::List<c10::intrusive_ptr<CellParamsBase>> params;
  auto result_dtype = dtype.has_value() ? dtype.value() : at::kChar;
  if (result_dtype == at::kChar || result_dtype == at::kQInt8) {
    if (use_dynamic) {
      params = gather_quantized_params_dynamic(std::move(_params_));
    } else {
      params = gather_quantized_params(std::move(_params_));
    }
  } else {
    params = gather_quantized_params_fp16(std::move(_params_));
  }
  return quantized_lstm_input(
      _input,
      std::move(hx_),
      std::move(params),
      has_biases,
      num_layers,
      dropout_p,
      train,
      bidirectional,
      batch_first,
      std::move(dtype),
      use_dynamic);
}

<<<<<<< HEAD
std::tuple<Tensor, Tensor, Tensor> quantized_lstm(
      const Tensor& data, const Tensor& batch_sizes, TensorList hx,
      TensorList _params, bool has_biases,
      int64_t num_layers, double dropout_p, bool train, bool bidirectional,
      bool type_2, c10::optional<ScalarType> dtype, bool use_dynamic) {
  TORCH_CHECK(hx.size() == 2, "lstm expects two hidden states");
  if (at::cudnn_is_acceptable(data)) {
    if(bidirectional && !type_2) {
      return lstm_packed_cudnn_type1(data, batch_sizes, hx, _params, has_biases,
                                     num_layers, dropout_p, train, bidirectional,
                                     type_2);
    } else {
      Tensor output, hy, cy;
      lstm_packed_cudnn_stub(data.device().type(), output, hy, cy, data, batch_sizes, hx,
              _params, has_biases, num_layers, dropout_p, train, bidirectional, type_2);
      return std::make_tuple(std::move(output), std::move(hy), std::move(cy));
    }
=======
std::tuple<Tensor, Tensor, Tensor> quantized_lstm_data(
    const Tensor& data,
    const Tensor& batch_sizes,
    c10::List<at::Tensor> hx_,
    c10::List<c10::intrusive_ptr<CellParamsBase>> _params_,
    bool has_biases,
    int64_t num_layers,
    double dropout_p,
    bool train,
    bool bidirectional,
    c10::optional<ScalarType> dtype,
    bool use_dynamic) {
  auto hx = hx_.vec();
  std::vector<QRNNCellParamsWrapper> params;
  params.reserve(_params_.size());
  for (const auto& param : _params_) {
    params.emplace_back(static_cast<c10::intrusive_ptr<CellParamsBase>>(param));
>>>>>>> bbf29a52
  }
  TORCH_CHECK(hx.size() == 2, "lstm expects two hidden states");

  auto result_dtype = dtype.has_value() ? dtype.value() : at::kChar;

  PackedSequence input { data, batch_sizes };
  std::tuple<PackedSequence, Tensor, Tensor> results;
  if (result_dtype == at::kChar || result_dtype == at::kQInt8) {
    if (use_dynamic) {
      results = _lstm_impl<PackedLayer, PackedBidirectionalLayer>(
          input, params, hx[0], hx[1], num_layers,
          dropout_p, train, bidirectional, type_2);
    } else {
      results = _lstm_impl<PackedLayer, PackedBidirectionalLayer>(
          input, params, hx[0], hx[1], num_layers,
          dropout_p, train, bidirectional, type_2);
    }
  } else {
    results = _lstm_impl<PackedLayer, PackedBidirectionalLayer>(
        input, params, hx[0], hx[1], num_layers,
        dropout_p, train, bidirectional, type_2);
  }
  auto & packed_output = std::get<0>(results);
  return std::make_tuple(std::move(packed_output.data),
                         std::move(std::get<1>(results)),
                         std::move(std::get<2>(results)));
}

std::tuple<Tensor, Tensor, Tensor> quantized_lstm_data_legacy(
    const Tensor& data,
    const Tensor& batch_sizes,
    c10::List<at::Tensor> hx_,
    c10::List<at::Tensor> _params_,
    bool has_biases,
    int64_t num_layers,
    double dropout_p,
    bool train,
    bool bidirectional,
    c10::optional<ScalarType> dtype,
    bool use_dynamic) {
  TORCH_WARN_ONCE(
      "torch.quantized_lstm with List[Tensor] for parameters is "
      "deprecated and may be removed! Please re-export your model "
      "using the newer definitions in torch.jit.quantized");
  c10::List<c10::intrusive_ptr<CellParamsBase>> params;
  auto result_dtype = dtype.has_value() ? dtype.value() : at::kChar;
  if (result_dtype == at::kChar || result_dtype == at::kQInt8) {
    if (use_dynamic) {
      params = gather_quantized_params_dynamic(std::move(_params_));
    } else {
      params = gather_quantized_params(std::move(_params_));
    }
  } else {
    params = gather_quantized_params_fp16(std::move(_params_));
  }
  return quantized_lstm_data(
      data,
      batch_sizes,
      std::move(hx_),
      std::move(params),
      has_biases,
      num_layers,
      dropout_p,
      train,
      bidirectional,
      std::move(dtype),
      use_dynamic);
}

#define DEFINE_QUANTIZED_RNN_CELL(name, hx_type, cell_type, return_type, prepare_hx_fn) \
return_type name( \
    const Tensor& input, \
    hx_type hx, \
    const Tensor& w_ih, \
    const Tensor& w_hh, \
    const Tensor& b_ih, \
    const Tensor& b_hh, \
    const Tensor& packed_ih, \
    const Tensor& packed_hh, \
    const Tensor& col_offsets_ih, \
    const Tensor& col_offsets_hh, \
    const Scalar scale_ih, \
    const Scalar scale_hh, \
    const Scalar zero_point_ih, \
    const Scalar zero_point_hh) { \
  QuantizedCellParams params( \
      w_ih, \
      w_hh, \
      b_ih, \
      b_hh, \
      packed_ih, \
      packed_hh, \
      col_offsets_ih, \
      col_offsets_hh, \
      scale_ih, \
      scale_hh, \
      zero_point_ih, \
      zero_point_hh); \
  return cell_type{}( \
      input, prepare_hx_fn(hx), params); \
}

// Quantized LSTM cell
using quantized_lstm_cell_type = LSTMCell<QuantizedCellParams>;
using quantized_lstm_return_type = std::tuple<Tensor, Tensor>;
std::tuple<Tensor, Tensor> prepare_quantized_lstm_hx(TensorList hx) {
  return std::make_tuple(hx[0], hx[1]);
}
DEFINE_QUANTIZED_RNN_CELL(quantized_lstm_cell, TensorList, quantized_lstm_cell_type, quantized_lstm_return_type, prepare_quantized_lstm_hx);

// Helpers for simpler cells
using simple_hx_type = const Tensor&;
simple_hx_type prepare_quantized_hx(simple_hx_type hx) {
  return hx;
}

// Quantized GRU cell
using quantized_gru_cell_type = GRUCell<QuantizedCellParams>;
DEFINE_QUANTIZED_RNN_CELL(quantized_gru_cell, simple_hx_type, quantized_gru_cell_type, Tensor, prepare_quantized_hx);

// Quantized RNN w/ ReLU cell
using quantized_rnn_relu_cell_type = SimpleCell<relu_f, QuantizedCellParams>;
DEFINE_QUANTIZED_RNN_CELL(quantized_rnn_relu_cell, simple_hx_type, quantized_rnn_relu_cell_type, Tensor, prepare_quantized_hx);

// Quantized RNN w/ tanh cell
using quantized_rnn_tanh_cell_type = SimpleCell<tanh_f, QuantizedCellParams>;
DEFINE_QUANTIZED_RNN_CELL(quantized_rnn_tanh_cell, simple_hx_type, quantized_rnn_tanh_cell_type, Tensor, prepare_quantized_hx);

namespace {

static auto cell_params_base_registry =
    torch::class_<CellParamsBase>("rnn", "CellParamsBase")
        .def_pickle(
            [](const c10::intrusive_ptr<CellParamsBase>& self)
                -> CellParamsSerializationType { return self->__getstate__(); },
            [](CellParamsSerializationType state)
                -> c10::intrusive_ptr<CellParamsBase> {
              std::string type = std::get<0>(state);
              TORCH_INTERNAL_ASSERT(cell_params_deserializers.count(type));
              return cell_params_deserializers[type](std::move(state));
            });

static auto registry =
    torch::RegisterOperators()
        .op("aten::quantized_lstm.input(Tensor input, Tensor[] hx, __torch__.torch.classes.rnn.CellParamsBase[] params, bool has_biases, int num_layers, float dropout, bool train, bool bidirectional, bool batch_first, *, ScalarType? dtype=None, bool use_dynamic=False) -> (Tensor, Tensor, Tensor)",
            torch::RegisterOperators::options()
                .kernel<decltype(quantized_lstm_input), quantized_lstm_input>(
                    DispatchKey::CPUTensorId))
        .op("aten::quantized_lstm.data(Tensor data, Tensor batch_sizes, Tensor[] hx, __torch__.torch.classes.rnn.CellParamsBase[] params, bool has_biases, int num_layers, float dropout, bool train, bool bidirectional, *, ScalarType? dtype=None, bool use_dynamic=False) -> (Tensor, Tensor, Tensor)",
            torch::RegisterOperators::options()
                .kernel<decltype(quantized_lstm_data), quantized_lstm_data>(
                    DispatchKey::CPUTensorId))
        .op("aten::quantized_lstm.input_legacy(Tensor input, Tensor[] hx, Tensor[] params, bool has_biases, int num_layers, float dropout, bool train, bool bidirectional, bool batch_first, *, ScalarType? dtype=None, bool use_dynamic=False) -> (Tensor, Tensor, Tensor)",
            torch::RegisterOperators::options()
                .kernel<
                    decltype(quantized_lstm_input_legacy),
                    quantized_lstm_input_legacy>(DispatchKey::CPUTensorId))
        .op("aten::quantized_lstm.data_legacy(Tensor data, Tensor batch_sizes, Tensor[] hx, Tensor[] params, bool has_biases, int num_layers, float dropout, bool train, bool bidirectional, *, ScalarType? dtype=None, bool use_dynamic=False) -> (Tensor, Tensor, Tensor)",
            torch::RegisterOperators::options()
                .kernel<
                    decltype(quantized_lstm_data_legacy),
                    quantized_lstm_data_legacy>(DispatchKey::CPUTensorId))
        .op("quantized::make_quantized_cell_params_dynamic(Tensor w_ih, Tensor w_hh, Tensor bias_ih, Tensor bias_hh) -> __torch__.torch.classes.rnn.CellParamsBase",
            torch::RegisterOperators::options()
                .kernel<
                    decltype(make_quantized_cell_params_dynamic),
                    make_quantized_cell_params_dynamic>(
                    DispatchKey::CPUTensorId))
        .op("quantized::make_quantized_cell_params_fp16(Tensor w_ih, Tensor w_hh, Tensor b_ih, Tensor b_hh) -> __torch__.torch.classes.rnn.CellParamsBase",
            torch::RegisterOperators::options()
                .kernel<
                    decltype(make_quantized_cell_params_fp16),
                    make_quantized_cell_params_fp16>(DispatchKey::CPUTensorId))
        .op("quantized::make_quantized_cell_params(Tensor w_ih, Tensor w_hh, Tensor b_ih, Tensor b_hh) -> __torch__.torch.classes.rnn.CellParamsBase",
            torch::RegisterOperators::options()
                .kernel<
                    decltype(make_quantized_cell_params),
                    make_quantized_cell_params>(DispatchKey::CPUTensorId))
        .op("aten::quantized_gru.input(Tensor input, Tensor hx, __torch__.torch.classes.rnn.CellParamsBase[] params, bool has_biases, int num_layers, float dropout, bool train, bool bidirectional, bool batch_first) -> (Tensor, Tensor)",
            torch::RegisterOperators::options()
                .kernel<decltype(quantized_gru_input), quantized_gru_input>(
                    DispatchKey::CPUTensorId))
        .op("aten::quantized_gru.data(Tensor data, Tensor batch_sizes, Tensor hx, __torch__.torch.classes.rnn.CellParamsBase[] params, bool has_biases, int num_layers, float dropout, bool train, bool bidirectional) -> (Tensor, Tensor)",
            torch::RegisterOperators::options()
                .kernel<decltype(quantized_gru_data), quantized_gru_data>(
                    DispatchKey::CPUTensorId))
        .op("aten::quantized_gru.input_legacy(Tensor input, Tensor hx, Tensor[] params, bool has_biases, int num_layers, float dropout, bool train, bool bidirectional, bool batch_first) -> (Tensor, Tensor)",
            torch::RegisterOperators::options()
                .kernel<
                    decltype(quantized_gru_input_legacy),
                    quantized_gru_input_legacy>(DispatchKey::CPUTensorId))
        .op("aten::quantized_gru.data_legacy(Tensor data, Tensor batch_sizes, Tensor hx, Tensor[] params, bool has_biases, int num_layers, float dropout, bool train, bool bidirectional) -> (Tensor, Tensor)",
            torch::RegisterOperators::options()
                .kernel<
                    decltype(quantized_gru_data_legacy),
                    quantized_gru_data_legacy>(DispatchKey::CPUTensorId));

} // namespace
}}  // namespace at::native<|MERGE_RESOLUTION|>--- conflicted
+++ resolved
@@ -1323,309 +1323,6 @@
 ////////////////////////////////////////////////////////////////////////////////
 // PUBLIC FUNCTIONS
 ////////////////////////////////////////////////////////////////////////////////
-<<<<<<< HEAD
-#define ONE_HIDDEN_RNN(NAME, CELL)                                             \
-DEFINE_DISPATCH(NAME##_cudnn_stub);                                            \
-DEFINE_DISPATCH(NAME##_miopen_stub);                                           \
-DEFINE_DISPATCH(NAME##_packed_cudnn_stub);                                     \
-DEFINE_DISPATCH(NAME##_packed_miopen_stub);                                    \
-REGISTER_NO_CPU_DISPATCH(NAME##_cudnn_stub, rnn_fn);                           \
-REGISTER_NO_CPU_DISPATCH(NAME##_miopen_stub, rnn_fn);                          \
-REGISTER_NO_CPU_DISPATCH(NAME##_packed_cudnn_stub, rnn_packed_fn);             \
-REGISTER_NO_CPU_DISPATCH(NAME##_packed_miopen_stub, rnn_packed_fn);            \
-                                                                               \
-std::tuple<Tensor, Tensor> NAME##_cudnn_type1(                                 \
-      const Tensor& _input, \
-      const Tensor& hx, \
-      TensorList _params, \
-      bool has_biases, \
-      int64_t num_layers, \
-      double dropout_p, \
-      bool train, \
-      bool bidirectional, \
-      bool type_2, \
-      bool batch_first) {                                                      \
-  Tensor _fwd_hx;                                                              \
-  Tensor _bwd_hx;                                                              \
-  std::tie(_fwd_hx, _bwd_hx) = split_rnn_hidden(hx);                           \
-  auto input = batch_first ? _input.transpose(0, 1) : _input;                  \
-  auto rev_input = reverse(_input);                                            \
-  std::vector<Tensor> fwd_params;                                              \
-  std::vector<Tensor> bwd_params;                                              \
-  std::tie(fwd_params, bwd_params) = split_params(_params);                    \
-  Tensor fwd_output, f_hy;                                                     \
-  NAME##_cudnn_stub(_input.device().type(), fwd_output, f_hy, input, _fwd_hx,  \
-                fwd_params, has_biases, num_layers, dropout_p, train,          \
-                bidirectional, type_2, false);                                 \
-  Tensor bwd_output, b_hy;                                                     \
-  NAME##_cudnn_stub(_input.device().type(), bwd_output, b_hy, input, _bwd_hx,  \
-                bwd_params, has_biases, num_layers, dropout_p, train,          \
-                bidirectional, type_2, false);                                 \
-  auto bwd_rev_output = reverse(bwd_output);                                   \
-  std::vector<Tensor> outputs;                                                 \
-  outputs.push_back(fwd_output);                                               \
-  outputs.push_back(bwd_rev_output);                                           \
-  auto cat_outputs = at::cat(outputs, -1);                                     \
-  auto output = batch_first ? cat_outputs.transpose(0, 1) : cat_outputs;       \
-  auto hy = at::cat({f_hy, b_hy}, 0);                                          \
-  return std::make_tuple(std::move(output), std::move(hy));                    \
-}                                                                              \
-                                                                               \
-std::tuple<Tensor, Tensor> NAME##_miopen_type1(                                \
-      const Tensor& _input, \
-      const Tensor& hx, \
-      TensorList _params, \
-      bool has_biases, \
-      int64_t num_layers, \
-      double dropout_p, \
-      bool train, \
-      bool bidirectional, \
-      bool type_2, \
-      bool batch_first) {                                                      \
-  Tensor _fwd_hx;                                                              \
-  Tensor _bwd_hx;                                                              \
-  std::tie(_fwd_hx, _bwd_hx) = split_rnn_hidden(hx);                           \
-  auto input = batch_first ? _input.transpose(0, 1) : _input;                  \
-  auto rev_input = reverse(_input);                                            \
-  std::vector<Tensor> fwd_params;                                              \
-  std::vector<Tensor> bwd_params;                                              \
-  std::tie(fwd_params, bwd_params) = split_params(_params);                    \
-  Tensor fwd_output, f_hy;                                                     \
-  NAME##_miopen_stub(_input.device().type(), fwd_output, f_hy, input, _fwd_hx, \
-                fwd_params, has_biases, num_layers, dropout_p, train,          \
-                bidirectional, type_2, false);                                 \
-  Tensor bwd_output, b_hy;                                                     \
-  NAME##_miopen_stub(_input.device().type(), bwd_output, b_hy, input, _bwd_hx,      \
-                bwd_params, has_biases, num_layers, dropout_p, train,          \
-                bidirectional, type_2, false);                                 \
-  auto bwd_rev_output = reverse(bwd_output);                                   \
-  std::vector<Tensor> outputs;                                                 \
-  outputs.push_back(fwd_output);                                               \
-  outputs.push_back(bwd_rev_output);                                           \
-  auto cat_outputs = at::cat(outputs, -1);                                     \
-  auto output = batch_first ? cat_outputs.transpose(0, 1) : cat_outputs;       \
-  auto hy = at::cat({f_hy, b_hy}, 0);                                          \
-  return std::make_tuple(std::move(output), std::move(hy));                    \
-}                                                                              \
-                                                                               \
-std::tuple<Tensor, Tensor> NAME##_packed_cudnn_type1(                          \
-    const Tensor& data, \
-    const Tensor& batch_sizes, \
-    const Tensor& hx, \
-    TensorList _params, \
-    bool has_biases, \
-    int64_t num_layers, \
-    double dropout_p, \
-    bool train, \
-    bool bidirectional, \
-    bool type_2) {  \
-  Tensor _fwd_hx;                                                              \
-  Tensor _bwd_hx;                                                              \
-  std::tie(_fwd_hx, _bwd_hx) = split_rnn_hidden(hx);                           \
-  auto bwd_data = reverse(data);                                               \
-  std::vector<Tensor> fwd_params;                                              \
-  std::vector<Tensor> bwd_params;                                              \
-  std::tie(fwd_params, bwd_params) = split_params(_params);                    \
-  Tensor fwd_output, f_hy;                                                     \
-  NAME##_packed_cudnn_stub(data.device().type(), fwd_output, f_hy, data,       \
-                           batch_sizes, _fwd_hx, _params, has_biases,          \
-                           num_layers, dropout_p, train, bidirectional, type_2); \
-  Tensor bwd_output, b_hy;                                                     \
-  NAME##_packed_cudnn_stub(data.device().type(), bwd_output, b_hy, bwd_data,   \
-                           batch_sizes, _bwd_hx, _params, has_biases,          \
-                           num_layers, dropout_p, train, bidirectional, type_2); \
-  auto bwd_rev_output = reverse(bwd_output);                                   \
-  std::vector<Tensor> outputs;                                                 \
-  outputs.push_back(fwd_output);                                               \
-  outputs.push_back(bwd_rev_output);                                           \
-  auto output = at::cat(outputs, -1);                                          \
-  auto hy = at::cat({f_hy, b_hy}, 0);                                          \
-  return std::make_tuple(std::move(output), std::move(hy));                    \
-}                                                                              \
-                                                                               \
-std::tuple<Tensor, Tensor> NAME##_packed_miopen_type1(                         \
-      const Tensor& data, \
-      const Tensor& batch_sizes, \
-      const Tensor& hx, \
-      TensorList _params, \
-      bool has_biases, \
-      int64_t num_layers, \
-      double dropout_p, \
-      bool train, \
-      bool bidirectional, \
-      bool type_2) {  \
-  Tensor _fwd_hx;                                                              \
-  Tensor _bwd_hx;                                                              \
-  std::tie(_fwd_hx, _bwd_hx) = split_rnn_hidden(hx);                           \
-  auto bwd_data = reverse(data);                                               \
-  std::vector<Tensor> fwd_params;                                              \
-  std::vector<Tensor> bwd_params;                                              \
-  std::tie(fwd_params, bwd_params) = split_params(_params);                    \
-  Tensor fwd_output, f_hy;                                                     \
-  NAME##_packed_miopen_stub(data.device().type(), fwd_output, f_hy, data,      \
-                            batch_sizes, _fwd_hx, _params, has_biases,         \
-                            num_layers, dropout_p, train, bidirectional, type_2); \
-  Tensor bwd_output, b_hy;                                                     \
-  NAME##_packed_miopen_stub(data.device().type(), bwd_output, b_hy, bwd_data,  \
-                           batch_sizes, _bwd_hx, _params, has_biases,          \
-                           num_layers, dropout_p, train, bidirectional, type_2); \
-  auto bwd_rev_output = reverse(bwd_output);                                   \
-  std::vector<Tensor> outputs;                                                 \
-  outputs.push_back(fwd_output);                                               \
-  outputs.push_back(bwd_rev_output);                                           \
-  auto output = at::cat(outputs, -1);                                          \
-  auto hy = at::cat({f_hy, b_hy}, 0);                                          \
-  return std::make_tuple(std::move(output), std::move(hy));                    \
-}                                                                              \
-                                                                               \
-std::tuple<Tensor, Tensor> NAME(                                               \
-    const Tensor& _input, \
-    const Tensor& hx, \
-    TensorList _params, \
-    bool has_biases, \
-    int64_t num_layers, \
-    double dropout_p, \
-    bool train, \
-    bool bidirectional, \
-    bool type_2, \
-    bool batch_first) { \
-  if (at::cudnn_is_acceptable(_input)) {                                       \
-    if(bidirectional && !type_2) {                                             \
-      return NAME##_cudnn_type1(_input, hx, _params, has_biases, num_layers,   \
-        dropout_p, train, bidirectional, type_2, batch_first);                 \
-    } else {                                                                   \
-      Tensor output, hy;                                                       \
-      NAME##_cudnn_stub(_input.device().type(), output, hy, _input, hx, _params, has_biases, \
-              num_layers, dropout_p, train, bidirectional, type_2, batch_first);         \
-      return std::make_tuple(std::move(output), std::move(hy));                \
-    }                                                                          \
-  }                                                                            \
-  if (use_miopen(_input, dropout_p)) {                                         \
-    if(bidirectional && !type_2) {                                             \
-      return NAME##_miopen_type1(_input, hx, _params, has_biases, num_layers,  \
-        dropout_p, train, bidirectional, type_2, batch_first);                 \
-    } else {                                                                   \
-      Tensor output, hy;                                                       \
-      NAME##_miopen_stub(_input.device().type(), output, hy, _input, hx, _params, has_biases, \
-              num_layers, dropout_p, train, bidirectional, type_2, batch_first);       \
-      return std::make_tuple(std::move(output), std::move(hy));                \
-    }                                                                          \
-  }                                                                            \
-  check_device(_input, _params, hx);                                           \
-  auto input = batch_first ? _input.transpose(0, 1) : _input;                  \
-  auto params = gather_params(_params, has_biases);                            \
-  auto results = _rnn_impl_with_concat<CELL, FullLayer, FullBidirectionalLayer>( \
-          input, params, hx.unbind(0), num_layers, dropout_p, train, bidirectional, type_2); \
-  if (batch_first) {                                                           \
-    std::get<0>(results).transpose_(0, 1);               \
-  }                                                                            \
-  return results;                                                              \
-}                                                                              \
-                                                                               \
-std::tuple<Tensor, Tensor> NAME(                                               \
-    const Tensor& data, \
-    const Tensor& batch_sizes, \
-    const Tensor& hx, \
-    TensorList _params, \
-    bool has_biases, \
-    int64_t num_layers, \
-    double dropout_p, \
-    bool train, \
-    bool bidirectional, \
-    bool type_2) {  \
-  if (at::cudnn_is_acceptable(data)) {                                         \
-    if(bidirectional && !type_2) {                                             \
-      return NAME##_packed_cudnn_type1(data, batch_sizes, hx, _params, has_biases,    \
-                    num_layers, dropout_p, train, bidirectional, type_2);      \
-    } else {                                                                   \
-      Tensor output, hy;                                                         \
-      NAME##_packed_cudnn_stub(data.device().type(), output, hy, data, batch_sizes, hx, \
-            _params, has_biases, num_layers, dropout_p, train, bidirectional, type_2); \
-      return std::make_tuple(std::move(output), std::move(hy));                  \
-    }                                                                          \
-  }                                                                            \
-  if (use_miopen(data, dropout_p)) {                                           \
-    if(bidirectional && !type_2) {                                             \
-      return NAME##_packed_miopen_type1(data, batch_sizes, hx, _params, has_biases,    \
-                    num_layers, dropout_p, train, bidirectional, type_2);      \
-    } else {                                                                   \
-      Tensor output, hy;                                                         \
-      NAME##_packed_miopen_stub(data.device().type(), output, hy, data, batch_sizes, hx, \
-              _params, has_biases, num_layers, dropout_p, train, bidirectional, type_2); \
-      return std::make_tuple(std::move(output), std::move(hy));                  \
-    }                                                                          \
-  }                                                                            \
-  PackedSequence input { data, batch_sizes };                                  \
-  auto params = gather_params(_params, has_biases);                            \
-  auto result = _rnn_impl_with_concat<CELL, PackedLayer, PackedBidirectionalLayer>( \
-          input, params, hx.unbind(0), num_layers, dropout_p, train, bidirectional, type_2); \
-  auto & packed_output = std::get<0>(result);                                  \
-  return std::make_tuple(std::move(packed_output.data), std::move(std::get<1>(result)));             \
-}
-
-#define ONE_HIDDEN_QRNN(NAME, CELL)                                             \
-std::tuple<Tensor, Tensor> NAME(                                               \
-    const Tensor& _input, \
-    const Tensor& hx, \
-    TensorList _params, \
-    bool has_biases, \
-    int64_t num_layers, \
-    double dropout_p,  \
-    bool train, \
-    bool bidirectional, \
-    bool type_2, \
-    bool batch_first) { \
-  if (at::cudnn_is_acceptable(_input)) {                                       \
-    if(bidirectional && !type_2) {                                             \
-      return gru_cudnn_type1(_input, hx, _params, has_biases, num_layers,      \
-        dropout_p, train, bidirectional, type_2, batch_first);                 \
-    } else {                                                                   \
-      Tensor output, hy;                                                         \
-      gru_cudnn_stub(_input.device().type(), output, hy, _input, hx, _params, has_biases, \
-                    num_layers, dropout_p, train, bidirectional, type_2, batch_first);         \
-      return std::make_tuple(std::move(output), std::move(hy));                \
-    }                                                                          \
-  }                                                                            \
-  check_device(_input, _params, hx); \
-  auto input = batch_first ? _input.transpose(0, 1) : _input;                  \
-  auto params = gather_quantized_params(_params);                            \
-  auto results = _rnn_impl_with_concat<CELL, FullLayer, FullBidirectionalLayer>( \
-      input, params, hx.unbind(0), num_layers, dropout_p, train, bidirectional, type_2); \
-  if (batch_first) {                                                           \
-    std::get<0>(results).transpose_(0, 1);               \
-  }                                                                            \
-  return results;                                                              \
-}                                                                              \
-                                                                               \
-std::tuple<Tensor, Tensor> NAME(                                               \
-    const Tensor& data, \
-    const Tensor& batch_sizes, \
-    const Tensor& hx, \
-    TensorList _params, \
-    bool has_biases, \
-    int64_t num_layers, \
-    double dropout_p, \
-    bool train, \
-    bool bidirectional, \
-    bool type_2) {  \
-  if (at::cudnn_is_acceptable(data)) {                                         \
-    if(bidirectional && !type_2) {                                             \
-      return gru_packed_cudnn_type1(data, batch_sizes, hx, _params, has_biases,    \
-                                    num_layers, dropout_p, train, bidirectional, type_2); \
-    } else {                                                                   \
-      Tensor output, hy;                                                         \
-      gru_packed_cudnn_stub(data.device().type(), output, hy, data, batch_sizes, hx, \
-              _params, has_biases, num_layers, dropout_p, train, bidirectional, type_2); \
-      return std::make_tuple(std::move(output), std::move(hy));                \
-    }                                                                          \
-  }                                                                            \
-  PackedSequence input { data, batch_sizes };                                  \
-  auto params = gather_quantized_params(_params);                            \
-  auto result = _rnn_impl_with_concat<CELL, PackedLayer, PackedBidirectionalLayer>( \
-          input, params, hx.unbind(0), num_layers, dropout_p, train, bidirectional, type_2); \
-  auto & packed_output = std::get<0>(result);                                  \
-  return std::make_tuple(std::move(packed_output.data), std::move(std::get<1>(result)));             \
-=======
 
 #define ONE_HIDDEN_RNN(NAME, CELL)                                          \
   DEFINE_DISPATCH(NAME##_cudnn_stub);                                       \
@@ -1637,6 +1334,238 @@
   REGISTER_NO_CPU_DISPATCH(NAME##_packed_cudnn_stub, rnn_packed_fn);        \
   REGISTER_NO_CPU_DISPATCH(NAME##_packed_miopen_stub, rnn_packed_fn);       \
                                                                             \
+  std::tuple<Tensor, Tensor> NAME##_cudnn_type1(                            \
+        const Tensor& _input,                                               \
+        const Tensor& hx,                                                   \
+        TensorList _params,                                                 \
+        bool has_biases,                                                    \
+        int64_t num_layers,                                                 \
+        double dropout_p,                                                   \
+        bool train,                                                         \
+        bool bidirectional,                                                 \
+        bool type_2,                                                        \
+        bool batch_first) {                                                 \
+    Tensor _fwd_hx;                                                         \
+    Tensor _bwd_hx;                                                         \
+    std::tie(_fwd_hx, _bwd_hx) = split_rnn_hidden(hx);                      \
+    auto input = batch_first ? _input.transpose(0, 1) : _input;             \
+    auto rev_input = reverse(_input);                                       \
+    std::vector<Tensor> fwd_params;                                         \
+    std::vector<Tensor> bwd_params;                                         \
+    std::tie(fwd_params, bwd_params) = split_params(_params);               \
+    Tensor fwd_output, f_hy;                                                \
+    NAME##_cudnn_stub(                                                      \
+        _input.device().type(),                                             \
+        fwd_output,                                                         \
+        f_hy,                                                               \
+        input,                                                              \
+        _fwd_hx,                                                            \
+        fwd_params,                                                         \
+        has_biases,                                                         \
+        num_layers,                                                         \
+        dropout_p,                                                          \
+        train,                                                              \
+        bidirectional,                                                      \
+        type_2,                                                             \
+        false);                                                             \
+    Tensor bwd_output, b_hy;                                                \
+    NAME##_cudnn_stub(                                                      \
+        _input.device().type(),                                             \
+        bwd_output,                                                         \
+        b_hy,                                                               \
+        input,                                                              \
+        _bwd_hx,                                                            \
+        bwd_params,                                                         \
+        has_biases,                                                         \
+        num_layers,                                                         \
+        dropout_p,                                                          \
+        train,                                                              \
+        bidirectional,                                                      \
+        type_2,                                                             \
+        false);                                                             \
+    auto bwd_rev_output = reverse(bwd_output);                              \
+    std::vector<Tensor> outputs;                                            \
+    outputs.push_back(fwd_output);                                          \
+    outputs.push_back(bwd_rev_output);                                      \
+    auto cat_outputs = at::cat(outputs, -1);                                \
+    auto output = batch_first ? cat_outputs.transpose(0, 1) : cat_outputs;  \
+    auto hy = at::cat({f_hy, b_hy}, 0);                                     \
+    return std::make_tuple(std::move(output), std::move(hy));               \
+  }                                                                         \
+                                                                            \
+  std::tuple<Tensor, Tensor> NAME##_miopen_type1(                           \
+        const Tensor& _input,                                               \
+        const Tensor& hx,                                                   \
+        TensorList _params,                                                 \
+        bool has_biases,                                                    \
+        int64_t num_layers,                                                 \
+        double dropout_p,                                                   \
+        bool train,                                                         \
+        bool bidirectional,                                                 \
+        bool type_2,                                                        \
+        bool batch_first) {                                                 \
+    Tensor _fwd_hx;                                                         \
+    Tensor _bwd_hx;                                                         \
+    std::tie(_fwd_hx, _bwd_hx) = split_rnn_hidden(hx);                      \
+    auto input = batch_first ? _input.transpose(0, 1) : _input;             \
+    auto rev_input = reverse(_input);                                       \
+    std::vector<Tensor> fwd_params;                                         \
+    std::vector<Tensor> bwd_params;                                         \
+    std::tie(fwd_params, bwd_params) = split_params(_params);               \
+    Tensor fwd_output, f_hy;                                                \
+    NAME##_miopen_stub(                                                     \
+      _input.device().type(),                                               \
+      fwd_output,                                                           \
+      f_hy,                                                                 \
+      input,                                                                \
+      _fwd_hx,                                                              \
+      fwd_params,                                                           \
+      has_biases,                                                           \
+      num_layers,                                                           \
+      dropout_p,                                                            \
+      train,                                                                \
+      bidirectional,                                                        \
+      type_2,                                                               \
+      false);                                                               \
+    Tensor bwd_output, b_hy;                                                \
+    NAME##_miopen_stub(                                                     \
+      _input.device().type(),                                               \
+      bwd_output,                                                           \
+      b_hy,                                                                 \
+      input,                                                                \
+      _bwd_hx,                                                              \
+      bwd_params,                                                           \
+      has_biases,                                                           \
+      num_layers,                                                           \
+      dropout_p,                                                            \
+      train,                                                                \
+      bidirectional,                                                        \
+      type_2,                                                               \
+      false);                                                               \
+    auto bwd_rev_output = reverse(bwd_output);                              \
+    std::vector<Tensor> outputs;                                            \
+    outputs.push_back(fwd_output);                                          \
+    outputs.push_back(bwd_rev_output);                                      \
+    auto cat_outputs = at::cat(outputs, -1);                                \
+    auto output = batch_first ? cat_outputs.transpose(0, 1) : cat_outputs;  \
+    auto hy = at::cat({f_hy, b_hy}, 0);                                     \
+    return std::make_tuple(std::move(output), std::move(hy));               \
+  }                                                                         \
+                                                                            \
+  std::tuple<Tensor, Tensor> NAME##_packed_cudnn_type1(                     \
+      const Tensor& data,                                                   \
+      const Tensor& batch_sizes,                                            \
+      const Tensor& hx,                                                     \
+      TensorList _params,                                                   \
+      bool has_biases,                                                      \
+      int64_t num_layers,                                                   \
+      double dropout_p,                                                     \
+      bool train,                                                           \
+      bool bidirectional,                                                   \
+      bool type_2) {                                                        \
+    Tensor _fwd_hx;                                                         \
+    Tensor _bwd_hx;                                                         \
+    std::tie(_fwd_hx, _bwd_hx) = split_rnn_hidden(hx);                      \
+    auto bwd_data = reverse(data);                                          \
+    std::vector<Tensor> fwd_params;                                         \
+    std::vector<Tensor> bwd_params;                                         \
+    std::tie(fwd_params, bwd_params) = split_params(_params);               \
+    Tensor fwd_output, f_hy;                                                \
+    NAME##_packed_cudnn_stub(                                               \
+      data.device().type(),                                                 \
+      fwd_output,                                                           \
+       f_hy,                                                                \
+       data,                                                                \
+      batch_sizes,                                                          \
+       _fwd_hx,                                                             \
+       _params,                                                             \
+       has_biases,                                                          \
+      num_layers,                                                           \
+       dropout_p,                                                           \
+       train,                                                               \
+       bidirectional,                                                       \
+       type_2);                                                             \
+    Tensor bwd_output, b_hy;                                                \
+    NAME##_packed_cudnn_stub(                                               \
+      data.device().type(),                                                 \
+      bwd_output,                                                           \
+      b_hy,                                                                 \
+      bwd_data,                                                             \
+      batch_sizes,                                                          \
+      _bwd_hx,                                                              \
+      _params,                                                              \
+      has_biases,                                                           \
+      num_layers,                                                           \
+      dropout_p,                                                            \
+      train,                                                                \
+      bidirectional,                                                        \
+      type_2);                                                              \
+    auto bwd_rev_output = reverse(bwd_output);                              \
+    std::vector<Tensor> outputs;                                            \
+    outputs.push_back(fwd_output);                                          \
+    outputs.push_back(bwd_rev_output);                                      \
+    auto output = at::cat(outputs, -1);                                     \
+    auto hy = at::cat({f_hy, b_hy}, 0);                                     \
+    return std::make_tuple(std::move(output), std::move(hy));               \
+  }                                                                         \
+                                                                            \
+  std::tuple<Tensor, Tensor> NAME##_packed_miopen_type1(                    \
+        const Tensor& data,                                                 \
+        const Tensor& batch_sizes,                                          \
+        const Tensor& hx,                                                   \
+        TensorList _params,                                                 \
+        bool has_biases,                                                    \
+        int64_t num_layers,                                                 \
+        double dropout_p,                                                   \
+        bool train,                                                         \
+        bool bidirectional,                                                 \
+        bool type_2) {                                                      \
+    Tensor _fwd_hx;                                                         \
+    Tensor _bwd_hx;                                                         \
+    std::tie(_fwd_hx, _bwd_hx) = split_rnn_hidden(hx);                      \
+    auto bwd_data = reverse(data);                                          \
+    std::vector<Tensor> fwd_params;                                         \
+    std::vector<Tensor> bwd_params;                                         \
+    std::tie(fwd_params, bwd_params) = split_params(_params);               \
+    Tensor fwd_output, f_hy;                                                \
+    NAME##_packed_miopen_stub(                                              \
+      data.device().type(),                                                 \
+      fwd_output,                                                           \
+      f_hy,                                                                 \
+      data,                                                                 \
+      batch_sizes,                                                          \
+      _fwd_hx,                                                              \
+      _params,                                                              \
+      has_biases,                                                           \
+      num_layers,                                                           \
+      dropout_p,                                                            \
+      train,                                                                \
+      bidirectional,                                                        \
+      type_2);                                                              \
+    Tensor bwd_output, b_hy;                                                \
+    NAME##_packed_miopen_stub(                                              \
+        data.device().type(),                                               \
+        bwd_output,                                                         \
+        b_hy,                                                               \
+        bwd_data,                                                           \
+        batch_sizes,                                                        \
+        _bwd_hx,                                                            \
+        _params,                                                            \
+        has_biases,                                                         \
+        num_layers,                                                         \
+        dropout_p,                                                          \
+        train,                                                              \
+        bidirectional,                                                      \
+        type_2);                                                            \
+    auto bwd_rev_output = reverse(bwd_output);                              \
+    std::vector<Tensor> outputs;                                            \
+    outputs.push_back(fwd_output);                                          \
+    outputs.push_back(bwd_rev_output);                                      \
+    auto output = at::cat(outputs, -1);                                     \
+    auto hy = at::cat({f_hy, b_hy}, 0);                                     \
+    return std::make_tuple(std::move(output), std::move(hy));               \
+  }                                                                         \
+                                                                            \
   std::tuple<Tensor, Tensor> NAME(                                          \
       const Tensor& _input,                                                 \
       const Tensor& hx,                                                     \
@@ -1646,13 +1575,11 @@
       double dropout_p,                                                     \
       bool train,                                                           \
       bool bidirectional,                                                   \
+      bool type_2,                                                          \
       bool batch_first) {                                                   \
     if (at::cudnn_is_acceptable(_input)) {                                  \
-      Tensor output, hy;                                                    \
-      NAME##_cudnn_stub(                                                    \
-          _input.device().type(),                                           \
-          output,                                                           \
-          hy,                                                               \
+      if(bidirectional && !type_2) {                                        \
+        return NAME##_cudnn_type1(                                          \
           _input,                                                           \
           hx,                                                               \
           _params,                                                          \
@@ -1661,15 +1588,29 @@
           dropout_p,                                                        \
           train,                                                            \
           bidirectional,                                                    \
+          type_2,                                                           \
           batch_first);                                                     \
-      return std::make_tuple(std::move(output), std::move(hy));             \
+      } else {                                                              \
+        Tensor output, hy;                                                  \
+        NAME##_cudnn_stub(                                                  \
+            _input.device().type(),                                         \
+            output,                                                         \
+            hy,                                                             \
+            _input,                                                         \
+            hx,                                                             \
+            _params,                                                        \
+            has_biases,                                                     \
+            num_layers,                                                     \
+            dropout_p,                                                      \
+            train,                                                          \
+            bidirectional,                                                  \
+            batch_first);                                                   \
+        return std::make_tuple(std::move(output), std::move(hy));           \
+      }                                                                     \
     }                                                                       \
     if (use_miopen(_input, dropout_p)) {                                    \
-      Tensor output, hy;                                                    \
-      NAME##_miopen_stub(                                                   \
-          _input.device().type(),                                           \
-          output,                                                           \
-          hy,                                                               \
+      if(bidirectional && !type_2) {                                        \
+        return NAME##_miopen_type1(                                         \
           _input,                                                           \
           hx,                                                               \
           _params,                                                          \
@@ -1678,8 +1619,25 @@
           dropout_p,                                                        \
           train,                                                            \
           bidirectional,                                                    \
+          type_2,                                                           \
           batch_first);                                                     \
-      return std::make_tuple(std::move(output), std::move(hy));             \
+      } else {                                                              \
+        Tensor output, hy;                                                  \
+        NAME##_miopen_stub(                                                 \
+            _input.device().type(),                                         \
+            output,                                                         \
+            hy,                                                             \
+            _input,                                                         \
+            hx,                                                             \
+            _params,                                                        \
+            has_biases,                                                     \
+            num_layers,                                                     \
+            dropout_p,                                                      \
+            train,                                                          \
+            bidirectional,                                                  \
+            batch_first);                                                   \
+        return std::make_tuple(std::move(output), std::move(hy));           \
+      }                                                                     \
     }                                                                       \
     check_device(_input, _params, hx);                                      \
     auto input = batch_first ? _input.transpose(0, 1) : _input;             \
@@ -1692,7 +1650,8 @@
             num_layers,                                                     \
             dropout_p,                                                      \
             train,                                                          \
-            bidirectional);                                                 \
+            bidirectional,                                                  \
+            type_2);                                                        \
     if (batch_first) {                                                      \
       std::get<0>(results).transpose_(0, 1);                                \
     }                                                                       \
@@ -1708,13 +1667,11 @@
       int64_t num_layers,                                                   \
       double dropout_p,                                                     \
       bool train,                                                           \
-      bool bidirectional) {                                                 \
+      bool bidirectional,                                                   \
+      bool type_2) {                                                        \
     if (at::cudnn_is_acceptable(data)) {                                    \
-      Tensor output, hy;                                                    \
-      NAME##_packed_cudnn_stub(                                             \
-          data.device().type(),                                             \
-          output,                                                           \
-          hy,                                                               \
+      if(bidirectional && !type_2) {                                        \
+        return NAME##_packed_cudnn_type1(                                   \
           data,                                                             \
           batch_sizes,                                                      \
           hx,                                                               \
@@ -1723,15 +1680,29 @@
           num_layers,                                                       \
           dropout_p,                                                        \
           train,                                                            \
-          bidirectional);                                                   \
-      return std::make_tuple(std::move(output), std::move(hy));             \
+          bidirectional,                                                    \
+          type_2);                                                          \
+      } else {                                                              \
+        Tensor output, hy;                                                  \
+        NAME##_packed_cudnn_stub(                                           \
+            data.device().type(),                                           \
+            output,                                                         \
+            hy,                                                             \
+            data,                                                           \
+            batch_sizes,                                                    \
+            hx,                                                             \
+            _params,                                                        \
+            has_biases,                                                     \
+            num_layers,                                                     \
+            dropout_p,                                                      \
+            train,                                                          \
+            bidirectional);                                                 \
+        return std::make_tuple(std::move(output), std::move(hy));           \
+      }                                                                     \
     }                                                                       \
     if (use_miopen(data, dropout_p)) {                                      \
-      Tensor output, hy;                                                    \
-      NAME##_packed_miopen_stub(                                            \
-          data.device().type(),                                             \
-          output,                                                           \
-          hy,                                                               \
+      if(bidirectional && !type_2) {                                        \
+        return NAME##_packed_miopen_type1(                                  \
           data,                                                             \
           batch_sizes,                                                      \
           hx,                                                               \
@@ -1740,8 +1711,25 @@
           num_layers,                                                       \
           dropout_p,                                                        \
           train,                                                            \
-          bidirectional);                                                   \
-      return std::make_tuple(std::move(output), std::move(hy));             \
+          bidirectional,                                                    \
+          type_2);                                                          \
+      } else {                                                              \
+        Tensor output, hy;                                                  \
+        NAME##_packed_miopen_stub(                                          \
+            data.device().type(),                                           \
+            output,                                                         \
+            hy,                                                             \
+            data,                                                           \
+            batch_sizes,                                                    \
+            hx,                                                             \
+            _params,                                                        \
+            has_biases,                                                     \
+            num_layers,                                                     \
+            dropout_p,                                                      \
+            train,                                                          \
+            bidirectional);                                                 \
+        return std::make_tuple(std::move(output), std::move(hy));           \
+      }                                                                     \
     }                                                                       \
     PackedSequence input{data, batch_sizes};                                \
     auto params = gather_params(_params, has_biases);                       \
@@ -1753,7 +1741,8 @@
             num_layers,                                                     \
             dropout_p,                                                      \
             train,                                                          \
-            bidirectional);                                                 \
+            bidirectional,                                                  \
+            type_2);                                                        \
     auto& packed_output = std::get<0>(result);                              \
     return std::make_tuple(                                                 \
         std::move(packed_output.data), std::move(std::get<1>(result)));     \
@@ -1769,6 +1758,7 @@
       double dropout_p,                                                     \
       bool train,                                                           \
       bool bidirectional,                                                   \
+      bool type_2,                                                          \
       bool batch_first) {                                                   \
     std::vector<QRNNCellParamsWrapper> params;                              \
     for (c10::intrusive_ptr<CellParamsBase> x : _params) {                  \
@@ -1783,7 +1773,8 @@
             num_layers,                                                     \
             dropout_p,                                                      \
             train,                                                          \
-            bidirectional);                                                 \
+            bidirectional,                                                  \
+            type_2);                                                        \
     if (batch_first) {                                                      \
       std::get<0>(results).transpose_(0, 1);                                \
     }                                                                       \
@@ -1799,7 +1790,8 @@
       int64_t num_layers,                                                   \
       double dropout_p,                                                     \
       bool train,                                                           \
-      bool bidirectional) {                                                 \
+      bool bidirectional,                                                   \
+      bool type_2) {                                                        \
     std::vector<QRNNCellParamsWrapper> params;                              \
     for (c10::intrusive_ptr<CellParamsBase> x : _params) {                  \
       params.emplace_back(std::move(x));                                    \
@@ -1813,7 +1805,8 @@
             num_layers,                                                     \
             dropout_p,                                                      \
             train,                                                          \
-            bidirectional);                                                 \
+            bidirectional,                                                  \
+            type_2);                                                        \
     auto& packed_output = std::get<0>(result);                              \
     return std::make_tuple(                                                 \
         std::move(packed_output.data), std::move(std::get<1>(result)));     \
@@ -1833,6 +1826,7 @@
     double dropout_p,
     bool train,
     bool bidirectional,
+    bool type_2,
     bool batch_first) {
   TORCH_WARN_ONCE(
       "torch.quantized_gru with List[Tensor] for parameters is "
@@ -1848,6 +1842,7 @@
       dropout_p,
       train,
       bidirectional,
+      type_2,
       batch_first);
 }
 
@@ -1860,6 +1855,7 @@
     int64_t num_layers,
     double dropout_p,
     bool train,
+    bool type_2,
     bool bidirectional) {
   TORCH_WARN_ONCE(
       "torch.quantized_gru with List[Tensor] for parameters is "
@@ -1875,8 +1871,8 @@
       num_layers,
       dropout_p,
       train,
-      bidirectional);
->>>>>>> bbf29a52
+      bidirectional,
+      type_2);
 }
 
 using tanf_cell_type = SimpleCell<tanh_f, CellParams>;
@@ -2276,27 +2272,6 @@
 // an int8 or float16 quantized weight. This is advantageous in small-batch-size
 // scenarios where runtime is dominated by memory fetches of the weight matrix.
 
-<<<<<<< HEAD
-std::tuple<Tensor, Tensor, Tensor> quantized_lstm(
-      const Tensor& _input, TensorList hx,
-      TensorList _params, bool has_biases,
-      int64_t num_layers, double dropout_p, bool train, bool bidirectional,
-      bool type_2, bool batch_first, c10::optional<ScalarType> dtype, bool use_dynamic) {
-  TORCH_CHECK(hx.size() == 2, "lstm expects two hidden states");
-  if (at::cudnn_is_acceptable(_input)) {
-    if(bidirectional && !type_2) {
-        // CUDNN does not support Type-1 RNNs on their API, thus we need to
-        // split and reverse the inputs and run two "independent" RNNs.
-        // See pytorch/pytorch#4930
-        return lstm_cudnn_type1(_input, hx, _params, has_biases, num_layers,
-                                dropout_p, train, bidirectional, type_2, batch_first);
-    } else {
-      Tensor output, hy, cy;
-      lstm_cudnn_stub(_input.device().type(), output, hy, cy, _input, hx, _params, has_biases,
-                      num_layers, dropout_p, train, bidirectional, type_2, batch_first);
-      return std::make_tuple(std::move(output), std::move(hy), std::move(cy));
-    }
-=======
 std::tuple<Tensor, Tensor, Tensor> quantized_lstm_input(
     const Tensor& _input,
     c10::List<at::Tensor> hx_,
@@ -2306,6 +2281,7 @@
     double dropout_p,
     bool train,
     bool bidirectional,
+    bool type_2,
     bool batch_first,
     c10::optional<ScalarType> dtype,
     bool use_dynamic) {
@@ -2314,7 +2290,6 @@
   params.reserve(_params_.size());
   for (const auto& param : _params_) {
     params.emplace_back(static_cast<c10::intrusive_ptr<CellParamsBase>>(param));
->>>>>>> bbf29a52
   }
   TORCH_CHECK(hx.size() == 2, "lstm expects two hidden states");
   auto result_dtype = dtype.has_value() ? dtype.value() : at::kChar;
@@ -2391,25 +2366,6 @@
       use_dynamic);
 }
 
-<<<<<<< HEAD
-std::tuple<Tensor, Tensor, Tensor> quantized_lstm(
-      const Tensor& data, const Tensor& batch_sizes, TensorList hx,
-      TensorList _params, bool has_biases,
-      int64_t num_layers, double dropout_p, bool train, bool bidirectional,
-      bool type_2, c10::optional<ScalarType> dtype, bool use_dynamic) {
-  TORCH_CHECK(hx.size() == 2, "lstm expects two hidden states");
-  if (at::cudnn_is_acceptable(data)) {
-    if(bidirectional && !type_2) {
-      return lstm_packed_cudnn_type1(data, batch_sizes, hx, _params, has_biases,
-                                     num_layers, dropout_p, train, bidirectional,
-                                     type_2);
-    } else {
-      Tensor output, hy, cy;
-      lstm_packed_cudnn_stub(data.device().type(), output, hy, cy, data, batch_sizes, hx,
-              _params, has_biases, num_layers, dropout_p, train, bidirectional, type_2);
-      return std::make_tuple(std::move(output), std::move(hy), std::move(cy));
-    }
-=======
 std::tuple<Tensor, Tensor, Tensor> quantized_lstm_data(
     const Tensor& data,
     const Tensor& batch_sizes,
@@ -2420,6 +2376,7 @@
     double dropout_p,
     bool train,
     bool bidirectional,
+    bool type_2,
     c10::optional<ScalarType> dtype,
     bool use_dynamic) {
   auto hx = hx_.vec();
@@ -2427,7 +2384,6 @@
   params.reserve(_params_.size());
   for (const auto& param : _params_) {
     params.emplace_back(static_cast<c10::intrusive_ptr<CellParamsBase>>(param));
->>>>>>> bbf29a52
   }
   TORCH_CHECK(hx.size() == 2, "lstm expects two hidden states");
 
