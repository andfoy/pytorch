#include <ATen/native/sparse/SparseTensorMath.h>

#include <ATen/ATen.h>
#include <ATen/Parallel.h>
#include <ATen/SparseTensorImpl.h>
#include <ATen/ExpandUtils.h>
#include <ATen/NativeFunctions.h>
#include <ATen/InitialTensorOptions.h>
#include <ATen/SparseTensorUtils.h>
#include <ATen/WrapDimUtilsMulti.h>
#include <ATen/native/BinaryOps.h>

#include <TH/THBlasUtils.h>

namespace at { namespace native {

using namespace at::sparse;
// --------------------------------------------------------------------
// Utility functions
// --------------------------------------------------------------------

namespace {
  LongTensor _to_csr(const int64_t* indices, int64_t dim, int64_t nnz) {
    LongTensor csr = native::zeros({dim + 1}, kLong);

    // TODO: eliminate this conditional when zero-size dims supported correctly
    if (nnz > 0) {
      auto csr_accessor = csr.accessor<int64_t, 1>();
      // Convert the sparse matrix to CSR format
      at::parallel_for(0, nnz, 10000, [&](int64_t start, int64_t end) {
        int64_t h, hp0, hp1;
        for (auto i = start; i < end; i++) {
          hp0 = indices[i];
          hp1 = (i+1 == nnz) ?  dim : indices[i+1];
          if (hp0 != hp1) for (h = hp0; h < hp1; h++) {
            csr_accessor[h+1] = i+1;
          }
        }
      });
    }
    return csr;
  }

}

// --------------------------------------------------------------------
// zero_(SparseTensor)
// --------------------------------------------------------------------

// hummu hummu
SparseTensor& zero_sparse_(SparseTensor& self) {
  AT_ASSERT(self.is_sparse());
  at::zeros_out(self, get_sparse_impl(self)->sizes());
  return self._coalesced_(true);
}

// NB: Don't need zeros, zeros_like, already implemented in TensorFactories

// --------------------------------------------------------------------
// mul(SparseTensor, Scalar)
// --------------------------------------------------------------------

static Tensor wrapped_scalar_tensor(Scalar s) {
  auto tensor = scalar_to_tensor(s);
  tensor.unsafeGetTensorImpl()->set_wrapped_number(true);
  return tensor;
}

SparseTensor& mul_out_sparse_zerodim(SparseTensor& r, const SparseTensor& t, const Tensor& value) {
  AT_ASSERT(r.is_sparse());
  AT_ASSERT(t.is_sparse());
  AT_ASSERT(value.dim() == 0);

  if (is_same_tensor(r, t)) {
    r._values().mul_(value);
  } else {
    r.resize_as_(t);
    auto indices = r._indices();
    indices.resize_as_(t._indices());
    indices.copy_(t._indices());
    Tensor r_values = r._values(); // Sigh... needed because mul_out takes Tensor&
    at::mul_out(r_values, t._values(), value);
    get_sparse_impl(r)->set_nnz_and_narrow(t._nnz());
    r._coalesced_(t.is_coalesced());
  }
  return r;
}

SparseTensor& mul_out_sparse_scalar(SparseTensor& r, const SparseTensor& t, Scalar value) {
  return mul_out_sparse_zerodim(r, t, wrapped_scalar_tensor(value));
}

// --------------------------------------------------------------------
// log1p(SparseTensor)
// --------------------------------------------------------------------

// TODO: add in-place variant

SparseTensor& log1p_out_sparse(SparseTensor& r, const SparseTensor& t) {
  AT_ASSERT(r.is_sparse());
  AT_ASSERT(t.is_sparse());

  if (is_same_tensor(r, t)) {
    // don't have in-place log1p for uncoalesced input because coalesce() is not in-place
    TORCH_CHECK(
      r.is_coalesced(), "log1p: in-place on uncoalesced tensors is not supported yet!");
  }
  else {
    copy_sparse_to_sparse_(r, t.coalesce());
  }
  r._values().log1p_();
  return r;
}

SparseTensor& log1p_sparse_(SparseTensor& t) {
  TORCH_CHECK(t.is_coalesced(), "log1p: in-place on uncoalesced tensors is not supported yet!");
  return log1p_out_sparse(t, t);
}

// --------------------------------------------------------------------
// pow(SparseTensor, Scalar)
// --------------------------------------------------------------------

// TODO: add in-place variant

SparseTensor& pow_out_sparse_scalar(SparseTensor& r, const SparseTensor& t_, Scalar value) {
  AT_ASSERT(r.is_sparse());
  AT_ASSERT(t_.is_sparse());
  TORCH_CHECK(value.toDouble() != 0, "pow: cannot raise to zeroth power on sparse tensor; it would make the result tensor dense");

  // This coalesce is why we can't easily provide an inplace variant
  SparseTensor t = t_.coalesce();

  r.resize_as_(t);
  auto indices = r._indices();
  indices.resize_as_(t._indices());
  indices.copy_(t._indices());
  Tensor r_values = r._values(); // Sigh... needed because pow_out takes Tensor&
  at::pow_out(r_values, t._values(), value);
  get_sparse_impl(r)->set_nnz_and_narrow(t._nnz());
  return r._coalesced_(t.is_coalesced());
}

SparseTensor pow_sparse_scalar(const SparseTensor& t, Scalar value) {
  SparseTensor r = at::empty({0}, t.options());
  pow_out_sparse_scalar(r, t, value);
  return r;
}

// --------------------------------------------------------------------
// div(SparseTensor, Scalar)
// --------------------------------------------------------------------

static SparseTensor& coalesce_(SparseTensor& tensor) {
  SparseTensor coalesced = tensor.coalesce();
  tensor._values().resize_as_(coalesced._values());
  tensor._indices().resize_as_(coalesced._indices());
  tensor._values().copy_(coalesced._values());
  tensor._indices().copy_(coalesced._indices());
  tensor._coalesced_(true);
  return tensor;
}

// Note [Sparse Floor Division]
// ~~~~~~~~~~~~~~~~~~~~~~~~~~~~
// Uncoalesced sparse tensors cannot be floor divided correctly. Integer
// division is considered a special-case of floor division for purposes of
// this note.
// For example, an integer tensor with values=[3, 3] divided by 2 would produce
// values=[1, 1], which sum to 2 instead of 3 (=6/2).
// A float tensor with values=[3., 3.] floor divided by 2 would also produce
// values=[1., 1.] (after truncation), which sum to 2.f instead of 3.f.
// To perform floor division the sparse tensor must be coalesced first.

SparseTensor& div_out_sparse_zerodim(SparseTensor& r, const SparseTensor& t, const Tensor& value) {
  TORCH_CHECK(value.dim() == 0, "Sparse division requires a scalar or ",
    "zero-dim dense tensor divisor (got shape ", value.sizes(), " for divisor)");
  TORCH_CHECK(!value.is_sparse(), "Sparse division requires a scalar or ",
    "zero-dim dense tensor divisor (got a sparse divisor)");

  AT_ASSERT(r.is_sparse());
  AT_ASSERT(t.is_sparse());

  if (is_same_tensor(r, t)) {
    // See note "Sparse Floor Division"
    if (!r.is_coalesced() && isIntegralType(r.scalar_type(), /*includeBool=*/true)) {
      coalesce_(r);
    }
    r._values().div_(value);
  } else {
    Tensor t_tmp = t;
    if (!t.is_coalesced() && isIntegralType(r.scalar_type(), /*includeBool=*/true)) {
      t_tmp = t.coalesce();
    }
    r.resize_as_(t_tmp);
    auto indices = r._indices();
    indices.resize_as_(t_tmp._indices());
    indices.copy_(t_tmp._indices());
    Tensor r_values = r._values(); // Sigh... needed because div_out takes Tensor&
    at::div_out(r_values, t_tmp._values(), value);
    get_sparse_impl(r)->set_nnz_and_narrow(t_tmp._nnz());
    r._coalesced_(t_tmp.is_coalesced());
  }
  return r;
}

Tensor div_sparse(const Tensor& self, const Tensor& value) {
  auto commonDtype = at::result_type(self, value);
  Tensor result = at::empty({0}, self.options().dtype(commonDtype));
  return div_out_sparse_zerodim(result, self, value);
}

Tensor& div_sparse_(Tensor& self, const Tensor& value) {
  return div_out_sparse_zerodim(self, self, value);
}

SparseTensor& div_out_sparse_scalar(SparseTensor& r, const SparseTensor& t, Scalar value) {
  return div_out_sparse_zerodim(r, t, wrapped_scalar_tensor(value));
}

// --------------------------------------------------------------------
// true_divide(SparseTensor, Scalar)
// --------------------------------------------------------------------

<<<<<<< HEAD
Tensor true_divide_sparse(const Tensor& self, const Tensor& value) {
  auto commonDtype = at::result_type(self, value);

  // Ensures floating dtype
  if (isIntegralType(commonDtype, /*includeBool=*/ true)) {
    commonDtype = typeMetaToScalarType(c10::get_default_dtype());
  }

  Tensor result = at::empty({0}, self.options().dtype(commonDtype));
  return div_out_sparse_zerodim(result, self, value);
}

=======
>>>>>>> 08c5c62e
SparseTensor& true_divide_out_sparse_zerodim(
    SparseTensor& result,
    const SparseTensor& dividend,
    const Tensor& divisor) {
<<<<<<< HEAD
  TORCH_CHECK(divisor.dim() == 0, "Sparse true division only supports",
    " scalar or zero-dim dense tensor divisors (got shape ", divisor.sizes());
  TORCH_CHECK(!divisor.is_sparse(), "A Sparse Tensor can only be divided by",
    " a scalar or zero-dim dense tensor divisor, but got a sparse divisor.");
=======
  TORCH_CHECK(divisor.dim() == 0, "Sparse true division requires a scalar or ",
    "zero-dim dense tensor divisor (got shape ", divisor.sizes(), " for divisor)");
  TORCH_CHECK(!divisor.is_sparse(), "Sparse true division requires a scalar or ",
    "zero-dim dense tensor divisor (got a sparse divisor)");
>>>>>>> 08c5c62e

  AT_ASSERT(result.is_sparse());
  AT_ASSERT(dividend.is_sparse());

  // Short-circuits if result and dividend are the same tensor
  if (is_same_tensor(result, dividend)) {
    Tensor result_values = result._values();
    at::true_divide_out(result_values, result_values, divisor);
  } else {
    Tensor dividend_tmp = dividend;
    result.resize_as_(dividend_tmp);
    auto indices = result._indices();
<<<<<<< HEAD
    indices.resize_as_(dividend_tmp.indices());
=======
    indices.resize_as_(dividend_tmp._indices());
>>>>>>> 08c5c62e
    indices.copy_(dividend_tmp._indices());
    Tensor result_values = result._values();
    at::true_divide_out(result_values, dividend_tmp._values(), divisor);
    get_sparse_impl(result)->set_nnz_and_narrow(dividend_tmp._nnz());
    result._coalesced_(dividend_tmp.is_coalesced());
  }

  return result;
}

<<<<<<< HEAD
=======
Tensor true_divide_sparse(const Tensor& self, const Tensor& value) {
  auto commonDtype = at::result_type(self, value);

  // Ensures floating dtype
  if (isIntegralType(commonDtype, /*includeBool=*/ true)) {
    commonDtype = typeMetaToScalarType(c10::get_default_dtype());
  }

  Tensor result = at::empty({0}, self.options().dtype(commonDtype));
  return true_divide_out_sparse_zerodim(result, self, value);
}

>>>>>>> 08c5c62e
SparseTensor& true_divide_out_sparse_scalar(
    SparseTensor& result,
    const SparseTensor& dividend,
    Scalar divisor) {
  return true_divide_out_sparse_zerodim(result, dividend, wrapped_scalar_tensor(divisor));
}

<<<<<<< HEAD
=======
Tensor& true_divide_sparse_(Tensor& self, const Tensor& divisor) {
  return true_divide_out_sparse_zerodim(self, self, divisor);
}

// --------------------------------------------------------------------
// floor_divide(SparseTensor, Scalar)
// --------------------------------------------------------------------

SparseTensor& floor_divide_out_sparse_zerodim(
  SparseTensor& result,
  const SparseTensor& dividend,
  const Tensor& divisor) {
  TORCH_CHECK(divisor.dim() == 0, "Sparse floor division requires a scalar or ",
    "zero-dim dense tensor divisor (got shape ", divisor.sizes(), " for divisor)");
  TORCH_CHECK(!divisor.is_sparse(), "Sparse floor division requires a scalar or ",
    "zero-dim dense tensor divisor (got a sparse divisor)");

  AT_ASSERT(result.is_sparse());
  AT_ASSERT(dividend.is_sparse());

  // Case 1: result and dividend are the same tensor
  // Performs floor division in-place
  if (is_same_tensor(result, dividend)) {

    // See note "Sparse Floor Division"
    if (!result.is_coalesced()) {
      coalesce_(result);
    }

    result._values().floor_divide_(divisor);
    return result;
  }

  // Case 2: result and dividend are different tensors
  Tensor dividend_tmp = dividend;

  // Ensures dividend_tmp is coalesced (see note above)
  if (!dividend.is_coalesced()) {
    dividend_tmp = dividend.coalesce();
  }

  // Resizes and indexes result like dividend_tmp
  result.resize_as_(dividend_tmp);
  result._indices().resize_as_(dividend_tmp._indices());
  result._indices().copy_(dividend_tmp._indices());

  // Computes result
  Tensor result_values = result._values();
  at::floor_divide_out(result_values, dividend_tmp._values(), divisor);
  get_sparse_impl(result)->set_nnz_and_narrow(dividend_tmp._nnz());
  result._coalesced_(dividend_tmp.is_coalesced());
  return result;
}

Tensor floor_divide_sparse(const Tensor& self, const Tensor& value) {
  auto commonDtype = at::result_type(self, value);
  Tensor result = at::empty({0}, self.options().dtype(commonDtype));
  return floor_divide_out_sparse_zerodim(result, self, value);
}

Tensor& floor_divide_sparse_(Tensor& self, const Tensor& value) {
  return floor_divide_out_sparse_zerodim(self, self, value);
}

SparseTensor& floor_divide_out_sparse_scalar(SparseTensor& r, const SparseTensor& t, Scalar value) {
  return floor_divide_out_sparse_zerodim(r, t, wrapped_scalar_tensor(value));
}

>>>>>>> 08c5c62e
// --------------------------------------------------------------------
// norm(SparseTensor, Scalar)
// --------------------------------------------------------------------

// Only supports floating point, FYI
Tensor norm_sparse(const SparseTensor& self, Scalar value) {
  AT_ASSERT(self.is_sparse());

  return self.coalesce()._values().norm(value);
}

// --------------------------------------------------------------------
// add(SparseTensor, SparseTensor, Scalar)  [broadcasts]
// --------------------------------------------------------------------

Tensor add_sparse(const Tensor& self, const Tensor& other, Scalar alpha) {
  // TODO: Why?! Can't we just flip the order here...
  TORCH_CHECK(!(self.is_sparse() && !other.is_sparse()),
              "add(sparse, dense) is not supported. Use add(dense, sparse) instead.");
  auto commonDtype = at::result_type(self, other);
  alpha_check(commonDtype, alpha);
  Tensor result = at::empty({0}, self.options().dtype(commonDtype));
  return at::add_out(result, self, other, alpha);  // redispatch!
}

Tensor& add_sparse_(Tensor& self, const Tensor& other, Scalar alpha) {
  return at::add_out(self, self, other, alpha);  // redispatch!
}

// There's actually nothing sparse specific about these implementations

Tensor sub_sparse(const Tensor& self, const Tensor& other, Scalar alpha) {
  sub_check(self, other);
  return native::add_sparse(self, other, -alpha);
}

Tensor& sub_sparse_(Tensor& self, const Tensor& other, Scalar alpha) {
  sub_check(self, other);
  return native::add_sparse_(self, other, -alpha);
}

Tensor& sub_out_sparse(Tensor& r, const Tensor& self, const Tensor& other, Scalar alpha) {
  sub_check(self, other);
  return at::add_out(r, self, other, -alpha);  // redispatch!
}


SparseTensor& add_out_sparse_contiguous(SparseTensor& r, const SparseTensor& t, const SparseTensor& src, Scalar value, ScalarType commonDtype) {
    // saving those because they can be overwritten when doing in-place operations
    int64_t t_nnz = t._nnz(), s_nnz = src._nnz(), max_nnz = t_nnz + s_nnz;
    bool coalesced = t.is_coalesced() && src.is_coalesced();
    int64_t sparse_dim = src.sparse_dim();

    LongTensor r_indices = at::empty({src.sparse_dim(), max_nnz}, t._indices().options());

    Tensor t_values = t._values().to(commonDtype);
    Tensor s_values = src._values().to(commonDtype);

    Tensor r_values = new_values_with_size_of(s_values, max_nnz).zero_();

    int64_t blockSize = r_values.stride(0);
    int64_t cmp, d;
    int64_t r_i = 0, t_i = 0, s_i = 0;
    auto t_indices = t._indices();
    auto src_indices = src._indices();

    // NB: relies on nnz tests above
    auto t_indices_accessor = t_indices.accessor<int64_t, 2>();
    auto r_indices_accessor = r_indices.accessor<int64_t, 2>();
    auto src_indices_accessor = src_indices.accessor<int64_t, 2>();

    AT_DISPATCH_ALL_TYPES(
        commonDtype, "cadd_sparse", [&] {
          scalar_t* t_values_ptr = t_values.data_ptr<scalar_t>();
          scalar_t* s_values_ptr = s_values.data_ptr<scalar_t>();
          scalar_t* r_values_ptr = r_values.data_ptr<scalar_t>();
          scalar_t cast_value = value.to<scalar_t>();
          while (t_i < t_nnz || s_i < s_nnz) {
            if (t_i >= t_nnz) {
              cmp = -1;
            } else if (s_i >= s_nnz) {
              cmp = 1;
            } else {
              cmp = 0;
              for (d = 0; d < sparse_dim; d++) {
                if (t_indices_accessor[d][t_i] < src_indices_accessor[d][s_i]) {
                  cmp = 1;
                  break;
                }
                if (t_indices_accessor[d][t_i] > src_indices_accessor[d][s_i]) {
                  cmp = -1;
                  break;
                }
              }
            }
            if (cmp >= 0) {
              for (d = 0; d < sparse_dim; d++) {
                r_indices_accessor[d][r_i] = t_indices_accessor[d][t_i];
              }
              if (t_values.numel() > 0) {  // We add all elements from t_values to r_values only if t_values is not an empty tensor
                THBlas_axpy<scalar_t>(blockSize, 1,
                  t_values_ptr + t_i * blockSize, 1,
                  r_values_ptr + r_i * blockSize, 1);
              }
              t_i++;
            }
            if (cmp <= 0) {
              for (d = 0; d < sparse_dim; d++) {
                r_indices_accessor[d][r_i] = src_indices_accessor[d][s_i];
              }
              if (s_values.numel() > 0) {  // We add all elements from s_values to r_values only if s_values is not an empty tensor
                THBlas_axpy<scalar_t>(blockSize, cast_value,
                  s_values_ptr + s_i * blockSize, 1,
                  r_values_ptr + r_i * blockSize, 1);
              }
              s_i++;
            }
            r_i++;
          }
        }
    );

    if (r.scalar_type() != commonDtype) {
      r_values = r_values.to(r.scalar_type());
    }
    get_sparse_impl(r)->set_indices_and_values_unsafe(r_indices, r_values);
    get_sparse_impl(r)->set_nnz_and_narrow(r_i);

    // TODO: I think it may be possible to track inside the loop and
    // detect when we are uncoalesced (e.g., by observing that an
    // index goes backwards) which may be more precise than using the
    // coalesced flag here.  But this is easy.
    return r._coalesced_(coalesced);
}

SparseTensor& add_out_sparse_non_contiguous(SparseTensor& r, const SparseTensor& t, const SparseTensor& src, Scalar value, ScalarType commonDtype) {
    Tensor t_values = t._values().to(commonDtype);
    Tensor s_values = src._values().to(commonDtype);

    // If `t` or `src` contains non-contiguous `values`, `THBlas_axpy` doesn't work
    // and we concat the indices and values tensors instead.
    AT_DISPATCH_ALL_TYPES(
      commonDtype, "add_out_sparse_cpu", [&] {
          if (value.to<scalar_t>() != static_cast<scalar_t>(1)) {
            s_values = s_values.mul(value);
          }
        });

    LongTensor r_indices = at::cat({t._indices(), src._indices()}, 1);
    Tensor r_values = at::cat({t_values, s_values}, 0).to(r.scalar_type());
    alias_into_sparse(r, r_indices, r_values);

    return r;
}

Tensor& add_out_dense_sparse_cpu(Tensor& r, const Tensor& dense, const SparseTensor& sparse_, Scalar value);

SparseTensor& add_out_sparse_cpu(SparseTensor& r, const SparseTensor& t, const SparseTensor& src, Scalar value) {
  if (!t.is_sparse()) {
    return add_out_dense_sparse_cpu(r, t, src, value);
  }
  // TODO: This test seems a bit goofy
  TORCH_CHECK(src.is_sparse(), "add(sparse, dense) is not supported. Use add(dense, sparse) instead.");
  AT_ASSERT(!t.is_cuda());  // the dispatch argument
  TORCH_CHECK(!r.is_cuda(), "add: expected 'out' to be CPU tensor, but got CUDA tensor");
  TORCH_CHECK(!src.is_cuda(), "add: expected 'other' to be a CPU tensor, but got a CUDA tensor");

  TORCH_CHECK(t.sizes().equals(src.sizes()), "add: expected sizes of 'self' and 'other' to match, but ", t.sizes(), " != ", src.sizes());

  auto commonDtype = promoteTypes(t.scalar_type(), src.scalar_type());

  TORCH_CHECK(canCast(commonDtype, r.scalar_type()), "Can't convert result type ", commonDtype, " to output ", r.scalar_type(), " in add operation");

  if (src._nnz() == 0) {
    return copy_sparse_to_sparse_(r, t);
  }
  if (t._nnz() == 0) {
    return mul_out_sparse_scalar(r, src, value);
  }

  TORCH_CHECK(is_same_density(t, src), "add: expected 'self' and 'other' to have same density, but 'self' has ", t.sparse_dim(), " sparse dimensions while 'other' has ", src.sparse_dim(), " sparse dimensions");

  r.resize_as_(src);

  if (src._values().is_contiguous() && t._values().is_contiguous()) {
    return add_out_sparse_contiguous(r, t, src, value, commonDtype);
  } else {
    return add_out_sparse_non_contiguous(r, t, src, value, commonDtype);
  }
}

// --------------------------------------------------------------------
// add(Tensor, SparseTensor, Scalar)
//    formerly known as spcadd
// --------------------------------------------------------------------

template <typename scalar_t>
void add_dense_sparse_worker_cpu(Tensor& r, Scalar value, const SparseTensor& sparse, const Tensor& indices, const Tensor& values) {
  auto indices_accessor = indices.accessor<int64_t, 2>();
  auto values_accessor = values.accessor<scalar_t, 1>();

  scalar_t* r_ptr = r.data_ptr<scalar_t>();
  scalar_t cast_value = value.to<scalar_t>();

  at::parallel_for(0, sparse._nnz(), 0, [&](int64_t start, int64_t end) {
    for (auto k = start; k < end; k++) {
      int64_t index = r.storage_offset();
      for (int64_t d = 0; d < sparse.sparse_dim(); d++) {
        index += r.stride(d) * indices_accessor[d][k];
      }
      r_ptr[index] += cast_value * values_accessor[k];
    }
  });
}

Tensor& add_out_dense_sparse_cpu(Tensor& r, const Tensor& dense, const SparseTensor& sparse_, Scalar value) {
  AT_ASSERT(!r.is_sparse());
  AT_ASSERT(!dense.is_sparse());
  AT_ASSERT(sparse_.is_sparse());

  AT_ASSERT(!dense.is_cuda()); // dispatch argument
  TORCH_CHECK(!r.is_cuda(), "add: expected 'out' to be CPU tensor, but got CUDA tensor");
  TORCH_CHECK(!sparse_.is_cuda(), "add: expected 'other' to be a CPU tensor, but got a CUDA tensor");

  TORCH_CHECK(dense.sizes().equals(sparse_.sizes()), "add: expected 'self' and 'other' to have same size, but self has size ",
    dense.sizes(), " while other has size ", sparse_.sizes(), " (FYI: dense-sparse addition does not currently support broadcasting)");

  auto commonDtype = promoteTypes(dense.scalar_type(), sparse_.scalar_type());
  TORCH_CHECK(canCast(commonDtype, r.scalar_type()), "Can't convert result type ", commonDtype, " to output ", r.scalar_type(), " in add operation");

  r.resize_as_(dense);
  SparseTensor sparse = sparse_.coalesce();

  LongTensor indices = sparse._indices();
  Tensor values = sparse._values();
  int64_t nDim = dense.dim();
  int64_t nDimI = sparse.sparse_dim();

  if (sparse._nnz() == 0) {
    if (!is_same_tensor(r, dense)) r.copy_(dense);
    return r;
  }

  Tensor valuesBuffer = values.to(commonDtype);
  Tensor resultBuffer = r;
  if (r.scalar_type() != commonDtype) {
    resultBuffer = dense.to(commonDtype);
  } else if (!is_same_tensor(r, dense)) {
    resultBuffer.copy_(dense);
  }

  // accessors rely on nnz test
  if (nDim > nDimI) {
    auto indices_accessor = indices.accessor<int64_t, 2>();
    for (int64_t k = 0; k < sparse._nnz(); k++) {
      Tensor dstBuffer = resultBuffer;
      for (int64_t d = 0; d < sparse.sparse_dim(); d++) {
        dstBuffer = dstBuffer.select(0, indices_accessor[d][k]);
      }
      Tensor srcBuffer = valuesBuffer.select(0, k);
      dstBuffer.add_(srcBuffer, value);
    }
  } else {
    AT_DISPATCH_ALL_TYPES(
        commonDtype, "add_dense_sparse", [&] {
          add_dense_sparse_worker_cpu<scalar_t>(resultBuffer, value, sparse, indices, valuesBuffer);
        });
  }
  if (r.scalar_type() != commonDtype) {
    r.copy_(resultBuffer);
  }
  return r;
}

// --------------------------------------------------------------------
// mul(SparseTensor, SparseTensor)  [broadcasts]
// --------------------------------------------------------------------

Tensor mul_sparse(const Tensor& self, const Tensor& other) {
  auto commonDtype = at::result_type(self, other);
  Tensor result = at::empty({0}, self.options().dtype(commonDtype));
  return at::mul_out(result, self, other);  // redispatch!
}

Tensor& mul_sparse_(Tensor& self, const Tensor& other) {
  return at::mul_out(self, self, other);  // redispatch!
}

SparseTensor& mul_out_sparse_cpu(SparseTensor& r, const Tensor& t_, const Tensor& src_) {
  if (src_.dim() == 0) {
    return mul_out_sparse_zerodim(r, t_, src_);
  } else if (t_.dim() == 0) {
    return mul_out_sparse_zerodim(r, src_, t_);
  }

  TORCH_CHECK(t_.sizes().equals(src_.sizes()), "mul operands have incompatible sizes");
  AT_ASSERT(!t_.is_cuda()); // dispatch argument
  TORCH_CHECK(!r.is_cuda(), "mul: expected 'out' to be CPU tensor, but got CUDA tensor");
  TORCH_CHECK(!src_.is_cuda(), "mul: expected 'other' to be a CPU tensor, but got a CUDA tensor");

  TORCH_CHECK(t_.sizes().equals(src_.sizes()), "mul: expected 'self' and 'other' to have same sizes, but ", t_.sizes(), " != ", src_.sizes());

  if (src_._nnz() == 0 || t_._nnz() == 0) {
    r.resize_as_(src_);
    return r.zero_();
  }

  SparseTensor t = t_.coalesce();
  SparseTensor src = src_.coalesce();

  // saving those because they can be overwritten when doing in-place operations
  int64_t t_nnz = t._nnz(), s_nnz = src._nnz();
  int64_t max_nnz = std::min(t_nnz, s_nnz);  // multiply by zero is zero, and can be dropped
  int64_t sparse_dim = src.sparse_dim();
  LongTensor t_indices = t._indices();
  LongTensor src_indices = src._indices();
  LongTensor r_indices = at::empty({sparse_dim, max_nnz}, t_indices.options());

  int64_t match, d;
  int64_t r_i = 0, t_i = 0, s_i = 0;

  auto commonDtype = promoteTypes(t_.scalar_type(), src_.scalar_type());
  TORCH_CHECK(canCast(commonDtype, r.scalar_type()), "Can't convert result type ", commonDtype, " to output ", r.scalar_type(), " in mul operation");

  Tensor t_values = t._values().to(commonDtype);
  Tensor s_values = src._values().to(commonDtype);

  Tensor r_buffer = new_values_with_size_of(t_values, max_nnz).zero_();

  // NB: relies on nnz test above
  auto t_indices_accessor = t_indices.accessor<int64_t, 2>();
  auto r_indices_accessor = r_indices.accessor<int64_t, 2>();
  auto src_indices_accessor = src_indices.accessor<int64_t, 2>();

  // Check if we can find matching indices, and if so, write an
  // entry to the result indices vector.  Returns true if matching
  // indices were found.
  auto index_preamble = [&]() {
    match = 1;
    for (d = 0; d < sparse_dim; d++) {
      if (t_indices_accessor[d][t_i] < src_indices_accessor[d][s_i]) {
        t_i++;
        match = 0;
        break;
      }
      if (t_indices_accessor[d][t_i] > src_indices_accessor[d][s_i]) {
        s_i++;
        match = 0;
        break;
      }
    }
    if (!match) return false;
    for (d = 0; d < sparse_dim; d++) {
      r_indices_accessor[d][r_i] = t_indices_accessor[d][t_i];
    }
    return true;
  };

  if (t_values.dim() > 1) {
    while (t_i < t_nnz && s_i < s_nnz) {
      if (!index_preamble()) continue;
      r_buffer.select(0, r_i).addcmul_(t_values.select(0, t_i), s_values.select(0, s_i));
      r_i++;
      t_i++;
      s_i++;
    }
  } else {
    AT_DISPATCH_ALL_TYPES(
        commonDtype, "mul_out_sparse", [&] {
          auto r_accessor = r_buffer.accessor<scalar_t, 1>();
          auto t_accessor = t_values.accessor<scalar_t, 1>();
          auto s_accessor = s_values.accessor<scalar_t, 1>();

          while (t_i < t_nnz && s_i < s_nnz) {
            if (!index_preamble()) continue;
            r_accessor[r_i] = t_accessor[t_i] * s_accessor[s_i];
            r_i++;
            t_i++;
            s_i++;
          }
        }
    );
  }

  r.resize_as_(src);
  Tensor r_values = r_buffer.to(r.scalar_type());
  get_sparse_impl(r)->set_indices_and_values_unsafe(r_indices, r_values);
  get_sparse_impl(r)->set_nnz_and_narrow(r_i);
  return r._coalesced_(true);
}

// --------------------------------------------------------------------
// addmm(D1, S, D2, beta, alpha) -> D  [broadcasts]
//
// D = beta * D1 + alpha * mm(S, D2)
// --------------------------------------------------------------------

template <typename scalar_t>
void s_addmm_out_sparse_dense_worker(int64_t nnz, int64_t dim_i, int64_t dim_j, int64_t dim_k, Tensor& r, Scalar beta, const Tensor& t, Scalar alpha, const Tensor& indices, const Tensor& values, const Tensor& dense) {
  int64_t i;

  // r_ = alpha * sparse * dense
  scalar_t cast_alpha = alpha.to<scalar_t>();
  scalar_t cast_beta = beta.to<scalar_t>();
  if (cast_beta == 0) {
    r.zero_();
  } else if (cast_beta == 1) {
    if (!is_same_tensor(r, t)) {
      r.copy_(t);
    }
  } else {
    at::mul_out(r, t, scalar_to_tensor(beta));
  }

  auto indices_accessor = indices.accessor<int64_t, 2>();

  auto values_accessor = values.accessor<scalar_t, 1>();
  scalar_t* dense_ptr = dense.data_ptr<scalar_t>();
  scalar_t* r_ptr = r.data_ptr<scalar_t>();

  int64_t dense_stride0 = dense.stride(0);
  int64_t dense_stride1 = dense.stride(1);
  int64_t r_stride0 = r.stride(0);
  int64_t r_stride1 = r.stride(1);
  for (i = 0; i < nnz; i++) {
    scalar_t val = values_accessor[i];
    int64_t row = indices_accessor[0][i];
    int64_t col = indices_accessor[1][i];
    if (col >= 0 && col < dim_j && row >= 0 && row < dim_i) {
      THBlas_axpy<scalar_t>(dim_k,
            cast_alpha * val,
            dense_ptr + col * dense_stride0, dense_stride1,
            r_ptr + row * r_stride0, r_stride1);
    } else {
      if (col < 0 || col >= dim_j) {
        AT_ERROR("addmm: index out of column bound: ", col, " not between 1 and ", dim_j);
      } else {
        AT_ERROR("addmm: index out of row bound: ", row, " not between 1 and ", dim_i);
      }
    }
  }
};

Tensor& s_addmm_out_sparse_dense_cpu(
    Tensor& r,
    const Tensor& t,
    const SparseTensor& sparse_,
    const Tensor& dense,
    Scalar beta,
    Scalar alpha
) {
  // TODO: This error message seems awfully opaque
  AT_ASSERT(!t.is_cuda());
  TORCH_CHECK(!r.is_cuda(), "addmm: expected 'out' to be CPU tensor, but got CUDA tensor");
  TORCH_CHECK(!sparse_.is_cuda(), "addmm: expected 'mat1' to be a CPU tensor, but got a CUDA tensor");
  TORCH_CHECK(!dense.is_cuda(), "addmm: expected 'mat2' to be a CPU tensor, but got a CUDA tensor");

  TORCH_CHECK(sparse_.sparse_dim() == 2, "addmm: matrices expected, got ", sparse_.sparse_dim(), "D tensor");
  TORCH_CHECK(sparse_.dense_dim() == 0, "addmm: scalar values expected, got ", sparse_.dense_dim(), "D values");
  TORCH_CHECK(dense.dim() == 2, "addmm: matrices expected, got ", dense.dim(), "D tensor");

  // ixj * jxk = ixk
  int64_t dim_i = sparse_.size(0);
  int64_t dim_j = sparse_.size(1);
  int64_t dim_k = dense.size(1);

  TORCH_CHECK(dense.size(0) == dim_j,
      "addmm: Argument #3 (dense): Expected dim 0 size ", dim_j, ", got ", dense.size(0));
  TORCH_CHECK(t.size(0) == dim_i,
      "addmm: Argument #1 (t): Expected dim 0 size ", dim_i, ", got ", t.size(0));
  TORCH_CHECK(t.size(1) == dim_k,
      "addmm: Argument #1 (t): Expected dim 1 size ", dim_k, ", got ", t.size(1));

  r.resize_({dim_i, dim_k});

  int64_t nnz        = sparse_._nnz();

  if (nnz == 0) {
    at::mul_out(r, t, at::scalar_tensor(beta, r.options()));
    return r;
  }

  LongTensor indices = sparse_._indices();
  Tensor values      = sparse_._values();

  AT_DISPATCH_ALL_TYPES(
      values.scalar_type(), "addmm_sparse_dense", [&] {
        s_addmm_out_sparse_dense_worker<scalar_t>(nnz, dim_i, dim_j, dim_k, r, beta, t, alpha, indices, values, dense);
      }
  );

  return r;

}

Tensor& addmm_out_sparse_dense_cpu(
    Tensor& result,
    const Tensor& self,
    const SparseTensor& mat1,
    const Tensor& mat2,
    Scalar beta,
    Scalar alpha
) {
  Tensor b_self;
  std::tie(b_self) = expand_size(self, {mat1.size(0), mat2.size(1)}, "addmm_out");
  return s_addmm_out_sparse_dense_cpu(result, b_self, mat1, mat2, beta, alpha);
}

Tensor s_addmm_sparse_dense_cpu(
    const Tensor& t,
    const SparseTensor& sparse,
    const Tensor& dense,
    Scalar beta,
    Scalar alpha
) {
  Tensor r = at::empty({0}, t.options());
  s_addmm_out_sparse_dense_cpu(r, t, sparse, dense, beta, alpha);
  return r;
}

Tensor addmm_sparse_dense_cpu(
    const Tensor& self,
    const SparseTensor& mat1,
    const Tensor& mat2,
    Scalar beta,
    Scalar alpha
) {
  Tensor b_self;
  std::tie(b_self) = expand_size(self, {mat1.size(0), mat2.size(1)}, "addmm_out");
  return s_addmm_sparse_dense_cpu(b_self, mat1, mat2, beta, alpha);
}

Tensor& s_addmm_sparse_dense_cpu_(
    Tensor& t,
    const SparseTensor& sparse,
    const Tensor& dense,
    Scalar beta,
    Scalar alpha
) {
  return s_addmm_out_sparse_dense_cpu(t, t, sparse, dense, beta, alpha);
}

// NB: Purposely no broadcasting version of addmm inplace

Tensor _sparse_addmm(
  const Tensor& t,
  const SparseTensor& sparse,
  const Tensor& dense,
  Scalar beta,
  Scalar alpha
) {
  // _sparse_addmm forward is functionally equivalent to addmm; it's
  // just the backward that is different.  This technically does an
  // unnecessary redispatch, I was too lazy to make it not do that
  return at::addmm(t, sparse, dense, beta, alpha);
}

Tensor _sparse_mm(
  const SparseTensor& sparse,
  const Tensor& dense
) {
  Tensor t = at::zeros({}, dense.options());
  return at::_sparse_addmm(t, sparse, dense, 0, 1);  // redispatch!
}

// NB: Despite its suggestive name, this actually only exists so that
// we can redispatch to addmm_out; this is NOT an implementation of
// the sparse masking version of mm
SparseTensor& _sparse_mm_out(
  SparseTensor& result,
  const SparseTensor& sparse,
  const Tensor& dense
) {
  Tensor t = at::zeros({}, dense.options());
  return at::addmm_out(result, t, sparse, dense, 0, 1);  // redispatch!
}

// --------------------------------------------------------------------
// hspmm(SparseTensor mat1, Tensor mat2)
// --------------------------------------------------------------------

SparseTensor& hspmm_out_sparse_cpu(SparseTensor& r, const SparseTensor& sparse_, const Tensor& dense) {
  // TODO: Make this a real argument
  Scalar alpha = 1;

  AT_ASSERT(!sparse_.is_cuda()); // dispatch argument
  TORCH_CHECK(!r.is_cuda(), "hspmm: expected 'out' to be CPU tensor, but got CUDA tensor");
  TORCH_CHECK(!dense.is_cuda(), "hspmm: expected 'other' to be a CPU tensor, but got a CUDA tensor");

  TORCH_CHECK(sparse_.sparse_dim() == 2,
      "hspmm: Argument #2: matrices expected, got ", sparse_.sparse_dim(), "D tensor");
  TORCH_CHECK(sparse_.dense_dim() == 0,
      "hspmm: Argument #2: scalar values expected, got ", sparse_.dense_dim(), "D values");
  TORCH_CHECK(dense.dim() == 2,
      "hspmm: Argument #3: matrices expected, got ", dense.dim(), "D tensor");

  int64_t m = sparse_.size(0);
  int64_t k = sparse_.size(1);
  int64_t n = dense.size(1);

  TORCH_CHECK(dense.size(0) == k,
      "hspmm: Argument #3: Expected dim 0 size ", k, ", got ", dense.size(0));

  get_sparse_impl(r)->raw_resize_(1, 1, {m, n});

  SparseTensor sparse = sparse_.coalesce();

  int64_t nnz = sparse._nnz();

  if (nnz == 0) {
    r.zero_();
    return r;
  }

  LongTensor indices = at::empty({1, nnz}, at::initialTensorOptions().dtype(kLong));

  // Initialize the sparse matrix that will be used with spaddmm to send rows
  // from the dense matrix to rows of the output's value tensor
  SparseTensor newSparse = sparse.clone();
  LongTensor spIndices = newSparse._indices();
  LongTensor valueIndices = spIndices.select(0, 0);

  // Compute output indices
  auto valueIndices_accessor = valueIndices.accessor<int64_t, 1>();
  auto indices_accessor = indices.accessor<int64_t, 2>();

  int64_t i = -1, prevIdx = -1;
  for (int64_t j = 0; j < nnz; j++) {
    int64_t currIdx = valueIndices_accessor[j];
    if (currIdx != prevIdx) {
      indices_accessor[0][++i] = currIdx;
      prevIdx = currIdx;
    }
    valueIndices_accessor[j] = i;
  }
  int64_t outNnz = i + 1;
  indices.resize_({1, outNnz});
  Tensor values = at::empty({outNnz, n}, dense.options());

  std::vector<int64_t> new_size = get_sparse_impl(newSparse)->sizes().vec();
  new_size[0] = outNnz;
  get_sparse_impl(newSparse)->raw_resize_(get_sparse_impl(newSparse)->sparse_dim(), get_sparse_impl(newSparse)->dense_dim(), new_size);

  // Compute output values tensor with sparse * dense multiplication
  s_addmm_out_sparse_dense_cpu(values, values, newSparse, dense, 0, alpha);
  get_sparse_impl(r)->set_indices_and_values_unsafe(indices, values);

  return r;
}

SparseTensor hspmm_sparse_cpu(const SparseTensor& sparse, const Tensor& dense) {
  SparseTensor r = at::empty({0}, sparse.options());
  hspmm_out_sparse_cpu(r, sparse, dense);
  return r;
}

// --------------------------------------------------------------------
// sspaddmm(S1, S2, D, beta, alpha) -> S
//
// S = beta * S1 + alpha * mm(S2, D)
// --------------------------------------------------------------------

SparseTensor& _sspaddmm_out_cpu(
    SparseTensor& r,
    const SparseTensor& t,
    const SparseTensor& sparse_,
    const Tensor& dense,
    Scalar beta,
    Scalar alpha
) {
  AT_ASSERT(!t.is_cuda()); // dispatch argument
  TORCH_CHECK(!r.is_cuda(), "sspaddmm: expected 'out' to be CPU tensor, but got CUDA tensor");
  TORCH_CHECK(!sparse_.is_cuda(), "sspaddmm: expected 'mat1' to be a CPU tensor, but got a CUDA tensor");
  TORCH_CHECK(!dense.is_cuda(), "sspaddmm: expected 'mat2' to be a CPU tensor, but got a CUDA tensor");

  TORCH_CHECK(sparse_.sparse_dim() == 2,
      "sspaddmm: Argument #2: matrices expected, got ", sparse_.sparse_dim(), "D tensor");
  TORCH_CHECK(sparse_.dense_dim() == 0,
      "sspaddmm: Argument #2: scalar values expected, got ", sparse_.dense_dim(), "D values");
  TORCH_CHECK(dense.dim() == 2,
      "sspaddmm: Argument #2: matrices expected, got ", dense.dim(), "D tensor");

  SparseTensor sparse = sparse_.coalesce();

  // ixj * jxk = ixk
  int64_t dim_i = sparse.size(0);
  int64_t dim_j = sparse.size(1);
  int64_t dim_k = dense.size(1);

  // NB: This has to occur before the checks, because r may alias t.
  // See test_saddmm
  get_sparse_impl(r)->raw_resize_(2, 0, {dim_i, dim_k});

  TORCH_CHECK(dense.size(0) == dim_j,
      "sspaddmm: Argument #3: Expected dim 0 size ", dim_j, ", got ", dense.size(0));
  TORCH_CHECK(t.size(0) == dim_i,
      "sspaddmm: Argument #1: Expected dim 0 size ", dim_i, ", got ", t.size(0));
  TORCH_CHECK(t.size(1) == dim_k,
      "sspaddmm: Argument #1: Expected dim 1 size ", dim_k, ", got ", t.size(1));

  int64_t nnz        = sparse._nnz();
  LongTensor indices = sparse._indices();
  Tensor values      = sparse._values();

  LongTensor csr = _to_csr(indices.data_ptr<int64_t>(), dim_i, nnz);

  int64_t t_nnz = t._nnz();
  int64_t r_nnz = nnz * dim_k + t_nnz;
  LongTensor newi = at::empty({2, r_nnz}, kLong);
  LongTensor newv = native::zeros({r_nnz}, values.options());

  if (t_nnz != 0) {
    LongTensor narrowi = newi.narrow(1, 0, t_nnz);
    Tensor narrowv = newv.narrow(0, 0, t_nnz);

    narrowi.copy_(t._indices());
    narrowv.copy_(t._values());
    newv.mul_(beta);
  }

  // sparse = sparse * dense
  int64_t p = t_nnz;

  auto csr_accessor = csr.accessor<int64_t, 1>();
  auto indices_accessor = indices.accessor<int64_t, 2>();
  auto newi_accessor = newi.accessor<int64_t, 2>();

  int64_t dense_stride0 = dense.stride(0);
  int64_t dense_stride1 = dense.stride(1);
  int64_t newv_stride0 = newv.stride(0);

  AT_DISPATCH_ALL_TYPES(
      values.scalar_type(), "sspmm", [&] {
        auto values_accessor = values.accessor<scalar_t, 1>();
        scalar_t* dense_ptr = dense.data_ptr<scalar_t>();
        scalar_t* newv_ptr = newv.data_ptr<scalar_t>();
        scalar_t cast_alpha = alpha.to<scalar_t>();

        for (int64_t h = 0; h < dim_i; h++) {
          int64_t i_start = csr_accessor[h];
          int64_t i_end = csr_accessor[h+1];
          for (int64_t i = i_start; i < i_end; i++) {
            scalar_t val = values_accessor[i];
            int64_t col = indices_accessor[1][i];
            if (col >= 0 && col < dim_j) {
              THBlas_axpy<scalar_t>(dim_k,
                  cast_alpha * val,
                  dense_ptr + col * dense_stride0, dense_stride1,
                  newv_ptr + p * newv_stride0, 1);
            } else {
              AT_ERROR("index out of bound. sspmm: ", col, " not between 1 and ", dim_j);
            }
          }
          // Fill up the indices with the right values
          if (i_start != i_end) {
            for (int64_t i = 0; i < dim_k; i++) {
              newi_accessor[0][p+i] = h;
              newi_accessor[1][p+i] = i;
            }
            p += dim_k;
          }
        }
      }
  );

  // to avoid a clone
  get_sparse_impl(r)->set_indices_and_values_unsafe(newi, newv);
  get_sparse_impl(r)->set_nnz_and_narrow(p);

  return r;
}

// sparse, sparse, sparse, dense, real, real -> sparse
Tensor& _sspaddmm_out_only_sparse(Tensor& result, const Tensor& self,
    const Tensor& mat1, const Tensor& mat2, Scalar beta, Scalar alpha) {
  AT_ERROR("tensor.sspaddmm(...) can only be called on sparse tensors");
}

// sparse, dense -> sparse
Tensor smm(const Tensor& self, const Tensor& mat2) {
  auto result = at::empty({0}, self.options());
  at::sspaddmm_out(result, result, self, mat2, 0.0, 1.0);
  return result;
}

// sparse, sparse, dense, real, real -> sparse
Tensor sspaddmm(const Tensor& self, const Tensor& mat1, const Tensor& mat2,
    Scalar beta, Scalar alpha) {
  auto result = at::empty({0}, self.options());
  at::sspaddmm_out(result, self, mat1, mat2, beta, alpha);
  return result;
}

// --------------------------------------------------------------------
// sparse.sum()
//
// This implementation calls coalesce() to do the sum reduction on
// sparse dims. Ideally in the future there should be unified reduction function
// for ops like sum, max, and min.
// --------------------------------------------------------------------
Tensor _sparse_sum(const SparseTensor& input) {
  return input.coalesce().values().sum();
}

Tensor _sparse_sum(const SparseTensor& input, ScalarType dtype) {
  // don't have to do a conversion to the correct dtype first
  // just need to setup the accumulator correctly
  return input.coalesce().values().sum(dtype);
}

Tensor _sparse_sum(const SparseTensor& input, IntArrayRef dims_to_sum, ScalarType dtype) {
  return at::_sparse_sum(input.to(dtype), dims_to_sum);
}

Tensor _sparse_sum(const SparseTensor& input, IntArrayRef dims_to_sum) {
  TORCH_CHECK(input._nnz() > 0, "_sparse_sum: sparse tensor input._nnz() == 0, please call torch.sparse.sum(input) instead.")

  const int64_t input_dim = input.dim();
  auto dims_to_sum_b = dim_list_to_bitset(dims_to_sum, input_dim);
  auto dims_to_sum_v = dims_to_sum.vec();
  maybe_wrap_dims(dims_to_sum_v, input_dim);

  LongTensor indices = input._indices();
  Tensor values = input._values();
  IntArrayRef sizes = input.sizes();
  const int64_t sparse_dim = input.sparse_dim();
  // const int64_t dense_dim = input.dense_dim();

  auto dims_to_keep_v = std::vector<int64_t>();
  auto dense_dims_to_sum_v = std::vector<int64_t>();
  for (int64_t d = 0; d < input_dim; d++) {
    if (dims_to_sum_b[d]) {
      if (d >= sparse_dim) dense_dims_to_sum_v.emplace_back(d + 1 - sparse_dim);
    }
    else {
      dims_to_keep_v.emplace_back(d);
    }
  }
  const int64_t sparse_dims_to_sum_size = dims_to_sum_v.size() - dense_dims_to_sum_v.size();
  const bool sum_all_sparse_dim = (sparse_dim == sparse_dims_to_sum_size);
  const bool sum_dense_dim = (dense_dims_to_sum_v.size() > 0);

  // new values
  Tensor new_values;
  if (sum_dense_dim) {
    new_values = values.sum(dense_dims_to_sum_v);
  }
  else {
    new_values = values.clone(at::MemoryFormat::Contiguous);
  }

  if (sum_all_sparse_dim) {
    // return a dense tensor if sum over all sparse dims
    new_values = new_values.sum(0);
    return new_values;
  }
  else { // !sum_all_sparse_dim
    // new indices
    LongTensor new_indices;
    if (sparse_dims_to_sum_size == 0) {
      new_indices = indices.clone(at::MemoryFormat::Contiguous);
    }
    else {
      new_indices = at::empty({sparse_dim - sparse_dims_to_sum_size, input._nnz()}, indices.options());
      for (int64_t i = 0; i < dims_to_keep_v.size(); i++) {
        int64_t d = dims_to_keep_v[i];
        if (d < sparse_dim) new_indices[i].copy_(indices[d]);
        else break;
      }
    }

    // new size
    int64_t new_sparse_dim = new_indices.size(0);
    int64_t new_dense_dim = new_values.dim() - 1; // exclude nnz dim
    std::vector<int64_t> new_sizes;
    for (auto d : dims_to_keep_v) new_sizes.emplace_back(sizes[d]);
    if (sum_all_sparse_dim) new_sizes.emplace(new_sizes.begin(), 1);

    // use coalesce() to do sum reduction
    SparseTensor new_sparse = at::_sparse_coo_tensor_with_dims_and_tensors(new_sparse_dim, new_dense_dim, new_sizes, new_indices, new_values, input.options());
    new_sparse = new_sparse.coalesce();
    return new_sparse;
  }

}
// --------------------------------------------------------------------
// NOTE [ sparse.sum() backward ]
//
// When sum over sparse_dim, backward scatters gradients from grad tensor to input tensor.
// Grad and input need to align indices over sparse_dim that are not summed (given
// input.spares_dim >= grad.sparse_dim). Implementation here compares each pair of
// indices between grad and input. When a matching indices pair (input_i, grad_i) is found,
// copy grad.values[grad_i] -> input_grad.values[input_i]. E.g.,
//
//  input.sparse_dim = [5, 5]
//  input.indices = [[0, 0, 1, 2, 2, 3, 4, 4],
//                   [1, 4, 4, 0, 1, 3, 2, 4]]
//  input.values =   [0, 1, 2, 3, 4, 5, 6, 7]
//  ...
//  sparse.sum(input, [0])
//  backward(...)
//  ...
//  grad.indices = [[0, 1, 2, 3]]
//  grad.values =   [1, 2, 0, 4]
//
// # after indices matching
//         input         grad
//        [[0, 1],   ->  [1]
//         [0, 4],   ->  [ ]
//         [1, 4],   ->  [ ]
//         [2, 0],   ->  [0]
//         [2, 1],   ->  [1]
//         [3, 3],   ->  [3]
//         [4, 2],   ->  [2]
//         [4, 4]])  ->  [ ]
//
// input_grad.indices = [[0, 0, 1, 2, 2, 3, 4, 4],
//                       [1, 4, 4, 0, 1, 3, 2, 4]]
// input_grad.values =   [2, 0, 0, 1, 2, 4, 0, 0]
//
// Note that we allow input to be uncoalesced in the forward,
// we have to coalesce input at the backward, because grad-of-input
// take the same indices as input, if input is not coalesced, then
// coalescing grad-of-input may add up grad values for a duplicate indices,
// and hence generates a wrong grad-of-input.
//
// Other edge cases:
// - assign zero values to input gradients if cannot find matched indices at grad
// - grad.values might have zeros
// --------------------------------------------------------------------
Tensor _sparse_sum_backward_cpu(const Tensor& grad_, const SparseTensor& input_, IntArrayRef dims_to_sum) {
  TORCH_CHECK(!grad_.is_cuda(), "_sparse_sum_backward_cpu: expected 'grad_' to be CPU tensor, but got CUDA tensor");
  TORCH_CHECK(!input_.is_cuda(), "_sparse_sum_backward_cpu: expected 'input_' to be CPU tensor, but got CUDA tensor");

  auto input = input_.coalesce();
  const int64_t input_dim = input.dim();
  auto dims_to_sum_b = dim_list_to_bitset(dims_to_sum, input_dim);
  auto dims_to_sum_v = dims_to_sum.vec();
  maybe_wrap_dims(dims_to_sum_v, input_dim);

  LongTensor input_indices = input._indices();
  Tensor input_values = input._values();
  IntArrayRef input_sizes = input.sizes();
  const int64_t input_sparse_dim = input.sparse_dim();
  const int64_t input_dense_dim = input.dense_dim();
  const int64_t input_nnz = input._nnz();

  int64_t sparse_dims_to_sum_size = 0;
  auto sparse_dims_to_keep_v = std::vector<int64_t>();
  auto dense_dims_to_sum_v = std::vector<int64_t>();
  for (int64_t d = 0; d < input_dim; d++) {
    if (dims_to_sum_b[d]) {
      if (d < input_sparse_dim) sparse_dims_to_sum_size ++;
      else dense_dims_to_sum_v.emplace_back(d + 1 - input_sparse_dim);
    }
    else {
      if (d < input_sparse_dim) sparse_dims_to_keep_v.emplace_back(d);
    }
  }

  const bool sum_all_sparse_dim = (input_sparse_dim == sparse_dims_to_sum_size);
  const bool sum_dense_dim = (dense_dims_to_sum_v.size() > 0);
  const bool sum_sparse_dim = (sparse_dims_to_sum_size > 0);

  if (sum_all_sparse_dim) {
    TORCH_CHECK(!grad_.is_sparse(), "_sparse_sum_backward_cpu: expected grad_ Tensor to be dense since all sparse dims are summed");
    auto grad_input_values = grad_;
    auto expand_size = input_values.sizes().vec();
    if (sum_dense_dim) {
      auto dense_expand_size = std::vector<int64_t>(expand_size);
      dense_expand_size.erase(dense_expand_size.begin());
      AT_ASSERT(dense_expand_size.size() == (input_values.dim() - 1));
      for (auto d : dense_dims_to_sum_v) grad_input_values = grad_input_values.unsqueeze(d - 1);  // -1 since grad has no nnz dim
      grad_input_values = grad_input_values.expand(dense_expand_size);
    }
    grad_input_values = grad_input_values.expand(expand_size).clone(at::MemoryFormat::Contiguous);
    return at::_sparse_coo_tensor_with_dims_and_tensors(input_sparse_dim, input_dense_dim, input_sizes, input_indices.clone(at::MemoryFormat::Contiguous), grad_input_values, input.options().dtype(grad_.dtype())); // convert to grad dtype
  }
  else {
    TORCH_CHECK(grad_.is_sparse(), "_sparse_sum_backward_cpu: expected grad_ Tensor to be sparse, but got dense");
    auto grad = grad_.coalesce();
    LongTensor grad_indices = grad._indices();
    Tensor grad_values = grad._values();
    const int64_t grad_sparse_dim = grad.sparse_dim();
    const int64_t grad_nnz = grad._nnz();

    Tensor grad_values_expand = grad_values;
    if (sum_dense_dim) {
      auto expand_size = input_values.sizes().vec();
      if (sum_sparse_dim) expand_size[0] = grad_values.size(0);
      for (auto d : dense_dims_to_sum_v) grad_values_expand = grad_values_expand.unsqueeze(d);
      grad_values_expand = grad_values_expand.expand(expand_size).clone(at::MemoryFormat::Contiguous);
    }

    Tensor grad_input_values;
    if (sum_sparse_dim) {
      // see NOTE [ sparse.sum() backward ]
      grad_input_values = at::zeros_like(input_values, grad_values.options(), LEGACY_CONTIGUOUS_MEMORY_FORMAT);

      // get flatten indices for grad and input
      auto grad_sparse_dim_to_keep_v = std::vector<int64_t>(grad_sparse_dim);
      std::iota(grad_sparse_dim_to_keep_v.begin(), grad_sparse_dim_to_keep_v.end(), 0);

      auto grad_indices_1D = flatten_indices_by_dims(grad_indices, grad.sizes(), grad_sparse_dim_to_keep_v); // flatten indices on all sparse_dim of grad, output indices is coalesced and sorted
      auto grad_indices_1D_accessor = grad_indices_1D.accessor<int64_t, 1>();
      auto input_indices_1D = flatten_indices_by_dims(input_indices, input_sizes, sparse_dims_to_keep_v);
      auto input_indices_1D_accessor = input_indices_1D.accessor<int64_t, 1>();

      // binary search to find matching indices

      at::parallel_for(0, input_nnz, 0, [&](int64_t start, int64_t end) {
        for (auto i = start; i < end; i++) {
          int64_t input_idx = input_indices_1D_accessor[i];
          int64_t l = 0, r = grad_nnz - 1;
          while (l <= r) {
            int64_t m = l + (r - l) / 2;
            if (grad_indices_1D_accessor[m] == input_idx) {
              grad_input_values[i].copy_(grad_values_expand[m]);
              break;
            }
            if (grad_indices_1D_accessor[m] < input_idx) {
              l = m + 1;
            }
            else {
              r = m - 1;
            }
          }
        }
      });
    }
    else {
      grad_input_values = grad_values_expand;
    }
    return at::_sparse_coo_tensor_with_dims_and_tensors(input_sparse_dim, input_dense_dim, input_sizes, input_indices.clone(at::MemoryFormat::Contiguous), grad_input_values, grad.options());
  }
}

Tensor isnan_sparse(const Tensor & self){
  TORCH_INTERNAL_ASSERT(self.is_sparse());
  SparseTensor out =  at::sparse_coo_tensor({0}, self.options().dtype(at::kBool));
  out.resize_as_(self);
  auto indices = out._indices();
  indices.resize_as_(self._indices());
  indices.copy_(self._indices());
  Tensor out_values = out._values();
  out_values.resize_as_(self._values());
  Tensor nan_values = at::isnan(self._values());
  out_values.copy_(nan_values);
  return out;
}

Tensor any_sparse(const Tensor& self) {
  TORCH_INTERNAL_ASSERT(self.is_sparse());

  return at::any(self._values());
}

}} // namespace at::native<|MERGE_RESOLUTION|>--- conflicted
+++ resolved
@@ -222,36 +222,14 @@
 // true_divide(SparseTensor, Scalar)
 // --------------------------------------------------------------------
 
-<<<<<<< HEAD
-Tensor true_divide_sparse(const Tensor& self, const Tensor& value) {
-  auto commonDtype = at::result_type(self, value);
-
-  // Ensures floating dtype
-  if (isIntegralType(commonDtype, /*includeBool=*/ true)) {
-    commonDtype = typeMetaToScalarType(c10::get_default_dtype());
-  }
-
-  Tensor result = at::empty({0}, self.options().dtype(commonDtype));
-  return div_out_sparse_zerodim(result, self, value);
-}
-
-=======
->>>>>>> 08c5c62e
 SparseTensor& true_divide_out_sparse_zerodim(
     SparseTensor& result,
     const SparseTensor& dividend,
     const Tensor& divisor) {
-<<<<<<< HEAD
-  TORCH_CHECK(divisor.dim() == 0, "Sparse true division only supports",
-    " scalar or zero-dim dense tensor divisors (got shape ", divisor.sizes());
-  TORCH_CHECK(!divisor.is_sparse(), "A Sparse Tensor can only be divided by",
-    " a scalar or zero-dim dense tensor divisor, but got a sparse divisor.");
-=======
   TORCH_CHECK(divisor.dim() == 0, "Sparse true division requires a scalar or ",
     "zero-dim dense tensor divisor (got shape ", divisor.sizes(), " for divisor)");
   TORCH_CHECK(!divisor.is_sparse(), "Sparse true division requires a scalar or ",
     "zero-dim dense tensor divisor (got a sparse divisor)");
->>>>>>> 08c5c62e
 
   AT_ASSERT(result.is_sparse());
   AT_ASSERT(dividend.is_sparse());
@@ -264,11 +242,7 @@
     Tensor dividend_tmp = dividend;
     result.resize_as_(dividend_tmp);
     auto indices = result._indices();
-<<<<<<< HEAD
-    indices.resize_as_(dividend_tmp.indices());
-=======
     indices.resize_as_(dividend_tmp._indices());
->>>>>>> 08c5c62e
     indices.copy_(dividend_tmp._indices());
     Tensor result_values = result._values();
     at::true_divide_out(result_values, dividend_tmp._values(), divisor);
@@ -279,8 +253,6 @@
   return result;
 }
 
-<<<<<<< HEAD
-=======
 Tensor true_divide_sparse(const Tensor& self, const Tensor& value) {
   auto commonDtype = at::result_type(self, value);
 
@@ -293,7 +265,6 @@
   return true_divide_out_sparse_zerodim(result, self, value);
 }
 
->>>>>>> 08c5c62e
 SparseTensor& true_divide_out_sparse_scalar(
     SparseTensor& result,
     const SparseTensor& dividend,
@@ -301,8 +272,6 @@
   return true_divide_out_sparse_zerodim(result, dividend, wrapped_scalar_tensor(divisor));
 }
 
-<<<<<<< HEAD
-=======
 Tensor& true_divide_sparse_(Tensor& self, const Tensor& divisor) {
   return true_divide_out_sparse_zerodim(self, self, divisor);
 }
@@ -371,7 +340,6 @@
   return floor_divide_out_sparse_zerodim(r, t, wrapped_scalar_tensor(value));
 }
 
->>>>>>> 08c5c62e
 // --------------------------------------------------------------------
 // norm(SparseTensor, Scalar)
 // --------------------------------------------------------------------
