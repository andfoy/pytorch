--- conflicted
+++ resolved
@@ -154,41 +154,6 @@
   return result;
 }
 
-<<<<<<< HEAD
-Tensor& true_divide_out(Tensor& result, const Tensor& self, const Tensor& divisor) {
-  TORCH_CHECK(!isIntegralType(result.scalar_type(), /*includeBool=*/ true),
-            "True division requires a floating output type, but got ",
-            result.scalar_type());
-  auto iter = TensorIterator::binary_op(result, self, divisor, /*check_mem_overlap=*/ true);
-  div_stub(iter.device_type(), iter);
-  return result;
-}
-
-Tensor true_divide(const Tensor& self, const Tensor& divisor) {
-  // If both inputs have integral (or bool) types, sets the output to have
-  // the default (floating) scalar type
-  if (isIntegralType(self.scalar_type(), /*includeBool=*/ true)
-   && isIntegralType(divisor.scalar_type(), /*includeBool=*/ true)) {
-    const auto scalar_type = typeMetaToScalarType(c10::get_default_dtype());
-    Tensor result = at::empty({0}, self.options().dtype(scalar_type));
-
-    auto iter = TensorIterator::binary_op(result, self, divisor);
-    div_stub(iter.device_type(), iter);
-    return result;
-  }
-
-  // If at least one input is non-integral (or bool) participates in
-  // type promotion like other binary ufuncs
-  Tensor result;
-  auto iter = TensorIterator::binary_op(result, self, divisor);
-  div_stub(iter.device_type(), iter);
-  return iter.output();
-}
-
-Tensor floor_divide(const Tensor& input, const Tensor& other) {
-  Tensor out = input / other;
-  return truncate(out);
-=======
 Tensor floor_divide(const Tensor& self, const Tensor& other) {
   Tensor result;
   auto iter = TensorIterator::binary_op(result, self, other);
@@ -201,7 +166,6 @@
   }
 
   return out;
->>>>>>> 08c5c62e
 }
 
 Tensor& floor_divide_(Tensor& self, const Tensor& other) {
@@ -771,13 +735,7 @@
 }
 
 Tensor true_divide(const Tensor& self, Scalar divisor) {
-<<<<<<< HEAD
-  return at::true_divide(self, wrapped_scalar_tensor(divisor)); // redispatch!
-}
-
-=======
   return self.true_divide(wrapped_scalar_tensor(divisor)); // redispatch!
->>>>>>> 08c5c62e
 }
 
 Tensor& true_divide_(Tensor& self, Scalar divisor) {
