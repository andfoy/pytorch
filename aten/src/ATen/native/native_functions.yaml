--- conflicted
+++ resolved
@@ -144,12 +144,9 @@
 - func: _use_cudnn_rnn_flatten_weight() -> bool
   use_c10_dispatcher: full
 
-<<<<<<< HEAD
 - func: _cudnn_rnn_flatten_weight(Tensor[] weight_arr, int weight_stride0, int input_size, int mode, int hidden_size, int num_layers, bool batch_first, bool bidirectional, bool type_2) -> Tensor
-=======
-- func: _cudnn_rnn_flatten_weight(Tensor[] weight_arr, int weight_stride0, int input_size, int mode, int hidden_size, int num_layers, bool batch_first, bool bidirectional) -> Tensor
-  use_c10_dispatcher: full
->>>>>>> a13b5b0a
+  use_c10_dispatcher: full
+
   dispatch:
     CUDA: _cudnn_rnn_flatten_weight
 
@@ -3940,47 +3937,29 @@
 - func: _thnn_differentiable_gru_cell_backward(Tensor grad_hy, Tensor input_gates, Tensor hidden_gates, Tensor hx, Tensor? input_bias, Tensor? hidden_bias) -> (Tensor, Tensor, Tensor, Tensor, Tensor)
 
 # RNN cells and layers
-<<<<<<< HEAD
 - func: lstm.input(Tensor input, Tensor[] hx, Tensor[] params, bool has_biases, int num_layers, float dropout, bool train, bool bidirectional, bool type_2, bool batch_first) -> (Tensor, Tensor, Tensor)
-
+  use_c10_dispatcher: full
+  
 - func: lstm.data(Tensor data, Tensor batch_sizes, Tensor[] hx, Tensor[] params, bool has_biases, int num_layers, float dropout, bool train, bool bidirectional, bool type_2) -> (Tensor, Tensor, Tensor)
+  use_c10_dispatcher: full
 
 - func: gru.input(Tensor input, Tensor hx, Tensor[] params, bool has_biases, int num_layers, float dropout, bool train, bool bidirectional, bool type_2, bool batch_first) -> (Tensor, Tensor)
+  use_c10_dispatcher: full
 
 - func: gru.data(Tensor data, Tensor batch_sizes, Tensor hx, Tensor[] params, bool has_biases, int num_layers, float dropout, bool train, bool bidirectional, bool type_2) -> (Tensor, Tensor)
+  use_c10_dispatcher: full
 
 - func: rnn_tanh.input(Tensor input, Tensor hx, Tensor[] params, bool has_biases, int num_layers, float dropout, bool train, bool bidirectional, bool type_2, bool batch_first) -> (Tensor, Tensor)
+  use_c10_dispatcher: full
 
 - func: rnn_tanh.data(Tensor data, Tensor batch_sizes, Tensor hx, Tensor[] params, bool has_biases, int num_layers, float dropout, bool train, bool bidirectional, bool type_2) -> (Tensor, Tensor)
+  use_c10_dispatcher: full
 
 - func: rnn_relu.input(Tensor input, Tensor hx, Tensor[] params, bool has_biases, int num_layers, float dropout, bool train, bool bidirectional, bool type_2, bool batch_first) -> (Tensor, Tensor)
+  use_c10_dispatcher: full
 
 - func: rnn_relu.data(Tensor data, Tensor batch_sizes, Tensor hx, Tensor[] params, bool has_biases, int num_layers, float dropout, bool train, bool bidirectional, bool type_2) -> (Tensor, Tensor)
-=======
-- func: lstm.input(Tensor input, Tensor[] hx, Tensor[] params, bool has_biases, int num_layers, float dropout, bool train, bool bidirectional, bool batch_first) -> (Tensor, Tensor, Tensor)
-  use_c10_dispatcher: full
-
-- func: lstm.data(Tensor data, Tensor batch_sizes, Tensor[] hx, Tensor[] params, bool has_biases, int num_layers, float dropout, bool train, bool bidirectional) -> (Tensor, Tensor, Tensor)
-  use_c10_dispatcher: full
-
-- func: gru.input(Tensor input, Tensor hx, Tensor[] params, bool has_biases, int num_layers, float dropout, bool train, bool bidirectional, bool batch_first) -> (Tensor, Tensor)
-  use_c10_dispatcher: full
-
-- func: gru.data(Tensor data, Tensor batch_sizes, Tensor hx, Tensor[] params, bool has_biases, int num_layers, float dropout, bool train, bool bidirectional) -> (Tensor, Tensor)
-  use_c10_dispatcher: full
-
-- func: rnn_tanh.input(Tensor input, Tensor hx, Tensor[] params, bool has_biases, int num_layers, float dropout, bool train, bool bidirectional, bool batch_first) -> (Tensor, Tensor)
-  use_c10_dispatcher: full
-
-- func: rnn_tanh.data(Tensor data, Tensor batch_sizes, Tensor hx, Tensor[] params, bool has_biases, int num_layers, float dropout, bool train, bool bidirectional) -> (Tensor, Tensor)
-  use_c10_dispatcher: full
-
-- func: rnn_relu.input(Tensor input, Tensor hx, Tensor[] params, bool has_biases, int num_layers, float dropout, bool train, bool bidirectional, bool batch_first) -> (Tensor, Tensor)
-  use_c10_dispatcher: full
-
-- func: rnn_relu.data(Tensor data, Tensor batch_sizes, Tensor hx, Tensor[] params, bool has_biases, int num_layers, float dropout, bool train, bool bidirectional) -> (Tensor, Tensor)
-  use_c10_dispatcher: full
->>>>>>> a13b5b0a
+  use_c10_dispatcher: full
 
 - func: lstm_cell(Tensor input, Tensor[] hx, Tensor w_ih, Tensor w_hh, Tensor? b_ih=None, Tensor? b_hh=None) -> (Tensor, Tensor)
 
@@ -3996,18 +3975,11 @@
 - func: quantized_lstm.data(Tensor data, Tensor batch_sizes, Tensor[] hx, Tensor[] params, bool has_biases, int num_layers, float dropout, bool train, bool bidirectional, bool type_2, *, ScalarType? dtype=None, bool use_dynamic=False) -> (Tensor, Tensor, Tensor)
 
 # Quantized GRU layers
-
-<<<<<<< HEAD
 - func: quantized_gru.input(Tensor input, Tensor hx, Tensor[] params, bool has_biases, int num_layers, float dropout, bool train, bool bidirectional, bool type_2, bool batch_first) -> (Tensor, Tensor)
+  use_c10_dispatcher: full
 
 - func: quantized_gru.data(Tensor data, Tensor batch_sizes, Tensor hx, Tensor[] params, bool has_biases, int num_layers, float dropout, bool train, bool bidirectional, bool type_2) -> (Tensor, Tensor)
-=======
-- func: quantized_gru.input(Tensor input, Tensor hx, Tensor[] params, bool has_biases, int num_layers, float dropout, bool train, bool bidirectional, bool batch_first) -> (Tensor, Tensor)
-  use_c10_dispatcher: full
-
-- func: quantized_gru.data(Tensor data, Tensor batch_sizes, Tensor hx, Tensor[] params, bool has_biases, int num_layers, float dropout, bool train, bool bidirectional) -> (Tensor, Tensor)
-  use_c10_dispatcher: full
->>>>>>> a13b5b0a
+  use_c10_dispatcher: full
 
 # Quantized RNN cells
 - func: quantized_lstm_cell(Tensor input, Tensor[] hx, Tensor w_ih, Tensor w_hh, Tensor b_ih, Tensor b_hh, Tensor packed_ih, Tensor packed_hh, Tensor col_offsets_ih, Tensor col_offsets_hh, Scalar scale_ih, Scalar scale_hh, Scalar zero_point_ih, Scalar zero_point_hh) -> (Tensor, Tensor)
