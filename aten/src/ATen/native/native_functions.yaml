# See README.md in this directory for more guidance

# Temporary type cast operators. These are needed to trace type-casts now since
# Type's are not supported in the IR. Instead, we call down to these
# specialized operators for each datatype.
# TODO: remove when we have Type support in the IR
- func: _cast_Byte(Tensor self, bool non_blocking=False) -> Tensor
  use_c10_dispatcher: full
  variants: function

- func: _cast_Char(Tensor self, bool non_blocking=False) -> Tensor
  use_c10_dispatcher: full
  variants: function

- func: _cast_Double(Tensor self, bool non_blocking=False) -> Tensor
  use_c10_dispatcher: full
  variants: function

- func: _cast_Float(Tensor self, bool non_blocking=False) -> Tensor
  use_c10_dispatcher: full
  variants: function

- func: _cast_Int(Tensor self, bool non_blocking=False) -> Tensor
  use_c10_dispatcher: full
  variants: function

- func: _cast_Long(Tensor self, bool non_blocking=False) -> Tensor
  use_c10_dispatcher: full
  variants: function

- func: _cast_Short(Tensor self, bool non_blocking=False) -> Tensor
  use_c10_dispatcher: full
  variants: function

- func: _cast_Half(Tensor self, bool non_blocking=False) -> Tensor
  use_c10_dispatcher: full
  variants: function

# Computes the gradient of current tensor w.r.t. graph leaves.
- func: backward(Tensor self, Tensor? gradient=None, bool? retain_graph=None, bool create_graph=False) -> ()
  manual_kernel_registration: True
  variants: method

# DEPRECATED. Sets the tensor data held by this `Variable` to be the same as
# `new_data`.  It requires that `new_data` and `Variable` have compatible tensor
# type, by checking `_has_compatible_shallow_copy_type(this, new_data)`.
#
# This function is deprecated because it doesn't really make sense in a world
# where Variables *are* Tensors (as opposed to them containing tensors, which
# is what the previous interpretation was.)
- func: set_data(Tensor(a!) self, Tensor new_data) -> ()
  use_c10_dispatcher: full
  manual_kernel_registration: True
  variants: method

- func: data(Tensor self) -> Tensor
  use_c10_dispatcher: full
  manual_kernel_registration: True
  variants: method

# True if this `Variable` is a leaf and thus does not have a `grad_fn`.
- func: is_leaf(Tensor self) -> bool
  use_c10_dispatcher: full
  manual_kernel_registration: True
  variants: method

# Returns the output index of this variable from the forward operation that
# produced it.  Conversely, it returns the input index of the gradient `Node` to
# which this `Variable` is connected (because in the gradient computation,
# inputs and outputs switch meaning).  For example:
#
#   y0, y1, y2 = f(x)
#   assert y0.output_nr == 0
#   assert y1.output_nr == 1
#   assert y2.output_nr == 2
#
- func: output_nr(Tensor self) -> int
  use_c10_dispatcher: full
  manual_kernel_registration: True
  variants: method
  supports_named_tensor: True

- func: _version(Tensor self) -> int
  use_c10_dispatcher: full
  manual_kernel_registration: True
  variants: method

- func: requires_grad_(Tensor(a!) self, bool requires_grad=True) -> Tensor(a!)
  manual_kernel_registration: True
  variants: method

# Enables .grad attribute for non-leaf Tensors.
- func: retain_grad(Tensor(a!) self) -> ()
  use_c10_dispatcher: full
  manual_kernel_registration: True
  variants: method

- func: rename_(Tensor(a!) self, Dimname[]? names) -> Tensor(a!)
  variants: method
  supports_named_tensor: True

- func: rename(Tensor(a) self, Dimname[]? names) -> Tensor(a)
  variants: method
  supports_named_tensor: True

- func: align_to(Tensor(a) self, Dimname[] names) -> Tensor(a)
  variants: method
  supports_named_tensor: True

- func: align_to.ellipsis_idx(Tensor(a) self, Dimname[] order, int ellipsis_idx) -> Tensor(a)
  variants: method
  supports_named_tensor: True

- func: align_as(Tensor self, Tensor other) -> Tensor
  use_c10_dispatcher: full
  variants: method
  supports_named_tensor: True

- func: align_tensors(Tensor[] tensors) -> Tensor[]
  use_c10_dispatcher: full
  supports_named_tensor: True

- func: refine_names(Tensor(a) self, Dimname[] names) -> Tensor(a)
  variants: method
  supports_named_tensor: True

- func: unflatten.Dimname(Tensor self, Dimname dim, int[] sizes, Dimname[] names) -> Tensor
  variants: method
  supports_named_tensor: True

- func: unflatten.int(Tensor self, int dim, int[] sizes, Dimname[] names) -> Tensor
  variants: method
  supports_named_tensor: True

- func: _use_cudnn_ctc_loss(Tensor log_probs, Tensor targets, int[] input_lengths, int[] target_lengths, int blank) -> bool
  use_c10_dispatcher: full
  dispatch:
    CUDA: _use_cudnn_ctc_loss

- func: _cudnn_ctc_loss(Tensor log_probs, Tensor targets, int[] input_lengths, int[] target_lengths, int blank, bool deterministic, bool zero_infinity) -> (Tensor, Tensor)
  use_c10_dispatcher: full
  dispatch:
    CUDA: _cudnn_ctc_loss

- func: _use_cudnn_rnn_flatten_weight() -> bool
  use_c10_dispatcher: full

- func: _cudnn_rnn_flatten_weight(Tensor[] weight_arr, int weight_stride0, int input_size, int mode, int hidden_size, int num_layers, bool batch_first, bool bidirectional, bool type_2) -> Tensor
  use_c10_dispatcher: full

  dispatch:
    CUDA: _cudnn_rnn_flatten_weight

- func: _cudnn_rnn(Tensor input, Tensor[] weight, int weight_stride0, Tensor? weight_buf, Tensor hx, Tensor? cx, int mode, int hidden_size, int num_layers, bool batch_first, float dropout, bool train, bool bidirectional, bool type_2, int[] batch_sizes, Tensor? dropout_state) -> (Tensor, Tensor, Tensor, Tensor, Tensor)
  dispatch:
    CUDA: _cudnn_rnn

- func: _cudnn_rnn_backward(Tensor input, Tensor[] weight, int weight_stride0, Tensor weight_buf, Tensor hx, Tensor? cx, Tensor output, Tensor? grad_output, Tensor? grad_hy, Tensor? grad_cy, int mode, int hidden_size, int num_layers, bool batch_first, float dropout, bool train, bool bidirectional, bool type_2, int[] batch_sizes, Tensor? dropout_state, Tensor reserve, bool[4] output_mask) -> (Tensor, Tensor, Tensor, Tensor[])
  dispatch:
    CUDA: _cudnn_rnn_backward

- func: _cudnn_init_dropout_state(float dropout, bool train, int dropout_seed, *, ScalarType dtype, Layout layout, Device device, bool pin_memory=False) -> Tensor
  dispatch:
    CUDA: _cudnn_init_dropout_state

- func: _debug_has_internal_overlap(Tensor self) -> int
  use_c10_dispatcher: full
  variants: function

- func: _fused_dropout(Tensor self, float p, Generator? generator=None) -> (Tensor, Tensor)
  variants: function
  dispatch:
     CUDA: fused_dropout_cuda
  supports_named_tensor: True

- func: _masked_scale(Tensor self, Tensor mask, float scale) -> Tensor
  use_c10_dispatcher: full
  variants: function
  dispatch:
     CUDA: masked_scale_cuda

- func: _sobol_engine_draw(Tensor quasi, int n, Tensor sobolstate, int dimension, int num_generated, ScalarType? dtype) -> (Tensor, Tensor)

- func: _sobol_engine_ff_(Tensor(a!) self, int n, Tensor sobolstate, int dimension, int num_generated) -> Tensor(a!)

- func: _sobol_engine_scramble_(Tensor(a!) self, Tensor ltm, int dimension) -> Tensor(a!)

- func: _sobol_engine_initialize_state_(Tensor(a!) self, int dimension) -> Tensor(a!)

- func: _reshape_from_tensor(Tensor self, Tensor shape) -> Tensor
  use_c10_dispatcher: full

- func: _shape_as_tensor(Tensor self) -> Tensor
  use_c10_dispatcher: full

- func: dropout(Tensor input, float p, bool train) -> Tensor
  use_c10_dispatcher: full
  supports_named_tensor: True

- func: dropout_(Tensor(a!) self, float p, bool train) -> Tensor(a!)
  supports_named_tensor: True

- func: feature_dropout(Tensor input, float p, bool train) -> Tensor
  use_c10_dispatcher: full

- func: feature_dropout_(Tensor(a!) self, float p, bool train) -> Tensor(a!)

- func: alpha_dropout(Tensor input, float p, bool train) -> Tensor
  use_c10_dispatcher: full

- func: alpha_dropout_(Tensor(a!) self, float p, bool train) -> Tensor(a!)

- func: feature_alpha_dropout(Tensor input, float p, bool train) -> Tensor
  use_c10_dispatcher: full

- func: feature_alpha_dropout_(Tensor(a!) self, float p, bool train) -> Tensor(a!)

- func: abs(Tensor self) -> Tensor
  use_c10_dispatcher: full
  variants: function, method
  supports_named_tensor: True

- func: abs_(Tensor(a!) self) -> Tensor(a!)
  variants: function, method
  supports_named_tensor: True

- func: abs.out(Tensor self, *, Tensor(a!) out) -> Tensor(a!)
  supports_named_tensor: True

- func: absolute(Tensor self) -> Tensor
  use_c10_dispatcher: full
  variants: function, method
  dispatch:
    CPU: abs
    CUDA: abs
  supports_named_tensor: True

- func: absolute_(Tensor(a!) self) -> Tensor(a!)
  variants: function, method
  dispatch:
    CPU: abs_
    CUDA: abs_
  supports_named_tensor: True

- func: absolute.out(Tensor self, *, Tensor(a!) out) -> Tensor(a!)
  dispatch:
    CPU: abs_out
    CUDA: abs_out
  supports_named_tensor: True

- func: angle(Tensor self) -> Tensor
  use_c10_dispatcher: full
  variants: function, method
  supports_named_tensor: True

- func: angle.out(Tensor self, *, Tensor(a!) out) -> Tensor(a!)
  supports_named_tensor: True

- func: real(Tensor self) -> Tensor
  use_c10_dispatcher: full
  variants: function
  supports_named_tensor: True

- func: imag(Tensor self) -> Tensor
  use_c10_dispatcher: full
  variants: function
  supports_named_tensor: True

# Temporary methods for getting the real and imaginary values in complex tensors. These are needed
# until we support real and imag as tensor attributes which is blocked by the untyped storage task
# TODO: remove these methods when we add real and imag as tensor attributes

- func: copy_real(Tensor self) -> Tensor
  use_c10_dispatcher: full
  variants: function, method
  supports_named_tensor: True

- func: copy_real.out(Tensor self, *, Tensor(a!) out) -> Tensor(a!)
  variants: function
  supports_named_tensor: True

- func: copy_imag(Tensor self) -> Tensor
  use_c10_dispatcher: full
  variants: function, method
  supports_named_tensor: True

- func: copy_imag.out(Tensor self, *, Tensor(a!) out) -> Tensor(a!)
  variants: function
  supports_named_tensor: True

- func: conj(Tensor self) -> Tensor
  use_c10_dispatcher: full
  variants: function, method
  supports_named_tensor: True

- func: conj.out(Tensor self, *, Tensor(a!) out) -> Tensor(a!)
  supports_named_tensor: True

- func: acos(Tensor self) -> Tensor
  use_c10_dispatcher: full
  supports_named_tensor: True
  variants: function, method

- func: acos_(Tensor(a!) self) -> Tensor(a!)
  supports_named_tensor: True
  variants: function, method

- func: acos.out(Tensor self, *, Tensor(a!) out) -> Tensor(a!)
  supports_named_tensor: True

- func: avg_pool1d(Tensor self, int[1] kernel_size, int[1] stride=[], int[1] padding=0, bool ceil_mode=False, bool count_include_pad=True) -> Tensor
  use_c10_dispatcher: full

- func: adaptive_avg_pool1d(Tensor self, int[1] output_size) -> Tensor
  use_c10_dispatcher: full

# Return: (Tensor output, Tensor indices)
- func: adaptive_max_pool1d(Tensor self, int[1] output_size) -> (Tensor, Tensor)
  use_c10_dispatcher: full

- func: add.Tensor(Tensor self, Tensor other, *, Scalar alpha=1) -> Tensor
  use_c10_dispatcher: full
  variants: function, method
  dispatch:
    CPU: add
    CUDA: add
    SparseCPU: add_sparse
    SparseCUDA: add_sparse
    MkldnnCPU: mkldnn_add
  supports_named_tensor: True

- func: add_.Tensor(Tensor(a!) self, Tensor other, *, Scalar alpha=1) -> Tensor(a!)
  variants: method
  dispatch:
    CPU: add_
    CUDA: add_
    SparseCPU: add_sparse_
    SparseCUDA: add_sparse_
    MkldnnCPU: mkldnn_add_
  supports_named_tensor: True

- func: add.out(Tensor self, Tensor other, *, Scalar alpha=1, Tensor(a!) out) -> Tensor(a!)
  dispatch:
    CPU: add_out
    CUDA: add_out
    SparseCPU: add_out_sparse_cpu
    SparseCUDA: add_out_sparse_cuda
    MkldnnCPU: mkldnn_add_out
  supports_named_tensor: True

# For C++ only, until we have conversion from C++ numbers to Tensor
- func: add.Scalar(Tensor self, Scalar other, Scalar alpha=1) -> Tensor
  use_c10_dispatcher: full
  variants: function, method
  supports_named_tensor: True

- func: add_.Scalar(Tensor(a!) self, Scalar other, Scalar alpha=1) -> Tensor(a!)
  variants: method
  supports_named_tensor: True

- func: addmv(Tensor self, Tensor mat, Tensor vec, *, Scalar beta=1, Scalar alpha=1) -> Tensor
  use_c10_dispatcher: full
  variants: function, method
  supports_named_tensor: True

- func: addmv_(Tensor(a!) self, Tensor mat, Tensor vec, *, Scalar beta=1, Scalar alpha=1) -> Tensor(a!)
  variants: function, method
  supports_named_tensor: True

- func: addmv.out(Tensor self, Tensor mat, Tensor vec, *, Scalar beta=1, Scalar alpha=1, Tensor(a!) out) -> Tensor(a!)
  supports_named_tensor: True

- func: _addmv_impl_(Tensor(a!) self, Tensor self2, Tensor mat, Tensor vec, *, Scalar beta=1, Scalar alpha=1) -> Tensor(a!)
  dispatch:
    CPU: addmv_impl_cpu
    CUDA: addmv_impl_cuda

- func: addr(Tensor self, Tensor vec1, Tensor vec2, *, Scalar beta=1, Scalar alpha=1) -> Tensor
  use_c10_dispatcher: full
  variants: function, method

- func: addr_(Tensor(a!) self, Tensor vec1, Tensor vec2, *, Scalar beta=1, Scalar alpha=1) -> Tensor(a!)
  variants: method

- func: addr.out(Tensor self, Tensor vec1, Tensor vec2, *, Scalar beta=1, Scalar alpha=1, Tensor(a!) out) -> Tensor(a!)

- func: affine_grid_generator(Tensor theta, int[] size, bool align_corners) -> Tensor
  use_c10_dispatcher: full
  variants: function

- func: affine_grid_generator_backward(Tensor grad, int[] size, bool align_corners) -> Tensor
  use_c10_dispatcher: full
  variants: function

- func: all.dim(Tensor self, int dim, bool keepdim=False) -> Tensor
  use_c10_dispatcher: full
  variants: function, method

- func: all.out(Tensor self, int dim, bool keepdim=False, *, Tensor(a!) out) -> Tensor(a!)

- func: all.dimname(Tensor self, Dimname dim, bool keepdim=False) -> Tensor
  variants: function, method

- func: all.dimname_out(Tensor self, Dimname dim, bool keepdim=False, *, Tensor(a!) out) -> Tensor(a!)

- func: allclose(Tensor self, Tensor other, float rtol=1e-05, float atol=1e-08, bool equal_nan=False) -> bool
  use_c10_dispatcher: full
  variants: function, method

- func: any.dim(Tensor self, int dim, bool keepdim=False) -> Tensor
  use_c10_dispatcher: full
  variants: function, method

- func: any.out(Tensor self, int dim, bool keepdim=False, *, Tensor(a!) out) -> Tensor(a!)

- func: any.dimname(Tensor self, Dimname dim, bool keepdim=False) -> Tensor
  variants: function, method

- func: any.dimname_out(Tensor self, Dimname dim, bool keepdim=False, *, Tensor(a!) out) -> Tensor(a!)

- func: arange(Scalar end, *, ScalarType? dtype=None, Layout? layout=None, Device? device=None, bool? pin_memory=None) -> Tensor

- func: arange.start(Scalar start, Scalar end, *, ScalarType? dtype=None, Layout? layout=None, Device? device=None, bool? pin_memory=None) -> Tensor

- func: arange.start_step(Scalar start, Scalar end, Scalar step, *, ScalarType? dtype=None, Layout? layout=None, Device? device=None, bool? pin_memory=None) -> Tensor

- func: arange.out(Scalar end, *, Tensor(a!) out) -> Tensor(a!)

- func: arange.start_out(Scalar start, Scalar end, Scalar step=1, *, Tensor(a!) out) -> Tensor(a!)
  dispatch:
    CPU: arange_cpu_out
    CUDA: arange_cuda_out

# This function is a temporary hack to allow tracing of arange like constructs with dynamic
# bounds on arange.  Normal arange is not traceable because it does not take any tensor inputs;
# if the range you need is based on another tensor, calling this function directly will
# preserve tracing.  Get rid of this when arange can directly take tensors for bounds
# (so that it can be traced directly).
- func: _dim_arange(Tensor like, int dim) -> Tensor
  use_c10_dispatcher: full

- func: argmax(Tensor self, int? dim=None, bool keepdim=False) -> Tensor
  use_c10_dispatcher: full
  variants: function, method
  dispatch:
    CPU: argmax
    CUDA: argmax

- func: argmin(Tensor self, int? dim=None, bool keepdim=False) -> Tensor
  use_c10_dispatcher: full
  variants: function, method
  dispatch:
    CPU: argmin
    CUDA: argmin

- func: as_strided(Tensor(a) self, int[] size, int[] stride, int? storage_offset=None) -> Tensor(a)
  use_c10_dispatcher: full
  variants: function, method
  dispatch:
    CPU: as_strided_tensorimpl
    CUDA: as_strided_tensorimpl
    QuantizedCPU: as_strided_qtensorimpl
    QuantizedCUDA: as_strided_qtensorimpl
  device_guard: False
  supports_named_tensor: True

- func: as_strided_(Tensor(a!) self, int[] size, int[] stride, int? storage_offset=None) -> Tensor(a!)
  variants: function, method
  device_guard: False

- func: asin(Tensor self) -> Tensor
  use_c10_dispatcher: full
  supports_named_tensor: True
  variants: function, method

- func: asin_(Tensor(a!) self) -> Tensor(a!)
  supports_named_tensor: True
  variants: function, method

- func: asin.out(Tensor self, *, Tensor(a!) out) -> Tensor(a!)
  supports_named_tensor: True

- func: atan(Tensor self) -> Tensor
  use_c10_dispatcher: full
  supports_named_tensor: True
  variants: function, method

- func: atan_(Tensor(a!) self) -> Tensor(a!)
  supports_named_tensor: True
  variants: function, method
  dispatch:
    CPU: _atan__cpu
    CUDA: _atan__cuda

- func: atan.out(Tensor self, *, Tensor(a!) out) -> Tensor(a!)
  supports_named_tensor: True
  dispatch:
    CPU: _atan_out_cpu
    CUDA: _atan_out_cuda

- func: baddbmm(Tensor self, Tensor batch1, Tensor batch2, *, Scalar beta=1, Scalar alpha=1) -> Tensor
  use_c10_dispatcher: full
  variants: function, method
  dispatch:
    CPU: baddbmm_cpu
    CUDA: baddbmm_cuda

- func: baddbmm_(Tensor(a!) self, Tensor batch1, Tensor batch2, *, Scalar beta=1, Scalar alpha=1) -> Tensor(a!)
  variants: method
  dispatch:
    CPU: baddbmm__cpu
    CUDA: baddbmm__cuda

- func: _baddbmm_mkl_(Tensor(a!) self, Tensor batch1, Tensor batch2, *, Scalar beta=1, Scalar alpha=1) -> Tensor(a!)
  variants: function

- func: baddbmm.out(Tensor self, Tensor batch1, Tensor batch2, *, Scalar beta=1, Scalar alpha=1, Tensor(a!) out) -> Tensor(a!)
  variants: function
  dispatch:
    CPU: baddbmm_out_cpu
    CUDA: baddbmm_out_cuda

- func: bartlett_window(int window_length, *, ScalarType? dtype=None, Layout? layout=None, Device? device=None, bool? pin_memory=None) -> Tensor

- func: bartlett_window.periodic(int window_length, bool periodic, *, ScalarType? dtype=None, Layout? layout=None, Device? device=None, bool? pin_memory=None) -> Tensor

- func: batch_norm(Tensor input, Tensor? weight, Tensor? bias, Tensor? running_mean, Tensor? running_var, bool training, float momentum, float eps, bool cudnn_enabled) -> Tensor

- func: quantized_batch_norm(Tensor input, Tensor? weight, Tensor? bias, Tensor mean, Tensor var, float eps, float output_scale, int output_zero_point) -> Tensor
  requires_tensor: True
  dispatch:
    QuantizedCPU: quantized_batch_norm

- func: _batch_norm_impl_index(Tensor input, Tensor? weight, Tensor? bias, Tensor? running_mean, Tensor? running_var, bool training, float momentum, float eps, bool cudnn_enabled) -> (Tensor, Tensor, Tensor, Tensor, int)

- func: _batch_norm_impl_index_backward(int impl_index, Tensor input, Tensor grad_output, Tensor? weight, Tensor? running_mean, Tensor? running_var, Tensor? save_mean, Tensor? save_var_transform, bool train, float eps, bool[3] output_mask, Tensor reservedSpace) -> (Tensor, Tensor, Tensor)

# Sample bernoulli with values in `self` as probability.
- func: bernoulli(Tensor self, *, Generator? generator=None) -> Tensor
  variants: function, method
  supports_named_tensor: True

- func: bernoulli.out(Tensor self, *, Generator? generator=None, Tensor(a!) out) -> Tensor(a!)
  variants: function
  supports_named_tensor: True

- func: bernoulli_.Tensor(Tensor(a!) self, Tensor p, *, Generator? generator=None) -> Tensor(a!)
  variants: method
  dispatch:
    CPU: bernoulli_tensor_cpu_
    CUDA: bernoulli_tensor_cuda_
  supports_named_tensor: True

- func: bernoulli_.float(Tensor(a!) self, float p=0.5, *, Generator? generator=None) -> Tensor(a!)
  variants: method
  dispatch:
    CPU: bernoulli_scalar_cpu_
    CUDA: bernoulli_scalar_cuda_
  supports_named_tensor: True

# This out-of-place version isn't used explicitly, but needed by jit.
# There is no default valid on `p` here because it would introduce ambiguity
# with `bernoulli(Tensor self, *, Generator? generator=None)` declaration.
- func: bernoulli.p(Tensor self, float p, *, Generator? generator=None) -> Tensor
  variants: function, method

- func: bilinear(Tensor input1, Tensor input2, Tensor weight, Tensor? bias) -> Tensor

- func: binary_cross_entropy(Tensor self, Tensor target, Tensor? weight=None, int reduction=Mean) -> Tensor
  python_module: nn
  variants: function
  dispatch:
    CPU: binary_cross_entropy_cpu
    CUDA: binary_cross_entropy_cuda

- func: binary_cross_entropy.out(Tensor self, Tensor target, Tensor? weight=None, int reduction=Mean, *, Tensor(a!) out) -> Tensor(a!)
  python_module: nn
  variants: function
  dispatch:
    CPU: binary_cross_entropy_out_cpu
    CUDA: binary_cross_entropy_out_cuda

- func: binary_cross_entropy_backward(Tensor grad_output, Tensor self, Tensor target, Tensor? weight=None, int reduction=Mean) -> Tensor
  python_module: nn
  variants: function
  dispatch:
    CPU: binary_cross_entropy_backward_cpu
    CUDA: binary_cross_entropy_backward_cuda

- func: binary_cross_entropy_backward.grad_input(Tensor grad_output, Tensor self, Tensor target, Tensor? weight=None, int reduction=Mean, *, Tensor(a!) grad_input) -> Tensor(a!)
  python_module: nn
  variants: function
  dispatch:
    CPU: binary_cross_entropy_backward_out_cpu
    CUDA: binary_cross_entropy_backward_out_cuda

- func: binary_cross_entropy_with_logits(Tensor self, Tensor target, Tensor? weight=None, Tensor? pos_weight=None, int reduction=Mean) -> Tensor
  variants: function

- func: binary_cross_entropy_with_logits_backward(Tensor grad_output, Tensor self, Tensor target, Tensor? weight=None, Tensor? pos_weight=None, int reduction=Mean) -> Tensor
  variants: function

- func: bincount(Tensor self, Tensor? weights=None, int minlength=0) -> Tensor
  variants: function, method
  dispatch:
    CPU: _bincount_cpu
    CUDA: _bincount_cuda

- func: bitwise_not(Tensor self) -> Tensor
  use_c10_dispatcher: full
  supports_named_tensor: True
  variants: function, method

- func: bitwise_not_(Tensor(a!) self) -> Tensor(a!)
  supports_named_tensor: True
  variants: method

- func: bitwise_not.out(Tensor self, *, Tensor(a!) out) -> Tensor(a!)
  supports_named_tensor: True
  dispatch:
    CPU: bitwise_not_out
    CUDA: bitwise_not_out

- func: logical_not(Tensor self) -> Tensor
  use_c10_dispatcher: full
  supports_named_tensor: True
  variants: function, method

- func: logical_not_(Tensor(a!) self) -> Tensor(a!)
  supports_named_tensor: True
  variants: method

- func: logical_not.out(Tensor self, *, Tensor(a!) out) -> Tensor(a!)
  supports_named_tensor: True
  dispatch:
    CPU: logical_not_out
    CUDA: logical_not_out

- func: logical_xor(Tensor self, Tensor other) -> Tensor
  use_c10_dispatcher: full
  variants: function, method
  supports_named_tensor: True

- func: logical_xor_(Tensor(a!) self, Tensor other) -> Tensor(a!)
  variants: method
  supports_named_tensor: True

- func: logical_xor.out(Tensor self, Tensor other, *, Tensor(a!) out) -> Tensor(a!)
  dispatch:
    CPU: logical_xor_out
    CUDA: logical_xor_out
  supports_named_tensor: True

- func: logical_and(Tensor self, Tensor other) -> Tensor
  use_c10_dispatcher: full
  variants: function, method
  supports_named_tensor: True

- func: logical_and_(Tensor(a!) self, Tensor other) -> Tensor(a!)
  variants: method
  supports_named_tensor: True

- func: logical_and.out(Tensor self, Tensor other, *, Tensor(a!) out) -> Tensor(a!)
  dispatch:
    CPU: logical_and_out
    CUDA: logical_and_out
  supports_named_tensor: True

- func: logical_or(Tensor self, Tensor other) -> Tensor
  use_c10_dispatcher: full
  variants: function, method
  supports_named_tensor: True

- func: logical_or_(Tensor(a!) self, Tensor other) -> Tensor(a!)
  variants: method
  supports_named_tensor: True

- func: logical_or.out(Tensor self, Tensor other, *, Tensor(a!) out) -> Tensor(a!)
  dispatch:
    CPU: logical_or_out
    CUDA: logical_or_out
  supports_named_tensor: True

- func: blackman_window(int window_length, *, ScalarType? dtype=None, Layout? layout=None, Device? device=None, bool? pin_memory=None) -> Tensor

- func: blackman_window.periodic(int window_length, bool periodic, *, ScalarType? dtype=None, Layout? layout=None, Device? device=None, bool? pin_memory=None) -> Tensor

- func: bmm(Tensor self, Tensor mat2) -> Tensor
  use_c10_dispatcher: full
  variants: function, method
  dispatch:
    CPU: bmm_cpu
    CUDA: bmm_cuda
    SparseCPU: bmm_sparse_cpu
    SparseCUDA: bmm_sparse_cuda
  supports_named_tensor: True

- func: _bmm(Tensor self, Tensor mat2, *, bool deterministic=False) -> Tensor
  use_c10_dispatcher: full
  variants: function
  dispatch:
    SparseCUDA: _bmm_sparse_cuda
  supports_named_tensor: True

- func: bmm.out(Tensor self, Tensor mat2, *, Tensor(a!) out) -> Tensor(a!)
  variants: function
  dispatch:
    CPU: bmm_out_cpu
    CUDA: bmm_out_cuda
    SparseCPU: bmm_out_sparse_cpu
    SparseCUDA: bmm_out_sparse_cuda
  supports_named_tensor: True

- func: _bmm.out(Tensor self, Tensor mat2, *, bool deterministic=False, Tensor(a!) out) -> Tensor(a!)
  variants: function
  dispatch:
    SparseCUDA: _bmm_out_sparse_cuda
  supports_named_tensor: True

- func: broadcast_tensors(Tensor[] tensors) -> Tensor[]
  use_c10_dispatcher: full
  device_guard: False

- func: cat(Tensor[] tensors, int dim=0) -> Tensor
  use_c10_dispatcher: full
  supports_named_tensor: True

- func: cat.out(Tensor[] tensors, int dim=0, *, Tensor(a!) out) -> Tensor(a!)
  supports_named_tensor: True

- func: cat.names(Tensor[] tensors, Dimname dim) -> Tensor
  supports_named_tensor: True

- func: cat.names_out(Tensor[] tensors, Dimname dim, *, Tensor(a!) out) -> Tensor(a!)
  supports_named_tensor: True

- func: block_diag(Tensor[] tensors) -> Tensor
  use_c10_dispatcher: full
  variants: function

- func: ceil(Tensor self) -> Tensor
  use_c10_dispatcher: full
  supports_named_tensor: True
  variants: function, method

- func: ceil_(Tensor(a!) self) -> Tensor(a!)
  supports_named_tensor: True
  variants: function, method

- func: ceil.out(Tensor self, *, Tensor(a!) out) -> Tensor(a!)
  supports_named_tensor: True
  dispatch:
    CPU: ceil_out
    CUDA: ceil_out

- func: chain_matmul(Tensor[] matrices) -> Tensor
  use_c10_dispatcher: full
  variants: function

- func: chunk(Tensor(a) self, int chunks, int dim=0) -> Tensor(a)[]
  use_c10_dispatcher: full
  variants: function, method
  device_guard: False
  supports_named_tensor: True

- func: clamp(Tensor self, Scalar? min=None, Scalar? max=None) -> Tensor
  use_c10_dispatcher: full
  supports_named_tensor: True
  variants: function, method
  dispatch:
    CPU: clamp
    CUDA: clamp
    QuantizedCPU: quantized_clamp

- func: clamp_(Tensor(a!) self, Scalar? min=None, Scalar? max=None) -> Tensor(a!)
  supports_named_tensor: True
  variants: function, method
  dispatch:
    CPU: _clamp__cpu
    CUDA: _clamp__cuda

- func: clamp.out(Tensor self, Scalar? min=None, Scalar? max=None, *, Tensor(a!) out) -> Tensor(a!)
  supports_named_tensor: True
  dispatch:
    CPU: _clamp_out_cpu
    CUDA: _clamp_out_cuda

- func: clamp_max(Tensor self, Scalar max) -> Tensor
  use_c10_dispatcher: full
  supports_named_tensor: True
  variants: function, method

- func: clamp_max_(Tensor(a!) self, Scalar max) -> Tensor(a!)
  supports_named_tensor: True
  variants: function, method
  dispatch:
    CPU: _clamp_max__cpu
    CUDA: _clamp_max__cuda

- func: clamp_max.out(Tensor self, Scalar max, *, Tensor(a!) out) -> Tensor(a!)
  supports_named_tensor: True
  dispatch:
    CPU: _clamp_max_out_cpu
    CUDA: _clamp_max_out_cuda

- func: clamp_min(Tensor self, Scalar min) -> Tensor
  use_c10_dispatcher: full
  supports_named_tensor: True
  variants: function, method

- func: clamp_min_(Tensor(a!) self, Scalar min) -> Tensor(a!)
  supports_named_tensor: True
  variants: function, method
  dispatch:
    CPU: _clamp_min__cpu
    CUDA: _clamp_min__cuda

- func: clamp_min.out(Tensor self, Scalar min, *, Tensor(a!) out) -> Tensor(a!)
  supports_named_tensor: True
  dispatch:
    CPU: _clamp_min_out_cpu
    CUDA: _clamp_min_out_cuda

- func: cudnn_is_acceptable(Tensor self) -> bool
  use_c10_dispatcher: full
  device_guard: False

- func: constant_pad_nd(Tensor self, int[] pad, Scalar value=0) -> Tensor
  use_c10_dispatcher: full
  variants: function

- func: contiguous(Tensor self, *, MemoryFormat memory_format=contiguous_format) -> Tensor
  variants: method
  supports_named_tensor: True

- func: convolution(Tensor input, Tensor weight, Tensor? bias, int[] stride, int[] padding, int[] dilation, bool transposed, int[] output_padding, int groups) -> Tensor

- func: convolution_overrideable(Tensor input, Tensor weight, Tensor? bias, int[] stride, int[] padding, int[] dilation, bool transposed, int[] output_padding, int groups) -> Tensor

- func: convolution_backward_overrideable(Tensor grad_output, Tensor input, Tensor weight, int[] stride, int[] padding, int[] dilation, bool transposed, int[] output_padding, int groups, bool[3] output_mask) -> (Tensor grad_input, Tensor grad_weight, Tensor grad_bias)
  use_c10_dispatcher: full

- func: _convolution(Tensor input, Tensor weight, Tensor? bias, int[] stride, int[] padding, int[] dilation, bool transposed, int[] output_padding, int groups, bool benchmark, bool deterministic, bool cudnn_enabled) -> Tensor

- func: _convolution_nogroup(Tensor input, Tensor weight, Tensor? bias, int[] stride, int[] padding, int[] dilation, bool transposed, int[] output_padding) -> Tensor

- func: _convolution_double_backward(Tensor? ggI, Tensor? ggW, Tensor? ggb, Tensor gO, Tensor weight, Tensor self, int[] stride, int[] padding, int[] dilation, bool transposed, int[] output_padding, int groups, bool benchmark, bool deterministic, bool cudnn_enabled, bool[3] output_mask) -> (Tensor, Tensor, Tensor)

- func: conv1d(Tensor input, Tensor weight, Tensor? bias=None, int[1] stride=1, int[1] padding=0, int[1] dilation=1, int groups=1) -> Tensor

- func: conv2d(Tensor input, Tensor weight, Tensor? bias=None, int[2] stride=1, int[2] padding=0, int[2] dilation=1, int groups=1) -> Tensor

- func: conv3d(Tensor input, Tensor weight, Tensor? bias=None, int[3] stride=1, int[3] padding=0, int[3] dilation=1, int groups=1) -> Tensor

- func: conv_tbc(Tensor self, Tensor weight, Tensor bias, int pad=0) -> Tensor
  use_c10_dispatcher: full

- func: conv_tbc_backward(Tensor self, Tensor input, Tensor weight, Tensor bias, int pad) -> (Tensor, Tensor, Tensor)
  use_c10_dispatcher: full

# NB: we inherit the goofy argument order from PyTorch torch.nn.functional
- func: conv_transpose1d(Tensor input, Tensor weight, Tensor? bias=None, int[1] stride=1, int[1] padding=0, int[1] output_padding=0, int groups=1, int[1] dilation=1) -> Tensor

- func: conv_transpose2d.input(Tensor input, Tensor weight, Tensor? bias=None, int[2] stride=1, int[2] padding=0, int[2] output_padding=0, int groups=1, int[2] dilation=1) -> Tensor

- func: conv_transpose3d.input(Tensor input, Tensor weight, Tensor? bias=None, int[3] stride=1, int[3] padding=0, int[3] output_padding=0, int groups=1, int[3] dilation=1) -> Tensor

- func: copy_(Tensor(a!) self, Tensor src, bool non_blocking=False) -> Tensor(a!)
  manual_kernel_registration: True
  variants: method
  device_guard: False
  supports_named_tensor: True

- func: _copy_from(Tensor self, Tensor dst, bool non_blocking=False) -> Tensor
  use_c10_dispatcher: full
  dispatch: {}

- func: cos(Tensor self) -> Tensor
  use_c10_dispatcher: full
  supports_named_tensor: True
  variants: function, method

- func: cos_(Tensor(a!) self) -> Tensor(a!)
  supports_named_tensor: True
  variants: function, method
  dispatch:
    CPU: _cos__cpu
    CUDA: _cos__cuda

- func: cos.out(Tensor self, *, Tensor(a!) out) -> Tensor(a!)
  supports_named_tensor: True
  dispatch:
    CPU: _cos_out_cpu
    CUDA: _cos_out_cuda

- func: cosh(Tensor self) -> Tensor
  use_c10_dispatcher: full
  supports_named_tensor: True
  variants: function, method

- func: cosh_(Tensor(a!) self) -> Tensor(a!)
  supports_named_tensor: True
  variants: function, method

- func: cosh.out(Tensor self, *, Tensor(a!) out) -> Tensor(a!)
  supports_named_tensor: True

- func: cosine_embedding_loss(Tensor input1, Tensor input2, Tensor target, float margin=0.0, int reduction=Mean) -> Tensor
  use_c10_dispatcher: full

- func: cudnn_affine_grid_generator(Tensor theta, int N, int C, int H, int W) -> Tensor grid
  use_c10_dispatcher: full
  dispatch:
    CUDA: cudnn_affine_grid_generator_forward

# TODO: Why do I have to call this grad?!
- func: cudnn_affine_grid_generator_backward(Tensor grad, int N, int C, int H, int W) -> Tensor grad_theta
  use_c10_dispatcher: full
  dispatch:
    CUDA: cudnn_affine_grid_generator_backward

- func: cudnn_batch_norm(Tensor input, Tensor weight, Tensor? bias, Tensor? running_mean, Tensor? running_var, bool training, float exponential_average_factor, float epsilon) -> (Tensor, Tensor, Tensor, Tensor)
  dispatch:
    CUDA: cudnn_batch_norm

# NB: You can only use this if you used cudnn_batch_norm training=True
- func: cudnn_batch_norm_backward(Tensor input, Tensor grad_output, Tensor weight, Tensor? running_mean, Tensor? running_var, Tensor? save_mean, Tensor? save_var, float epsilon, Tensor reserveSpace) -> (Tensor, Tensor, Tensor)
  dispatch:
    CUDA: cudnn_batch_norm_backward

- func: cudnn_convolution.deprecated(Tensor self, Tensor weight, Tensor? bias, int[] padding, int[] stride, int[] dilation, int groups, bool benchmark, bool deterministic) -> Tensor
  dispatch:
    CUDA: cudnn_convolution_deprecated

- func: cudnn_convolution(Tensor self, Tensor weight, int[] padding, int[] stride, int[] dilation, int groups, bool benchmark, bool deterministic) -> Tensor
  use_c10_dispatcher: full
  dispatch:
    CUDA: cudnn_convolution

- func: cudnn_convolution_backward_input(int[] self_size, Tensor grad_output, Tensor weight, int[] padding, int[] stride, int[] dilation, int groups, bool benchmark, bool deterministic) -> Tensor
  use_c10_dispatcher: full
  dispatch:
    CUDA: cudnn_convolution_backward_input

- func: cudnn_convolution_backward(Tensor self, Tensor grad_output, Tensor weight, int[] padding, int[] stride, int[] dilation, int groups, bool benchmark, bool deterministic, bool[2] output_mask) -> (Tensor, Tensor)
  use_c10_dispatcher: full
  dispatch:
    CUDA: cudnn_convolution_backward

- func: cudnn_convolution_backward_weight(int[] weight_size, Tensor grad_output, Tensor self, int[] padding, int[] stride, int[] dilation, int groups, bool benchmark, bool deterministic) -> Tensor
  use_c10_dispatcher: full
  dispatch:
    CUDA: cudnn_convolution_backward_weight

- func: cudnn_convolution_transpose.deprecated(Tensor self, Tensor weight, Tensor? bias, int[] padding, int[] output_padding, int[] stride, int[] dilation, int groups, bool benchmark, bool deterministic) -> Tensor
  dispatch:
    CUDA: cudnn_convolution_transpose_deprecated

- func: cudnn_convolution_transpose(Tensor self, Tensor weight, int[] padding, int[] output_padding, int[] stride, int[] dilation, int groups, bool benchmark, bool deterministic) -> Tensor
  use_c10_dispatcher: full
  dispatch:
    CUDA: cudnn_convolution_transpose

# NB: output_padding not strictly needed here, but it's helpful for the float
# backwards
- func: cudnn_convolution_transpose_backward(Tensor self, Tensor grad_output, Tensor weight, int[] padding, int[] output_padding, int[] stride, int[] dilation, int groups, bool benchmark, bool deterministic, bool[2] output_mask) -> (Tensor, Tensor)
  use_c10_dispatcher: full
  dispatch:
    CUDA: cudnn_convolution_transpose_backward

- func: cudnn_convolution_transpose_backward_input(Tensor grad_output, Tensor weight, int[] padding, int[] stride, int[] dilation, int groups, bool benchmark, bool deterministic) -> Tensor
  use_c10_dispatcher: full
  dispatch:
    CUDA: cudnn_convolution_transpose_backward_input

- func: cudnn_convolution_transpose_backward_weight(int[] weight_size, Tensor grad_output, Tensor self, int[] padding, int[] stride, int[] dilation, int groups, bool benchmark, bool deterministic) -> Tensor
  use_c10_dispatcher: full
  dispatch:
    CUDA: cudnn_convolution_transpose_backward_weight

# NB: input is special cased in a way I don't quite understand
- func: cudnn_grid_sampler(Tensor self, Tensor grid) -> Tensor output
  use_c10_dispatcher: full
  dispatch:
    CUDA: cudnn_grid_sampler_forward

- func: cudnn_grid_sampler_backward(Tensor self, Tensor grid, Tensor grad_output) -> (Tensor grad_self, Tensor grad_grid)
  use_c10_dispatcher: full
  dispatch:
    CUDA: cudnn_grid_sampler_backward

- func: cummax(Tensor self, int dim) -> (Tensor values, Tensor indices)
  use_c10_dispatcher: full
  supports_named_tensor: True
  variants: function, method

- func: cummax.out(Tensor self, int dim, *, Tensor(a!) values, Tensor(b!) indices) -> (Tensor(a!) values, Tensor(b!) indices)
  supports_named_tensor: True

- func: cummax.dimname(Tensor self, Dimname dim) -> (Tensor values, Tensor indices)
  supports_named_tensor: True
  variants: function, method

- func: cummax.dimname_out(Tensor self, Dimname dim, *, Tensor(a!) values, Tensor(b!) indices) -> (Tensor(a!) values, Tensor(b!) indices)
  supports_named_tensor: True

- func: _cummax_helper(Tensor self, Tensor(a!) values, Tensor(b!) indices, int dim) -> ()
  variants: function
  dispatch:
    CPU: cummax_helper_cpu
    CUDA: cummax_helper_cuda

- func: cummin(Tensor self, int dim) -> (Tensor values, Tensor indices)
  use_c10_dispatcher: full
  supports_named_tensor: True
  variants: function, method

- func: cummin.out(Tensor self, int dim, *, Tensor(a!) values, Tensor(b!) indices) -> (Tensor(a!) values, Tensor(b!) indices)
  supports_named_tensor: True

- func: cummin.dimname(Tensor self, Dimname dim) -> (Tensor values, Tensor indices)
  supports_named_tensor: True
  variants: function, method

- func: cummin.dimname_out(Tensor self, Dimname dim, *, Tensor(a!) values, Tensor(b!) indices) -> (Tensor(a!) values, Tensor(b!) indices)
  supports_named_tensor: True

- func: _cummin_helper(Tensor self, Tensor(a!) values, Tensor(b!) indices, int dim) -> ()
  variants: function
  dispatch:
    CPU: cummin_helper_cpu
    CUDA: cummin_helper_cuda

- func: cumprod(Tensor self, int dim, *, ScalarType? dtype=None) -> Tensor
  supports_named_tensor: True
  variants: function, method

- func: cumprod.out(Tensor self, int dim, *, ScalarType? dtype=None, Tensor(a!) out) -> Tensor(a!)
  supports_named_tensor: True

- func: cumprod.dimname(Tensor self, Dimname dim, *, ScalarType? dtype=None) -> Tensor
  supports_named_tensor: True
  variants: function, method

- func: cumprod.dimname_out(Tensor self, Dimname dim, *, ScalarType? dtype=None, Tensor(a!) out) -> Tensor(a!)
  supports_named_tensor: True

- func: cumsum(Tensor self, int dim, *, ScalarType? dtype=None) -> Tensor
  supports_named_tensor: True
  variants: function, method

- func: cumsum.out(Tensor self, int dim, *, ScalarType? dtype=None, Tensor(a!) out) -> Tensor(a!)
  supports_named_tensor: True

- func: cumsum.dimname(Tensor self, Dimname dim, *, ScalarType? dtype=None) -> Tensor
  supports_named_tensor: True
  variants: function, method

- func: cumsum.dimname_out(Tensor self, Dimname dim, *, ScalarType? dtype=None, Tensor(a!) out) -> Tensor(a!)
  supports_named_tensor: True

- func: ctc_loss.IntList(Tensor log_probs, Tensor targets, int[] input_lengths, int[] target_lengths, int blank=0, int reduction=Mean, bool zero_infinity=False) -> Tensor
  use_c10_dispatcher: full

# convenience function that converts to intlists for you
- func: ctc_loss.Tensor(Tensor log_probs, Tensor targets, Tensor input_lengths, Tensor target_lengths, int blank=0, int reduction=Mean, bool zero_infinity=False) -> Tensor
  use_c10_dispatcher: full

- func: _ctc_loss(Tensor log_probs, Tensor targets, int[] input_lengths, int[] target_lengths, int blank=0, bool zero_infinity=False) -> (Tensor, Tensor)
  use_c10_dispatcher: full
  dispatch:
    CPU:  ctc_loss_cpu
    CUDA: ctc_loss_gpu

- func: _ctc_loss_backward(Tensor grad, Tensor log_probs, Tensor targets, int[] input_lengths, int[] target_lengths, Tensor neg_log_likelihood, Tensor log_alpha, int blank, bool zero_infinity=False) -> Tensor
  use_c10_dispatcher: full
  dispatch:
    CPU: ctc_loss_backward_cpu
    CUDA: ctc_loss_backward_gpu

- func: det(Tensor self) -> Tensor
  use_c10_dispatcher: full
  variants: function, method

- func: diag_embed(Tensor self, int offset=0, int dim1=-2, int dim2=-1) -> Tensor
  use_c10_dispatcher: full
  variants: function, method

- func: diagflat(Tensor self, int offset=0) -> Tensor
  use_c10_dispatcher: full
  variants: function, method

- func: diagonal(Tensor(a) self, int offset=0, int dim1=0, int dim2=1) -> Tensor(a)
  use_c10_dispatcher: full
  variants: function, method
  supports_named_tensor: True

- func: diagonal.Dimname(Tensor(a) self, *, Dimname outdim, Dimname dim1, Dimname dim2, int offset=0) -> Tensor(a)
  variants: function, method
  supports_named_tensor: True

- func: fill_diagonal_(Tensor(a!) self, Scalar fill_value, bool wrap=False) -> Tensor(a!)
  variants: method

- func: div.Tensor(Tensor self, Tensor other) -> Tensor
  use_c10_dispatcher: full
  variants: function, method
  dispatch:
    CPU: div
    CUDA: div
    SparseCPU: div_sparse
    SparseCUDA: div_sparse
  supports_named_tensor: True

- func: div_.Tensor(Tensor(a!) self, Tensor other) -> Tensor(a!)
  variants: method
  dispatch:
    CPU: div_
    CUDA: div_
    SparseCPU: div_sparse_
    SparseCUDA: div_sparse_
  supports_named_tensor: True

- func: div.out(Tensor self, Tensor other, *, Tensor(a!) out) -> Tensor(a!)
  dispatch:
    CPU: div_out
    CUDA: div_out
    SparseCPU: div_out_sparse_zerodim
    SparseCUDA: div_out_sparse_zerodim
  supports_named_tensor: True

# For C++ only, until we have conversion from C++ numbers to Tensor
- func: div.Scalar(Tensor self, Scalar other) -> Tensor
  use_c10_dispatcher: full
  variants: function, method
  supports_named_tensor: True

- func: div_.Scalar(Tensor(a!) self, Scalar other) -> Tensor(a!)
  variants: method
  supports_named_tensor: True

- func: dot(Tensor self, Tensor tensor) -> Tensor
  use_c10_dispatcher: full
  variants: function, method
  dispatch:
    CPU: legacy::cpu::_th_dot
    CUDA: legacy::cuda::_th_dot
  supports_named_tensor: True

- func: dot.out(Tensor self, Tensor tensor, *, Tensor(a!) out) -> Tensor(a!)
  supports_named_tensor: True

- func: einsum(str equation, Tensor[] tensors) -> Tensor
  use_c10_dispatcher: full

- func: embedding(Tensor weight, Tensor indices, int padding_idx=-1, bool scale_grad_by_freq=False, bool sparse=False) -> Tensor
  use_c10_dispatcher: full

- func: embedding_backward(Tensor grad, Tensor indices, int num_weights, int padding_idx, bool scale_grad_by_freq, bool sparse) -> Tensor
  use_c10_dispatcher: full

- func: embedding_dense_backward(Tensor grad_output, Tensor indices, int num_weights, int padding_idx, bool scale_grad_by_freq) -> Tensor
  use_c10_dispatcher: full
  dispatch:
    CPU: embedding_dense_backward_cpu
    CUDA: embedding_dense_backward_cuda

- func: embedding_renorm_(Tensor(a!) self, Tensor indices, float max_norm, float norm_type) -> Tensor(a!)
  dispatch:
    CPU: embedding_renorm_cpu_
    CUDA: embedding_renorm_cuda_

- func: embedding_sparse_backward(Tensor grad, Tensor indices, int num_weights, int padding_idx, bool scale_grad_by_freq) -> Tensor
  use_c10_dispatcher: full

# NOTE [ embedding_bag Native Functions ]
# The `_embedding_bag.*` variants assume that input tensors except for `weight`,
# e.g. `indices` and `offsets` (and `offset2bag`), are contiguous.
# We really only need to enforce this for `_embedding_bag` (the forward) because
# the backward inputs are the same as forward ones.
# The above `embedding_bag` wrapper is created to achieve this, e.g.,
# applying indices = indices.contiguous().
# The backward functions apply a check that these input tensors are contiguous.

- func: embedding_bag(Tensor weight, Tensor indices, Tensor offsets, bool scale_grad_by_freq=False, int mode=0, bool sparse=False, Tensor? per_sample_weights=None, bool include_last_offset=False) -> (Tensor, Tensor, Tensor, Tensor)

- func: _embedding_bag(Tensor weight, Tensor indices, Tensor offsets, bool scale_grad_by_freq=False, int mode=0, bool sparse=False, Tensor? per_sample_weights=None, bool include_last_offset=False) -> (Tensor, Tensor, Tensor, Tensor)
  dispatch:
    CPU: _embedding_bag_cpu
    CUDA: _embedding_bag_cuda

- func: _embedding_bag_backward(Tensor grad, Tensor indices, Tensor offsets, Tensor offset2bag, Tensor bag_size, Tensor maximum_indices, int num_weights, bool scale_grad_by_freq, int mode, bool sparse, Tensor? per_sample_weights) -> Tensor

- func: _embedding_bag_sparse_backward(Tensor grad, Tensor indices, Tensor offsets, Tensor offset2bag, Tensor bag_size, int num_weights, bool scale_grad_by_freq, int mode, Tensor? per_sample_weights) -> Tensor

- func: _embedding_bag_dense_backward(Tensor grad, Tensor indices, Tensor offsets, Tensor offset2bag, Tensor bag_size, Tensor maximum_indices, int num_weights, bool scale_grad_by_freq, int mode, Tensor? per_sample_weights) -> Tensor
  dispatch:
    CPU: _embedding_bag_dense_backward_cpu
    CUDA: _embedding_bag_dense_backward_cuda

- func: _embedding_bag_per_sample_weights_backward(Tensor grad, Tensor weight, Tensor indices, Tensor offsets, Tensor offset2bag, int mode) -> Tensor
  use_c10_dispatcher: full
  dispatch:
    CPU: _embedding_bag_per_sample_weights_backward_cpu
    CUDA: _embedding_bag_per_sample_weights_backward_cuda

- func: empty.names(int[] size, *, Dimname[]? names, ScalarType? dtype=None, Layout? layout=None, Device? device=None, bool? pin_memory=None, MemoryFormat? memory_format=None) -> Tensor
  device_guard: False

- func: empty.memory_format(int[] size, *, ScalarType? dtype=None, Layout? layout=None, Device? device=None, bool? pin_memory=None, MemoryFormat? memory_format=None) -> Tensor
  dispatch:
    CPU: empty_cpu
    CUDA: empty_cuda
    MkldnnCPU: empty_mkldnn
    SparseCPU: empty_sparse
    SparseCUDA: empty_sparse

- func: new_empty(Tensor self, int[] size, *, ScalarType? dtype=None, Layout? layout=None, Device? device=None, bool? pin_memory=None) -> Tensor
  variants: method

- func: new_full(Tensor self, int[] size, Scalar fill_value, *, ScalarType? dtype=None, Layout? layout=None, Device? device=None, bool? pin_memory=None) -> Tensor
  variants: method

- func: new_zeros(Tensor self, int[] size, *, ScalarType? dtype=None, Layout? layout=None, Device? device=None, bool? pin_memory=None) -> Tensor
  variants: method

# other overrides are to provide a more helpful error message that dtype is required
- func: _empty_affine_quantized(int[] size, *, ScalarType? dtype=None, Layout? layout=None, Device? device=None, bool? pin_memory=None, float scale=1, int zero_point=0, MemoryFormat? memory_format=contiguous_format) -> Tensor
  dispatch:
    CPU: empty_affine_quantized_other_backends_stub
    QuantizedCPU: empty_affine_quantized
    QuantizedCUDA: empty_affine_quantized

# it's a factory function receiving a tensor argument, thus overriding explicitly
# other overrides are to provide a more helpful error message that dtype is required
- func: _empty_per_channel_affine_quantized(int[] size, *, Tensor scales, Tensor zero_points, int axis, ScalarType? dtype=None, Layout? layout=None, Device? device=None, bool? pin_memory=None, MemoryFormat? memory_format=contiguous_format) -> Tensor
  category_override: factory
  dispatch:
    CPU: empty_per_channel_affine_quantized_other_backends_stub
    QuantizedCPU: empty_per_channel_affine_quantized_cpu

- func: resize_(Tensor(a!) self, int[] size, *, MemoryFormat? memory_format=None) -> Tensor(a!)
  manual_kernel_registration: True
  supports_named_tensor: True
  variants: method
  device_guard: False

- func: empty.out(int[] size, *, MemoryFormat? memory_format=None, Tensor(a!) out) -> Tensor(a!)
  device_guard: False

- func: empty_like(Tensor self, *, ScalarType? dtype=None, Layout? layout=None, Device? device=None, bool? pin_memory=None, MemoryFormat? memory_format=None) -> Tensor
  device_guard: False
  supports_named_tensor: True

- func: empty_strided(int[] size, int[] stride, *, ScalarType? dtype=None, Layout? layout=None, Device? device=None, bool? pin_memory=None) -> Tensor
  dispatch:
    CPU: empty_strided_cpu
    CUDA: empty_strided_cuda

- func: erf(Tensor self) -> Tensor
  use_c10_dispatcher: full
  supports_named_tensor: True
  variants: function, method

- func: erf_(Tensor(a!) self) -> Tensor(a!)
  supports_named_tensor: True
  variants: function, method
  dispatch:
    CPU: _erf__cpu
    CUDA: _erf__cuda

- func: erf.out(Tensor self, *, Tensor(a!) out) -> Tensor(a!)
  supports_named_tensor: True
  dispatch:
    CPU: _erf_out_cpu
    CUDA: _erf_out_cuda

- func: erfc(Tensor self) -> Tensor
  use_c10_dispatcher: full
  supports_named_tensor: True
  variants: function, method

- func: erfc_(Tensor(a!) self) -> Tensor(a!)
  supports_named_tensor: True
  variants: function, method
  dispatch:
    CPU: _erfc__cpu
    CUDA: _erfc__cuda

- func: erfc.out(Tensor self, *, Tensor(a!) out) -> Tensor(a!)
  supports_named_tensor: True
  dispatch:
    CPU: _erfc_out_cpu
    CUDA: _erfc_out_cuda

- func: exp(Tensor self) -> Tensor
  use_c10_dispatcher: full
  supports_named_tensor: True
  variants: function, method

- func: exp_(Tensor(a!) self) -> Tensor(a!)
  supports_named_tensor: True
  variants: function, method
  dispatch:
    CPU: _exp__cpu
    CUDA: _exp__cuda

- func: exp.out(Tensor self, *, Tensor(a!) out) -> Tensor(a!)
  supports_named_tensor: True
  dispatch:
    CPU: _exp_out_cpu
    CUDA: _exp_out_cuda

- func: expm1(Tensor self) -> Tensor
  use_c10_dispatcher: full
  supports_named_tensor: True
  variants: function, method

- func: expm1_(Tensor(a!) self) -> Tensor(a!)
  supports_named_tensor: True
  variants: function, method

- func: expm1.out(Tensor self, *, Tensor(a!) out) -> Tensor(a!)
  supports_named_tensor: True
  dispatch:
    CPU: expm1_out
    CUDA: expm1_out

- func: expand(Tensor(a) self, int[] size, *, bool implicit=False) -> Tensor(a)
  use_c10_dispatcher: full
  variants: method  # This is method-only to match the previous tensor API. In the future we could make this a function too.
  device_guard: False
  supports_named_tensor: True

- func: expand_as(Tensor self, Tensor other) -> Tensor
  use_c10_dispatcher: full
  variants: method  # This is method-only to match the previous tensor API. In the future we could make this a function too.
  device_guard: False

- func: eye(int n, *, ScalarType? dtype=None, Layout? layout=None, Device? device=None, bool? pin_memory=None) -> Tensor

- func: eye.m(int n, int m, *, ScalarType? dtype=None, Layout? layout=None, Device? device=None, bool? pin_memory=None) -> Tensor

- func: eye.out(int n, *, Tensor(a!) out) -> Tensor(a!)
  dispatch:
    CPU: eye_out_cpu
    CUDA: eye_out_cuda

- func: eye.m_out(int n, int m, *, Tensor(a!) out) -> Tensor(a!)
  dispatch:
    CPU: eye_out_cpu
    CUDA: eye_out_cuda

- func: flatten.using_ints(Tensor self, int start_dim=0, int end_dim=-1) -> Tensor
  use_c10_dispatcher: full
  variants: function, method
  supports_named_tensor: True

- func: flatten.named_out_dim(Tensor self, int start_dim, int end_dim, Dimname out_dim) -> Tensor
  variants: function, method
  supports_named_tensor: True

- func: flatten.using_names(Tensor self, Dimname start_dim, Dimname end_dim, Dimname out_dim) -> Tensor
  variants: function, method
  supports_named_tensor: True

- func: flatten.DimnameList(Tensor self, Dimname[] dims, Dimname out_dim) -> Tensor
  variants: function, method
  supports_named_tensor: True

- func: fill_.Scalar(Tensor(a!) self, Scalar value) -> Tensor(a!)
  supports_named_tensor: True
  variants: function, method

- func: fill_.Tensor(Tensor(a!) self, Tensor value) -> Tensor(a!)
  supports_named_tensor: True
  variants: function, method

- func: floor(Tensor self) -> Tensor
  use_c10_dispatcher: full
  supports_named_tensor: True
  variants: function, method

- func: floor_(Tensor(a!) self) -> Tensor(a!)
  supports_named_tensor: True
  variants: function, method

- func: floor.out(Tensor self, *, Tensor(a!) out) -> Tensor(a!)
  supports_named_tensor: True
  dispatch:
    CPU: floor_out
    CUDA: floor_out

- func: floor_divide(Tensor self, Tensor other) -> Tensor
  use_c10_dispatcher: full
  variants: function, method
  dispatch:
    CPU: floor_divide
    CUDA: floor_divide
    SparseCPU: floor_divide_sparse
    SparseCUDA: floor_divide_sparse
  supports_named_tensor: True

- func: floor_divide_.Tensor(Tensor(a!) self, Tensor other) -> Tensor(a!)
  variants: method
  dispatch:
    CPU: floor_divide_
    CUDA: floor_divide_
    SparseCPU: floor_divide_sparse_
    SparseCUDA: floor_divide_sparse_
  supports_named_tensor: True

- func: floor_divide.out(Tensor self, Tensor other, *, Tensor(a!) out) -> Tensor(a!)
  dispatch:
    CPU: floor_divide_out
    CUDA: floor_divide_out
    SparseCPU: floor_divide_out_sparse_zerodim
    SparseCUDA: floor_divide_out_sparse_zerodim
  supports_named_tensor: True

- func: floor_divide.Scalar(Tensor self, Scalar other) -> Tensor
  use_c10_dispatcher: full
  variants: function, method
  supports_named_tensor: True

- func: floor_divide_.Scalar(Tensor(a!) self, Scalar other) -> Tensor(a!)
  variants: method
  supports_named_tensor: True

- func: frac(Tensor self) -> Tensor
  use_c10_dispatcher: full
  supports_named_tensor: True
  variants: function, method

- func: frac_(Tensor(a!) self) -> Tensor(a!)
  supports_named_tensor: True
  variants: function, method

- func: frac.out(Tensor self, *, Tensor(a!) out) -> Tensor(a!)
  supports_named_tensor: True

- func: full.names(int[] size, Scalar fill_value, *, Dimname[]? names, ScalarType? dtype=None, Layout? layout=None, Device? device=None, bool? pin_memory=None) -> Tensor
  device_guard: False

- func: full(int[] size, Scalar fill_value, *, ScalarType? dtype=None, Layout? layout=None, Device? device=None, bool? pin_memory=None) -> Tensor

- func: full.out(int[] size, Scalar fill_value, *, Tensor(a!) out) -> Tensor(a!)

- func: full_like(Tensor self, Scalar fill_value, *, ScalarType? dtype=None, Layout? layout=None, Device? device=None, bool? pin_memory=None, MemoryFormat? memory_format=None) -> Tensor
  supports_named_tensor: True

- func: from_file(str filename, bool? shared=None, int? size=0, *, ScalarType? dtype=None, Layout? layout=None, Device? device=None, bool? pin_memory=None) -> Tensor
  dispatch:
    CPU: from_file

# NOTE [ grid_sampler Native Functions ]
# `grid_sampler` does all the shape checking and then dispatches to one of
# `cudnn_grid_sampler`, `grid_sampler_2d`, or `grid_sampler_3d`, each of which
# has the corresponding backward defined as native functions as well. Therefore,
# in these functions and their backwards, no more shape checking is done.
#
# Additionally, arguments `padding_mode` and `interpolation_mode` are cast to
# enums defined in `native/GridSampler.h`. `cudnn_grid_sampler` doesn't take in
# `interpolation_mode` because it only supports Bilinear interpolation mode.
# Nor does it take in `align_corners` because it only supports the mode
# `align_corners = True`.
- func: grid_sampler(Tensor input, Tensor grid, int interpolation_mode, int padding_mode, bool align_corners) -> Tensor
  use_c10_dispatcher: full

- func: grid_sampler_2d(Tensor input, Tensor grid, int interpolation_mode, int padding_mode, bool align_corners) -> Tensor
  use_c10_dispatcher: full
  dispatch:
    CPU: grid_sampler_2d_cpu
    CUDA: grid_sampler_2d_cuda

- func: grid_sampler_2d_backward(Tensor grad_output, Tensor input, Tensor grid, int interpolation_mode, int padding_mode, bool align_corners) -> (Tensor, Tensor)
  use_c10_dispatcher: full
  dispatch:
    CPU: grid_sampler_2d_backward_cpu
    CUDA: grid_sampler_2d_backward_cuda

- func: grid_sampler_3d(Tensor input, Tensor grid, int interpolation_mode, int padding_mode, bool align_corners) -> Tensor
  use_c10_dispatcher: full
  dispatch:
    CPU: grid_sampler_3d_cpu
    CUDA: grid_sampler_3d_cuda

- func: grid_sampler_3d_backward(Tensor grad_output, Tensor input, Tensor grid, int interpolation_mode, int padding_mode, bool align_corners) -> (Tensor, Tensor)
  use_c10_dispatcher: full
  dispatch:
    CPU: grid_sampler_3d_backward_cpu
    CUDA: grid_sampler_3d_backward_cuda

- func: hann_window(int window_length, *, ScalarType? dtype=None, Layout? layout=None, Device? device=None, bool? pin_memory=None) -> Tensor

- func: hann_window.periodic(int window_length, bool periodic, *, ScalarType? dtype=None, Layout? layout=None, Device? device=None, bool? pin_memory=None) -> Tensor

- func: hamming_window(int window_length, *, ScalarType? dtype=None, Layout? layout=None, Device? device=None, bool? pin_memory=None) -> Tensor

- func: hamming_window.periodic(int window_length, bool periodic, *, ScalarType? dtype=None, Layout? layout=None, Device? device=None, bool? pin_memory=None) -> Tensor

- func: hamming_window.periodic_alpha(int window_length, bool periodic, float alpha, *, ScalarType? dtype=None, Layout? layout=None, Device? device=None, bool? pin_memory=None) -> Tensor

- func: hamming_window.periodic_alpha_beta(int window_length, bool periodic, float alpha, float beta, *, ScalarType? dtype=None, Layout? layout=None, Device? device=None, bool? pin_memory=None) -> Tensor

- func: hinge_embedding_loss(Tensor self, Tensor target, float margin=1.0, int reduction=Mean) -> Tensor
  use_c10_dispatcher: full

- func: ger(Tensor self, Tensor vec2) -> Tensor
  use_c10_dispatcher: full
  variants: function, method

- func: ger.out(Tensor self, Tensor vec2, *, Tensor(a!) out) -> Tensor(a!)

- func: group_norm(Tensor input, int num_groups, Tensor? weight=None, Tensor? bias=None, float eps=1e-05, bool cudnn_enabled=True) -> Tensor

# FFT

- func: fft(Tensor self, int signal_ndim, bool normalized=False) -> Tensor
  use_c10_dispatcher: full
  variants: function, method

- func: ifft(Tensor self, int signal_ndim, bool normalized=False) -> Tensor
  use_c10_dispatcher: full
  variants: function, method

- func: rfft(Tensor self, int signal_ndim, bool normalized=False, bool onesided=True) -> Tensor
  use_c10_dispatcher: full
  variants: function, method

- func: irfft(Tensor self, int signal_ndim, bool normalized=False, bool onesided=True, int[] signal_sizes=[]) -> Tensor
  use_c10_dispatcher: full
  variants: function, method

- func: _fft_with_size(Tensor self, int signal_ndim, bool complex_input, bool complex_output, bool inverse, int[] checked_signal_sizes, bool normalized, bool onesided, int[] output_sizes) -> Tensor
  use_c10_dispatcher: full
  variants: function
  dispatch:
    CPU: _fft_mkl
    CUDA: _fft_cufft

- func: _cufft_get_plan_cache_size(int device_index) -> int
  use_c10_dispatcher: full

- func: _cufft_get_plan_cache_max_size(int device_index) -> int
  use_c10_dispatcher: full

- func: _cufft_set_plan_cache_max_size(int device_index, int max_size) -> ()
  use_c10_dispatcher: full

- func: _cufft_clear_plan_cache(int device_index) -> ()
  use_c10_dispatcher: full

- func: index.Tensor(Tensor self, Tensor?[] indices) -> Tensor
  variants: function, method
  # NB: This function is special-cased in tools/autograd/gen_variable_type.py
  # NB: The following functions are declared in aten/src/ATen/templates/TensorBody.h and defined in aten/src/ATen/TensorIndexing.cpp:
  # - Tensor Tensor::index(ArrayRef<TensorIndex> indices)
  # - Tensor Tensor::index(std::initializer_list<TensorIndex> indices)

- func: index_copy_(Tensor(a!) self, int dim, Tensor index, Tensor source) -> Tensor(a!)
  variants: method

- func: index_copy(Tensor self, int dim, Tensor index, Tensor source) -> Tensor
  use_c10_dispatcher: full
  variants: function, method

- func: index_copy_.dimname(Tensor(a!) self, Dimname dim, Tensor index, Tensor source) -> Tensor(a!)
  variants: method

- func: index_copy.dimname(Tensor self, Dimname dim, Tensor index, Tensor source) -> Tensor
  variants: function, method

- func: index_put_(Tensor(a!) self, Tensor?[] indices, Tensor values, bool accumulate=False) -> Tensor(a!)
  variants: function, method
  # NB: The following functions are declared in aten/src/ATen/templates/TensorBody.h and defined in aten/src/ATen/TensorIndexing.cpp:
  # - Tensor & Tensor::index_put_(ArrayRef<TensorIndex> indices, Tensor const & rhs)
  # - Tensor & Tensor::index_put_(ArrayRef<TensorIndex> indices, Scalar v)
  # - Tensor & Tensor::index_put_(std::initializer_list<TensorIndex> indices, Tensor const & rhs)
  # - Tensor & Tensor::index_put_(std::initializer_list<TensorIndex> indices, Scalar v)

- func: index_put(Tensor self, Tensor?[] indices, Tensor values, bool accumulate=False) -> Tensor
  variants: function, method

- func: _index_put_impl_(Tensor(a!) self, Tensor?[] indices, Tensor values, bool accumulate=False, bool unsafe=False) -> Tensor(a!)
  variants: function

- func: instance_norm(Tensor input, Tensor? weight, Tensor? bias, Tensor? running_mean, Tensor? running_var, bool use_input_stats, float momentum, float eps, bool cudnn_enabled) -> Tensor
  variants: function

- func: inverse(Tensor self) -> Tensor
  use_c10_dispatcher: full
  variants: function, method

- func: inverse.out(Tensor self, *, Tensor(a!) out) -> Tensor(a!)

- func: _inverse_helper(Tensor self) -> Tensor
  use_c10_dispatcher: full
  variants: function
  dispatch:
    CPU: _inverse_helper_cpu
    CUDA: _inverse_helper_cuda

- func: isclose(Tensor self, Tensor other, float rtol=1e-05, float atol=1e-08, bool equal_nan=False) -> Tensor
  use_c10_dispatcher: full
  variants: function, method

- func: isnan(Tensor self) -> Tensor
  use_c10_dispatcher: full
  variants: function
  device_guard: False
  supports_named_tensor: True
  dispatch:
    CPU: isnan
    CUDA: isnan
    SparseCPU: isnan_sparse
    SparseCUDA: isnan_sparse

- func: is_distributed(Tensor self) -> bool
  use_c10_dispatcher: full
  variants: function, method
  device_guard: False

- func: is_floating_point(Tensor self) -> bool
  use_c10_dispatcher: full
  variants: function, method
  device_guard: False
  supports_named_tensor: True

- func: is_complex(Tensor self) -> bool
  use_c10_dispatcher: full
  variants: function, method
  device_guard: False
  supports_named_tensor: True

- func: is_nonzero(Tensor self) -> bool
  use_c10_dispatcher: full
  variants: function, method
  device_guard: False
  supports_named_tensor: True

- func: is_same_size(Tensor self, Tensor other) -> bool
  use_c10_dispatcher: full
  variants: function, method
  device_guard: False
  supports_named_tensor: True

- func: is_signed(Tensor self) -> bool
  use_c10_dispatcher: full
  variants: function, method
  device_guard: False
  supports_named_tensor: True

- func: kl_div(Tensor self, Tensor target, int reduction=Mean, *, bool log_target=False) -> Tensor
  use_c10_dispatcher: full

- func: kl_div_backward(Tensor grad_output, Tensor self, Tensor target, int reduction=Mean, *, bool log_target=False) -> Tensor
  use_c10_dispatcher: full
  dispatch:
    CPU: kl_div_backward_cpu
    CUDA: kl_div_backward_cuda

- func: kthvalue(Tensor self, int k, int dim=-1, bool keepdim=False) -> (Tensor values, Tensor indices)
  use_c10_dispatcher: full
  supports_named_tensor: True
  variants: function, method

- func: kthvalue.values(Tensor self, int k, int dim=-1, bool keepdim=False, *, Tensor(a!) values, Tensor(b!) indices) -> (Tensor(a!) values, Tensor(b!) indices)
  supports_named_tensor: True
  dispatch:
    CPU: kthvalue_out_cpu
    CUDA: kthvalue_out_cuda

- func: kthvalue.dimname(Tensor self, int k, Dimname dim, bool keepdim=False) -> (Tensor values, Tensor indices)
  supports_named_tensor: True
  variants: function, method

- func: kthvalue.dimname_out(Tensor self, int k, Dimname dim, bool keepdim=False, *, Tensor(a!) values, Tensor(b!) indices) -> (Tensor(a!) values, Tensor(b!) indices)
  supports_named_tensor: True

- func: layer_norm(Tensor input, int[] normalized_shape, Tensor? weight=None, Tensor? bias=None, float eps=1e-05, bool cudnn_enable=True) -> Tensor

- func: native_layer_norm(Tensor input, Tensor? weight, Tensor? bias, int M, int N, float eps) -> (Tensor, Tensor, Tensor)
  dispatch:
    CPU: layer_norm_cpu
    CUDA: layer_norm_cuda

- func: native_layer_norm_backward(Tensor grad_out, Tensor input, Tensor mean, Tensor rstd, Tensor? weight, int M, int N, bool[3] output_mask) -> (Tensor, Tensor, Tensor)
  dispatch:
    CPU: layer_norm_backward_cpu
    CUDA: layer_norm_backward_cuda

- func: quantized_layer_norm(Tensor input, int[] normalized_shape, Tensor? weight, Tensor? bias, float eps, float output_scale, int output_zero_point) -> Tensor
  requires_tensor: True
  dispatch:
    QuantizedCPU: quantized_layer_norm_impl

- func: linear(Tensor input, Tensor weight, Tensor? bias=None) -> Tensor
  python_module: nn

- func: mkldnn_linear(Tensor input, Tensor weight, Tensor? bias=None) -> Tensor
  python_module: nn
  dispatch:
    MkldnnCPU: mkldnn_linear

- func: fbgemm_linear_int8_weight_fp32_activation(Tensor input, Tensor weight, Tensor packed, Tensor col_offsets, Scalar weight_scale, Scalar weight_zero_point, Tensor bias) -> Tensor
  use_c10_dispatcher: full

- func: fbgemm_linear_int8_weight(Tensor input, Tensor weight, Tensor packed, Tensor col_offsets, Scalar weight_scale, Scalar weight_zero_point, Tensor bias) -> Tensor
  use_c10_dispatcher: full

- func: fbgemm_linear_quantize_weight(Tensor input) -> (Tensor, Tensor, float, int)
  use_c10_dispatcher: full

- func: fbgemm_pack_gemm_matrix_fp16(Tensor input) -> Tensor
  use_c10_dispatcher: full

- func: fbgemm_linear_fp16_weight_fp32_activation(Tensor input, Tensor packed_weight, Tensor bias) -> Tensor
  use_c10_dispatcher: full

- func: fbgemm_linear_fp16_weight(Tensor input, Tensor packed_weight, Tensor bias) -> Tensor
  use_c10_dispatcher: full

- func: fbgemm_pack_quantized_matrix(Tensor input) -> Tensor
  use_c10_dispatcher: full

- func: fbgemm_pack_quantized_matrix.KN(Tensor input, int K, int N) -> Tensor
  use_c10_dispatcher: full

- func: linspace(Scalar start, Scalar end, int steps=100, *, ScalarType? dtype=None, Layout? layout=None, Device? device=None, bool? pin_memory=None) -> Tensor

- func: linspace.out(Scalar start, Scalar end, int steps=100, *, Tensor(a!) out) -> Tensor(a!)
  dispatch:
    CPU: linspace_cpu_out
    CUDA: linspace_cuda_out

- func: log(Tensor self) -> Tensor
  use_c10_dispatcher: full
  supports_named_tensor: True
  variants: function, method

- func: log_(Tensor(a!) self) -> Tensor(a!)
  supports_named_tensor: True
  variants: function, method

- func: log.out(Tensor self, *, Tensor(a!) out) -> Tensor(a!)
  supports_named_tensor: True
  dispatch:
    CPU: log_out
    CUDA: log_out

- func: log10(Tensor self) -> Tensor
  use_c10_dispatcher: full
  supports_named_tensor: True
  variants: function, method

- func: log10_(Tensor(a!) self) -> Tensor(a!)
  supports_named_tensor: True
  variants: function, method

- func: log10.out(Tensor self, *, Tensor(a!) out) -> Tensor(a!)
  supports_named_tensor: True
  dispatch:
    CPU: log10_out
    CUDA: log10_out

- func: log1p(Tensor self) -> Tensor
  use_c10_dispatcher: full
  supports_named_tensor: True
  variants: function, method

- func: log1p_(Tensor(a!) self) -> Tensor(a!)
  supports_named_tensor: True
  variants: function, method
  dispatch:
    CPU: log1p_
    CUDA: log1p_
    SparseCPU: log1p_sparse_
    SparseCUDA: log1p_sparse_

- func: log1p.out(Tensor self, *, Tensor(a!) out) -> Tensor(a!)
  supports_named_tensor: True
  dispatch:
    CPU: log1p_out
    CUDA: log1p_out
    SparseCPU: log1p_out_sparse
    SparseCUDA: log1p_out_sparse

- func: log2(Tensor self) -> Tensor
  use_c10_dispatcher: full
  supports_named_tensor: True
  variants: function, method

- func: log2_(Tensor(a!) self) -> Tensor(a!)
  supports_named_tensor: True
  variants: function, method

- func: log2.out(Tensor self, *, Tensor(a!) out) -> Tensor(a!)
  supports_named_tensor: True
  dispatch:
    CPU: log2_out
    CUDA: log2_out

- func: logdet(Tensor self) -> Tensor
  use_c10_dispatcher: full
  variants: function, method

- func: logspace(Scalar start, Scalar end, int steps=100, float base=10.0, *, ScalarType? dtype=None, Layout? layout=None, Device? device=None, bool? pin_memory=None) -> Tensor

- func: logspace.out(Scalar start, Scalar end, int steps=100, float base=10.0, *, Tensor(a!) out) -> Tensor(a!)
  dispatch:
    CPU: logspace_cpu_out
    CUDA: logspace_cuda_out

# log_softmax allows positional dtype, unlike most operators, because kwonly is BC-breaking when loading jit models.
- func: log_softmax.int(Tensor self, int dim, ScalarType? dtype=None) -> Tensor
  variants: function, method
  supports_named_tensor: True

- func: log_softmax.Dimname(Tensor self, Dimname dim, *, ScalarType? dtype=None) -> Tensor
  variants: function, method
  supports_named_tensor: True

- func: _log_softmax(Tensor self, int dim, bool half_to_float) -> Tensor
  use_c10_dispatcher: full
  dispatch:
    CPU: log_softmax_cpu
    CUDA: log_softmax_cuda

- func: _log_softmax_backward_data(Tensor grad_output, Tensor output, int dim, Tensor self) -> Tensor
  use_c10_dispatcher: full
  dispatch:
    CPU: log_softmax_backward_cpu
    CUDA: log_softmax_backward_cuda

- func: logsumexp(Tensor self, int[1] dim, bool keepdim=False) -> Tensor
  use_c10_dispatcher: full
  supports_named_tensor: True
  variants: function, method

- func: logsumexp.out(Tensor self, int[1] dim, bool keepdim=False, *, Tensor(a!) out) -> Tensor(a!)
  supports_named_tensor: True

- func: logsumexp.names(Tensor self, Dimname[1] dim, bool keepdim=False) -> Tensor
  supports_named_tensor: True
  variants: function, method

- func: logsumexp.names_out(Tensor self, Dimname[1] dim, bool keepdim=False, *, Tensor(a!) out) -> Tensor(a!)
  supports_named_tensor: True

- func: margin_ranking_loss(Tensor input1, Tensor input2, Tensor target, float margin=0.0, int reduction=Mean) -> Tensor
  use_c10_dispatcher: full

- func: matmul(Tensor self, Tensor other) -> Tensor
  use_c10_dispatcher: full
  variants: function, method
  supports_named_tensor: True

- func: matmul.out(Tensor self, Tensor other, *, Tensor(a!) out) -> Tensor(a!)
  supports_named_tensor: True

- func: matrix_rank.tol(Tensor self, float tol, bool symmetric=False) -> Tensor
  use_c10_dispatcher: full

- func: matrix_rank(Tensor self, bool symmetric=False) -> Tensor
  use_c10_dispatcher: full

- func: matrix_power(Tensor self, int n) -> Tensor
  use_c10_dispatcher: full
  variants: function, method

- func: max.dim(Tensor self, int dim, bool keepdim=False) -> (Tensor values, Tensor indices)
  use_c10_dispatcher: full
  variants: function, method
  supports_named_tensor: True

- func: max.dim_max(Tensor self, int dim, bool keepdim=False, *, Tensor(a!) max, Tensor(b!) max_values) -> (Tensor(a!) values, Tensor(b!) indices)
  supports_named_tensor: True

- func: max_values(Tensor self, int[1] dim, bool keepdim=False) -> Tensor
  use_c10_dispatcher: full
  variants: function, method

- func: max.names_dim(Tensor self, Dimname dim, bool keepdim=False) -> (Tensor values, Tensor indices)
  variants: function, method
  supports_named_tensor: True

- func: max.names_dim_max(Tensor self, Dimname dim, bool keepdim=False, *, Tensor(a!) max, Tensor(b!) max_values) -> (Tensor(a!) values, Tensor(b!) indices)
  supports_named_tensor: True

- func: max_values.names(Tensor self, Dimname[1] dim, bool keepdim=False) -> Tensor
  variants: function, method

# Return: (Tensor output, Tensor indices)
- func: max_pool1d_with_indices(Tensor self, int[1] kernel_size, int[1] stride=[], int[1] padding=0, int[1] dilation=1, bool ceil_mode=False) -> (Tensor, Tensor)
  use_c10_dispatcher: full
  supports_named_tensor: True

- func: max_pool1d(Tensor self, int[1] kernel_size, int[1] stride=[], int[1] padding=0, int[1] dilation=1, bool ceil_mode=False) -> Tensor
  use_c10_dispatcher: full
  supports_named_tensor: True

- func: max_pool2d(Tensor self, int[2] kernel_size, int[2] stride=[], int[2] padding=0, int[2] dilation=1, bool ceil_mode=False) -> Tensor
  use_c10_dispatcher: full
  supports_named_tensor: True

- func: mkldnn_max_pool2d(Tensor self, int[2] kernel_size, int[2] stride=[], int[2] padding=0, int[2] dilation=1, bool ceil_mode=False) -> Tensor
  use_c10_dispatcher: full
  requires_tensor: True
  dispatch:
    MkldnnCPU: mkldnn_max_pool2d

- func: quantized_max_pool2d(Tensor self, int[2] kernel_size, int[2] stride=[], int[2] padding=0, int[2] dilation=1, bool ceil_mode=False) -> Tensor
  use_c10_dispatcher: full
  requires_tensor: True
  dispatch:
    QuantizedCPU: quantized_max_pool2d

- func: max_pool3d(Tensor self, int[3] kernel_size, int[3] stride=[], int[3] padding=0, int[3] dilation=1, bool ceil_mode=False) -> Tensor
  use_c10_dispatcher: full
  supports_named_tensor: True

# The CPU and GPU dispatch variants are named weirdly here because otherwise there
# are namespacing issues in C++
- func: mean(Tensor self, *, ScalarType? dtype=None) -> Tensor
  variants: function, method
  supports_named_tensor: True
  dispatch:
    CPU: mean_cpu_gpu
    CUDA: mean_cpu_gpu
    QuantizedCPU: quantized_mean_cpu

- func: mean.dim(Tensor self, int[1] dim, bool keepdim=False, *, ScalarType? dtype=None) -> Tensor
  variants: function, method
  supports_named_tensor: True
  dispatch:
    CPU: mean_cpu_gpu
    CUDA: mean_cpu_gpu
    QuantizedCPU: quantized_mean_cpu

- func: mean.out(Tensor self, int[1] dim, bool keepdim=False, *, ScalarType? dtype=None, Tensor(a!) out) -> Tensor(a!)
  supports_named_tensor: True
  dispatch:
    CPU: mean_out_cpu_gpu
    CUDA: mean_out_cpu_gpu
    QuantizedCPU: quantized_mean_out_cpu

- func: mean.names_dim(Tensor self, Dimname[1] dim, bool keepdim=False, *, ScalarType? dtype=None) -> Tensor
  variants: function, method
  supports_named_tensor: True

- func: mean.names_out(Tensor self, Dimname[1] dim, bool keepdim=False, *, ScalarType? dtype=None, Tensor(a!) out) -> Tensor(a!)
  supports_named_tensor: True

- func: median.dim(Tensor self, int dim, bool keepdim=False) -> (Tensor values, Tensor indices)
  use_c10_dispatcher: full
  supports_named_tensor: True
  variants: function, method

- func: median.dim_values(Tensor self, int dim, bool keepdim=False, *, Tensor(a!) values, Tensor(b!) indices) -> (Tensor(a!) values, Tensor(b!) indices)
  supports_named_tensor: True

- func: median.names_dim(Tensor self, Dimname dim, bool keepdim=False) -> (Tensor values, Tensor indices)
  supports_named_tensor: True
  variants: function, method

- func: median.names_dim_values(Tensor self, Dimname dim, bool keepdim=False, *, Tensor(a!) values, Tensor(b!) indices) -> (Tensor(a!) values, Tensor(b!) indices)
  supports_named_tensor: True

- func: min.dim(Tensor self, int dim, bool keepdim=False) -> (Tensor values, Tensor indices)
  use_c10_dispatcher: full
  variants: function, method
  supports_named_tensor: True

- func: min.dim_min(Tensor self, int dim, bool keepdim=False, *, Tensor(a!) min, Tensor(b!) min_indices) -> (Tensor(a!) values, Tensor(b!) indices)
  supports_named_tensor: True

- func: min_values(Tensor self, int[1] dim, bool keepdim=False) -> Tensor
  use_c10_dispatcher: full
  variants: function, method

- func: min.names_dim(Tensor self, Dimname dim, bool keepdim=False) -> (Tensor values, Tensor indices)
  variants: function, method
  supports_named_tensor: True

- func: min.names_dim_min(Tensor self, Dimname dim, bool keepdim=False, *, Tensor(a!) min, Tensor(b!) min_indices) -> (Tensor(a!) values, Tensor(b!) indices)
  supports_named_tensor: True

- func: min_values.names(Tensor self, Dimname[1] dim, bool keepdim=False) -> Tensor
  variants: function, method

- func: mkldnn_convolution(Tensor self, Tensor weight, Tensor? bias, int[] padding, int[] stride, int[] dilation, int groups) -> Tensor

- func: mkldnn_convolution_backward_input(int[] self_size, Tensor grad_output, Tensor weight, int[] padding, int[] stride, int[] dilation, int groups, bool bias_defined) -> Tensor
  use_c10_dispatcher: full

- func: mkldnn_convolution_backward_weights(int[] weight_size, Tensor grad_output, Tensor self, int[] padding, int[] stride, int[] dilation, int groups, bool bias_defined) -> (Tensor, Tensor)
  use_c10_dispatcher: full

- func: mkldnn_convolution_backward(Tensor self, Tensor grad_output, Tensor weight, int[] padding, int[] stride, int[] dilation, int groups, bool[3] output_mask) -> (Tensor, Tensor, Tensor)
  use_c10_dispatcher: full

- func: miopen_batch_norm(Tensor input, Tensor weight, Tensor? bias, Tensor? running_mean, Tensor? running_var, bool training, float exponential_average_factor, float epsilon) -> (Tensor, Tensor, Tensor)
  dispatch:
    CUDA: miopen_batch_norm

- func: miopen_batch_norm_backward(Tensor input, Tensor grad_output, Tensor weight, Tensor? running_mean, Tensor? running_var, Tensor? save_mean, Tensor? save_var, float epsilon) -> (Tensor, Tensor, Tensor)
  dispatch:
    CUDA: miopen_batch_norm_backward

- func: miopen_convolution(Tensor self, Tensor weight, Tensor? bias, int[] padding, int[] stride, int[] dilation, int groups, bool benchmark, bool deterministic) -> Tensor
  dispatch:
    CUDA: miopen_convolution

- func: miopen_convolution_backward_input(int[] self_size, Tensor grad_output, Tensor weight, int[] padding, int[] stride, int[] dilation, int groups, bool benchmark, bool deterministic) -> Tensor
  use_c10_dispatcher: full
  dispatch:
    CUDA: miopen_convolution_backward_input

- func: miopen_convolution_backward(Tensor self, Tensor grad_output, Tensor weight, int[] padding, int[] stride, int[] dilation, int groups, bool benchmark, bool deterministic, bool[3] output_mask) -> (Tensor, Tensor, Tensor)
  use_c10_dispatcher: full
  dispatch:
    CUDA: miopen_convolution_backward

- func: miopen_convolution_backward_bias(Tensor grad_output) -> Tensor
  use_c10_dispatcher: full
  dispatch:
    CUDA: miopen_convolution_backward_bias

- func: miopen_convolution_backward_weight(int[] weight_size, Tensor grad_output, Tensor self, int[] padding, int[] stride, int[] dilation, int groups, bool benchmark, bool deterministic) -> Tensor
  use_c10_dispatcher: full
  dispatch:
    CUDA: miopen_convolution_backward_weight

- func: miopen_convolution_transpose(Tensor self, Tensor weight, Tensor? bias, int[] padding, int[] output_padding, int[] stride, int[] dilation, int groups, bool benchmark, bool deterministic) -> Tensor
  dispatch:
    CUDA: miopen_convolution_transpose

# NB: output_padding not strictly needed here, but it's helpful for the float
# backwards
- func: miopen_convolution_transpose_backward(Tensor self, Tensor grad_output, Tensor weight, int[] padding, int[] output_padding, int[] stride, int[] dilation, int groups, bool benchmark, bool deterministic, bool[3] output_mask) -> (Tensor, Tensor, Tensor)
  use_c10_dispatcher: full
  dispatch:
    CUDA: miopen_convolution_transpose_backward

- func: miopen_convolution_transpose_backward_input(Tensor grad_output, Tensor weight, int[] padding, int[] stride, int[] dilation, int groups, bool benchmark, bool deterministic) -> Tensor
  use_c10_dispatcher: full
  dispatch:
    CUDA: miopen_convolution_transpose_backward_input

- func: miopen_convolution_transpose_backward_weight(int[] weight_size, Tensor grad_output, Tensor self, int[] padding, int[] stride, int[] dilation, int groups, bool benchmark, bool deterministic) -> Tensor
  use_c10_dispatcher: full
  dispatch:
    CUDA: miopen_convolution_transpose_backward_weight

- func: miopen_depthwise_convolution(Tensor self, Tensor weight, Tensor? bias, int[] padding, int[] stride, int[] dilation, int groups, bool benchmark, bool deterministic) -> Tensor
  dispatch:
    CUDA: miopen_depthwise_convolution

- func: miopen_depthwise_convolution_backward_input(int[] self_size, Tensor grad_output, Tensor weight, int[] padding, int[] stride, int[] dilation, int groups, bool benchmark, bool deterministic) -> Tensor
  use_c10_dispatcher: full
  dispatch:
    CUDA: miopen_depthwise_convolution_backward_input

- func: miopen_depthwise_convolution_backward(Tensor self, Tensor grad_output, Tensor weight, int[] padding, int[] stride, int[] dilation, int groups, bool benchmark, bool deterministic, bool[3] output_mask) -> (Tensor, Tensor, Tensor)
  use_c10_dispatcher: full
  dispatch:
    CUDA: miopen_depthwise_convolution_backward

- func: miopen_depthwise_convolution_backward_weight(int[] weight_size, Tensor grad_output, Tensor self, int[] padding, int[] stride, int[] dilation, int groups, bool benchmark, bool deterministic) -> Tensor
  use_c10_dispatcher: full
  dispatch:
    CUDA: miopen_depthwise_convolution_backward_weight

- func: miopen_rnn(Tensor input, Tensor[] weight, int weight_stride0, Tensor hx, Tensor? cx, int mode, int hidden_size, int num_layers, bool batch_first, float dropout, bool train, bool bidirectional, int[] batch_sizes, Tensor? dropout_state) -> (Tensor, Tensor, Tensor, Tensor, Tensor)
  dispatch:
    CUDA: miopen_rnn

- func: miopen_rnn_backward(Tensor input, Tensor[] weight, int weight_stride0, Tensor weight_buf, Tensor hx, Tensor? cx, Tensor output, Tensor? grad_output, Tensor? grad_hy, Tensor? grad_cy, int mode, int hidden_size, int num_layers, bool batch_first, float dropout, bool train, bool bidirectional, int[] batch_sizes, Tensor? dropout_state, Tensor reserve, bool[4] output_mask) -> (Tensor, Tensor, Tensor, Tensor[])
  dispatch:
    CUDA: miopen_rnn_backward

- func: mm(Tensor self, Tensor mat2) -> Tensor
  use_c10_dispatcher: full
  variants: function, method
  dispatch:
    CPU: mm_cpu
    CUDA: mm_cuda
    SparseCPU: _sparse_mm
    SparseCUDA: _sparse_mm
  supports_named_tensor: True

- func: mm.out(Tensor self, Tensor mat2, *, Tensor(a!) out) -> Tensor(a!)
  dispatch:
    CPU: mm_cpu_out
    CUDA: mm_out_cuda
    SparseCPU: _sparse_mm_out
    SparseCUDA: _sparse_mm_out
  supports_named_tensor: True

- func: _sparse_mm(Tensor sparse, Tensor dense) -> Tensor
  use_c10_dispatcher: full

- func: mode(Tensor self, int dim=-1, bool keepdim=False) -> (Tensor values, Tensor indices)
  use_c10_dispatcher: full
  supports_named_tensor: True
  variants: function, method

- func: mode.values(Tensor self, int dim=-1, bool keepdim=False, *, Tensor(a!) values, Tensor(b!) indices) -> (Tensor(a!) values, Tensor(b!) indices)
  supports_named_tensor: True

- func: mode.dimname(Tensor self, Dimname dim, bool keepdim=False) -> (Tensor values, Tensor indices)
  variants: function, method
  supports_named_tensor: True

- func: mode.dimname_out(Tensor self, Dimname dim, bool keepdim=False, *, Tensor(a!) values, Tensor(b!) indices) -> (Tensor(a!) values, Tensor(b!) indices)
  supports_named_tensor: True

- func: mul.Tensor(Tensor self, Tensor other) -> Tensor
  use_c10_dispatcher: full
  variants: function, method
  dispatch:
    CPU: mul
    CUDA: mul
    SparseCPU: mul_sparse
    SparseCUDA: mul_sparse
    MkldnnCPU: mkldnn_mul
  supports_named_tensor: True

- func: mul_.Tensor(Tensor(a!) self, Tensor other) -> Tensor(a!)
  variants: method
  dispatch:
    CPU: mul_
    CUDA: mul_
    SparseCPU: mul_sparse_
    SparseCUDA: mul_sparse_
    MkldnnCPU: mkldnn_mul_
  supports_named_tensor: True

- func: mul.out(Tensor self, Tensor other, *, Tensor(a!) out) -> Tensor(a!)
  dispatch:
    CPU: mul_out
    CUDA: mul_out
    SparseCPU: mul_out_sparse_cpu
    SparseCUDA: mul_out_sparse_cuda
    MkldnnCPU: mkldnn_mul_out
  supports_named_tensor: True

  # For C++ only, until we have conversion from C++ numbers to Tensor
- func: mul.Scalar(Tensor self, Scalar other) -> Tensor
  use_c10_dispatcher: full
  variants: function, method

- func: mul_.Scalar(Tensor(a!) self, Scalar other) -> Tensor(a!)
  variants: method

- func: mv(Tensor self, Tensor vec) -> Tensor
  use_c10_dispatcher: full
  variants: function, method
  dispatch:
    CPU: mv
    CUDA: mv
    SparseCPU: mv_sparse
    SparseCUDA: mv_sparse
  supports_named_tensor: True

- func: mv.out(Tensor self, Tensor vec, *, Tensor(a!) out) -> Tensor(a!)
  supports_named_tensor: True

- func: mvlgamma(Tensor self, int p) -> Tensor
  use_c10_dispatcher: full
  variants: function, method

- func: mvlgamma_(Tensor(a!) self, int p) -> Tensor(a!)
  variants: method

- func: narrow_copy(Tensor self, int dim, int start, int length) -> Tensor
  use_c10_dispatcher: full
  variants: method
  dispatch:
    CPU: narrow_copy_dense
    CUDA: narrow_copy_dense
    SparseCPU: narrow_copy_sparse
    SparseCUDA: narrow_copy_sparse

- func: narrow(Tensor(a) self, int dim, int start, int length) -> Tensor(a)
  use_c10_dispatcher: full
  variants: function, method
  device_guard: False
  supports_named_tensor: True

- func: narrow.Tensor(Tensor(a) self, int dim, Tensor start, int length) -> Tensor(a)
  use_c10_dispatcher: full
  variants: function, method
  device_guard: False
  supports_named_tensor: True

- func: native_batch_norm(Tensor input, Tensor? weight, Tensor? bias, Tensor? running_mean, Tensor? running_var, bool training, float momentum, float eps) -> (Tensor, Tensor, Tensor)
  dispatch:
    CPU: batch_norm_cpu
    CUDA: batch_norm_cuda
    MkldnnCPU: mkldnn_batch_norm

- func: native_batch_norm.out(Tensor input, Tensor? weight, Tensor? bias, Tensor? running_mean, Tensor? running_var, bool training, float momentum, float eps, *, Tensor(a!) out, Tensor(b!) save_mean, Tensor(c!) save_invstd) -> (Tensor(a!), Tensor(b!), Tensor(c!))
  dispatch:
    CUDA: batch_norm_cuda_out

- func: batch_norm_stats(Tensor input, float eps) -> (Tensor, Tensor)
  use_c10_dispatcher: full
  dispatch:
    CUDA: batch_norm_stats_cuda

- func: batch_norm_elemt(Tensor input, Tensor? weight, Tensor? bias, Tensor mean, Tensor invstd, float eps) -> Tensor
  dispatch:
    CUDA: batch_norm_elemt_cuda

- func: batch_norm_elemt.out(Tensor input, Tensor? weight, Tensor? bias, Tensor mean, Tensor invstd, float eps, *, Tensor(a!) out) -> Tensor(a!)
  dispatch:
    CUDA: batch_norm_elemt_cuda_out

# for backward compatibility
- func: batch_norm_gather_stats(Tensor input, Tensor mean, Tensor invstd, Tensor? running_mean, Tensor? running_var, float momentum, float eps, int count) -> (Tensor, Tensor)
  dispatch:
    CUDA: batch_norm_gather_stats_cuda

- func: batch_norm_gather_stats_with_counts(Tensor input, Tensor mean, Tensor invstd, Tensor? running_mean, Tensor? running_var, float momentum, float eps, Tensor counts) -> (Tensor, Tensor)
  dispatch:
    CUDA: batch_norm_gather_stats_with_counts_cuda

- func: native_batch_norm_backward(Tensor grad_out, Tensor input, Tensor? weight, Tensor? running_mean, Tensor? running_var, Tensor? save_mean, Tensor? save_invstd, bool train, float eps, bool[3] output_mask) -> (Tensor, Tensor, Tensor)
  dispatch:
    CPU: batch_norm_backward_cpu
    CUDA: batch_norm_backward_cuda

- func: batch_norm_backward_reduce(Tensor grad_out, Tensor input, Tensor mean, Tensor invstd, Tensor? weight, bool input_g, bool weight_g, bool bias_g) -> (Tensor, Tensor, Tensor, Tensor)
  dispatch:
    CUDA: batch_norm_backward_reduce_cuda

- func: batch_norm_backward_elemt(Tensor grad_out, Tensor input, Tensor mean, Tensor invstd, Tensor? weight, Tensor mean_dy, Tensor mean_dy_xmu) -> Tensor
  dispatch:
    CUDA: batch_norm_backward_elemt_cuda

- func: batch_norm_update_stats(Tensor input, Tensor? running_mean, Tensor? running_var, float momentum) -> (Tensor, Tensor)
  dispatch:
    CPU: batch_norm_update_stats_cpu
    CUDA: batch_norm_update_stats_cuda

- func: _nnpack_available() -> bool
  use_c10_dispatcher: full

- func: _nnpack_spatial_convolution(Tensor input, Tensor weight, Tensor? bias, int[2] padding, int[2] stride=1) -> Tensor
  variants: function

- func: _nnpack_spatial_convolution_backward(Tensor input, Tensor grad_output, Tensor weight, int[2] padding, bool[3] output_mask) -> (Tensor, Tensor, Tensor)
  use_c10_dispatcher: full
  variants: function

- func: _nnpack_spatial_convolution_backward_input(Tensor input, Tensor grad_output, Tensor weight, int[2] padding) -> Tensor
  use_c10_dispatcher: full
  variants: function

- func: _nnpack_spatial_convolution_backward_weight(Tensor input, int[] weightsize, Tensor grad_output, int[2] padding) -> Tensor
  use_c10_dispatcher: full
  variants: function

- func: ones.names(int[] size, *, Dimname[]? names, ScalarType? dtype=None, Layout? layout=None, Device? device=None, bool? pin_memory=None) -> Tensor
  device_guard: False

- func: ones(int[] size, *, ScalarType? dtype=None, Layout? layout=None, Device? device=None, bool? pin_memory=None) -> Tensor

- func: ones.out(int[] size, *, Tensor(a!) out) -> Tensor(a!)

- func: ones_like(Tensor self, *, ScalarType? dtype=None, Layout? layout=None, Device? device=None, bool? pin_memory=None, MemoryFormat? memory_format=None) -> Tensor
  supports_named_tensor: True

- func: pairwise_distance(Tensor x1, Tensor x2, float p=2, float eps=1e-06, bool keepdim=False) -> Tensor
  use_c10_dispatcher: full

- func: cdist(Tensor x1, Tensor x2, float p=2, int? compute_mode=None) -> Tensor
  use_c10_dispatcher: full
  supports_named_tensor: True

- func: _cdist_forward(Tensor x1, Tensor x2, float p, int? compute_mode) -> Tensor
  use_c10_dispatcher: full
  supports_named_tensor: True

- func: _cdist_backward(Tensor grad, Tensor x1, Tensor x2, float p, Tensor cdist) -> Tensor
  use_c10_dispatcher: full

- func: pdist(Tensor self, float p=2) -> Tensor
  use_c10_dispatcher: full

- func: _pdist_forward(Tensor self, float p=2) -> Tensor
  use_c10_dispatcher: full

- func: _pdist_backward(Tensor grad, Tensor self, float p, Tensor pdist) -> Tensor
  use_c10_dispatcher: full

- func: cosine_similarity(Tensor x1, Tensor x2, int dim=1, float eps=1e-08) -> Tensor
  use_c10_dispatcher: full
  variants: function

- func: permute(Tensor(a) self, int[] dims) -> Tensor(a)
  use_c10_dispatcher: full
  variants: method  # This is method-only to match the previous tensor API. In the future we could make this a function too.

# Only exposed from C++ -- in Python,
# we expose it as an attribute `T`, not a function.
#
# I'd like to name this "T" in C++ too, but
# calling a native function "T" causes undefined
# behavior on Windows, for reasons I don't understand
# (maybe related to capital letter collation somehow...)
- func: numpy_T(Tensor(a) self) -> Tensor(a)
  use_c10_dispatcher: full
  variants: method

- func: pixel_shuffle(Tensor self, int upscale_factor) -> Tensor
  use_c10_dispatcher: full

- func: is_pinned(Tensor self) -> bool
  use_c10_dispatcher: full
  variants: method
  supports_named_tensor: True

- func: pin_memory(Tensor self) -> Tensor
  use_c10_dispatcher: full
  variants: method

- func: pinverse(Tensor self, float rcond=1e-15) -> Tensor
  use_c10_dispatcher: full
  variants: function, method

- func: poisson_nll_loss(Tensor input, Tensor target, bool log_input, bool full, float eps, int reduction) -> Tensor
  use_c10_dispatcher: full
  variants: function

- func: scalar_tensor(Scalar s, *, ScalarType? dtype=None, Layout? layout=None, Device? device=None, bool? pin_memory=None) -> Tensor

- func: rand.names(int[] size, *, Dimname[]? names, ScalarType? dtype=None, Layout? layout=None, Device? device=None, bool? pin_memory=None) -> Tensor
  device_guard: False

- func: rand.generator_with_names(int[] size, *, Generator? generator, Dimname[]? names, ScalarType? dtype=None, Layout? layout=None, Device? device=None, bool? pin_memory=None) -> Tensor
  device_guard: False

- func: rand(int[] size, *, ScalarType? dtype=None, Layout? layout=None, Device? device=None, bool? pin_memory=None) -> Tensor

- func: rand.generator(int[] size, *, Generator? generator, ScalarType? dtype=None, Layout? layout=None, Device? device=None, bool? pin_memory=None) -> Tensor

- func: rand.out(int[] size, *, Tensor(a!) out) -> Tensor(a!)

- func: rand.generator_out(int[] size, *, Generator? generator, Tensor(a!) out) -> Tensor(a!)

- func: rand_like(Tensor self, *, ScalarType? dtype=None, Layout? layout=None, Device? device=None, bool? pin_memory=None, MemoryFormat? memory_format=None) -> Tensor
  supports_named_tensor: True

- func: randint(int high, int[] size, *, ScalarType? dtype=None, Layout? layout=None, Device? device=None, bool? pin_memory=None) -> Tensor

- func: randint.generator(int high, int[] size, *, Generator? generator, ScalarType? dtype=None, Layout? layout=None, Device? device=None, bool? pin_memory=None) -> Tensor

- func: randint.low(int low, int high, int[] size, *, ScalarType? dtype=None, Layout? layout=None, Device? device=None, bool? pin_memory=None) -> Tensor

- func: randint.low_generator(int low, int high, int[] size, *, Generator? generator, ScalarType? dtype=None, Layout? layout=None, Device? device=None, bool? pin_memory=None) -> Tensor

- func: randint.out(int high, int[] size, *, Tensor(a!) out) -> Tensor(a!)

- func: randint.generator_out(int high, int[] size, *, Generator? generator, Tensor(a!) out) -> Tensor(a!)

- func: randint.low_out(int low, int high, int[] size, *, Tensor(a!) out) -> Tensor(a!)

- func: randint.low_generator_out(int low, int high, int[] size, *, Generator? generator, Tensor(a!) out) -> Tensor(a!)

- func: randint_like(Tensor self, int high, *, ScalarType? dtype=None, Layout? layout=None, Device? device=None, bool? pin_memory=None, MemoryFormat? memory_format=None) -> Tensor

- func: randint_like.low_dtype(Tensor self, int low, int high, *, ScalarType? dtype=None, Layout? layout=None, Device? device=None, bool? pin_memory=None, MemoryFormat? memory_format=None) -> Tensor

- func: randn(int[] size, *, ScalarType? dtype=None, Layout? layout=None, Device? device=None, bool? pin_memory=None) -> Tensor

- func: randn.generator(int[] size, *, Generator? generator, ScalarType? dtype=None, Layout? layout=None, Device? device=None, bool? pin_memory=None) -> Tensor

- func: randn.names(int[] size, *, Dimname[]? names, ScalarType? dtype=None, Layout? layout=None, Device? device=None, bool? pin_memory=None) -> Tensor
  device_guard: False

- func: randn.generator_with_names(int[] size, *, Generator? generator, Dimname[]? names, ScalarType? dtype=None, Layout? layout=None, Device? device=None, bool? pin_memory=None) -> Tensor
  device_guard: False

- func: randn.out(int[] size, *, Tensor(a!) out) -> Tensor(a!)

- func: randn.generator_out(int[] size, *, Generator? generator, Tensor(a!) out) -> Tensor(a!)

- func: randn_like(Tensor self, *, ScalarType? dtype=None, Layout? layout=None, Device? device=None, bool? pin_memory=None, MemoryFormat? memory_format=None) -> Tensor
  supports_named_tensor: True

- func: randperm(int n, *, ScalarType? dtype=None, Layout? layout=None, Device? device=None, bool? pin_memory=None) -> Tensor

- func: randperm.generator(int n, *, Generator? generator, ScalarType? dtype=None, Layout? layout=None, Device? device=None, bool? pin_memory=None) -> Tensor

- func: randperm.out(int n, *, Tensor(a!) out) -> Tensor(a!)

- func: randperm.generator_out(int n, *, Generator? generator, Tensor(a!) out) -> Tensor(a!)
  dispatch:
    CPU: randperm_out_cpu
    CUDA: randperm_out_cuda

- func: range.step(Scalar start, Scalar end, Scalar step=1, *, ScalarType? dtype=None, Layout? layout=None, Device? device=None, bool? pin_memory=None) -> Tensor

- func: range(Scalar start, Scalar end, *, ScalarType? dtype=None, Layout? layout=None, Device? device=None, bool? pin_memory=None) -> Tensor

- func: range.out(Scalar start, Scalar end, Scalar step=1, *, Tensor(a!) out) -> Tensor(a!)
  dispatch:
    CPU: range_cpu_out
    CUDA: range_cuda_out

- func: reciprocal(Tensor self) -> Tensor
  use_c10_dispatcher: full
  supports_named_tensor: True
  variants: function, method

- func: reciprocal_(Tensor(a!) self) -> Tensor(a!)
  supports_named_tensor: True
  variants: function, method

- func: reciprocal.out(Tensor self, *, Tensor(a!) out) -> Tensor(a!)
  supports_named_tensor: True

- func: neg(Tensor self) -> Tensor
  use_c10_dispatcher: full
  supports_named_tensor: True
  variants: function, method

- func: neg_(Tensor(a!) self) -> Tensor(a!)
  supports_named_tensor: True
  variants: function, method

- func: neg.out(Tensor self, *, Tensor(a!) out) -> Tensor(a!)
  supports_named_tensor: True
  dispatch:
    CPU: neg_out
    CUDA: neg_out

- func: repeat(Tensor self, int[] repeats) -> Tensor
  use_c10_dispatcher: full
  variants: method  # This is method-only to match the previous tensor API. In the future we could make this a function too.

- func: repeat_interleave.Tensor(Tensor repeats) -> Tensor
  use_c10_dispatcher: full
  variants: function
  dispatch:
    CPU: repeat_interleave_cpu
    CUDA: repeat_interleave_cuda

- func: repeat_interleave.self_Tensor(Tensor self, Tensor repeats, int? dim=None) -> Tensor
  use_c10_dispatcher: full
  variants: function, method

- func: repeat_interleave.self_int(Tensor self, int repeats, int? dim=None) -> Tensor
  use_c10_dispatcher: full
  variants: function, method

- func: reshape(Tensor self, int[] shape) -> Tensor
  use_c10_dispatcher: full
  variants: function, method
  device_guard: False
  supports_named_tensor: True

- func: _mkldnn_reshape(Tensor self, int[] shape) -> Tensor
  use_c10_dispatcher: full
  device_guard: False
  requires_tensor: True
  dispatch:
    MkldnnCPU: mkldnn_reshape

- func: reshape_as(Tensor self, Tensor other) -> Tensor
  use_c10_dispatcher: full
  variants: method
  device_guard: False

- func: round(Tensor self) -> Tensor
  use_c10_dispatcher: full
  supports_named_tensor: True
  variants: function, method

- func: round_(Tensor(a!) self) -> Tensor(a!)
  supports_named_tensor: True
  variants: function, method

- func: round.out(Tensor self, *, Tensor(a!) out) -> Tensor(a!)
  supports_named_tensor: True
  dispatch:
    CPU: round_out
    CUDA: round_out

- func: rrelu(Tensor self, Scalar lower=0.125, Scalar upper=0.3333333333333333, bool training=False, Generator? generator=None) -> Tensor

- func: rrelu_(Tensor(a!) self, Scalar lower=0.125, Scalar upper=0.3333333333333333, bool training=False, Generator? generator=None) -> Tensor(a!)

- func: relu(Tensor self) -> Tensor
  use_c10_dispatcher: full
  variants: function, method
  dispatch:
    CPU: relu
    CUDA: relu
    MkldnnCPU: mkldnn_relu
    QuantizedCPU: quantized_relu
  supports_named_tensor: True

- func: relu_(Tensor(a!) self) -> Tensor(a!)
  supports_named_tensor: True
  variants: function, method
  dispatch:
    CPU: relu_
    CUDA: relu_
    MkldnnCPU: mkldnn_relu_
    QuantizedCPU: quantized_relu_

- func: prelu(Tensor self, Tensor weight) -> Tensor
  use_c10_dispatcher: full
  variants: function, method
  dispatch:
    CPU: prelu_cpu
    CUDA: prelu_cuda

- func: prelu_backward(Tensor grad_output, Tensor self, Tensor weight) -> (Tensor, Tensor)
  use_c10_dispatcher: full
  variants: function, method
  dispatch:
    CPU: prelu_backward_cpu
    CUDA: prelu_backward_cuda

- func: gelu(Tensor self) -> Tensor
  use_c10_dispatcher: full
  python_module: nn
  dispatch:
    CPU: gelu_cpu
    CUDA: gelu_cuda

- func: gelu_backward(Tensor grad, Tensor self) -> Tensor
  use_c10_dispatcher: full
  python_module: nn
  dispatch:
    CPU: gelu_backward_cpu
    CUDA: gelu_backward_cuda

- func: hardshrink(Tensor self, Scalar lambd=0.5) -> Tensor
  use_c10_dispatcher: full
  variants: function, method

- func: hardshrink_backward(Tensor grad_out, Tensor self, Scalar lambd) -> Tensor
  use_c10_dispatcher: full
  variants: function, method

- func: rsqrt(Tensor self) -> Tensor
  use_c10_dispatcher: full
  supports_named_tensor: True
  variants: function, method

- func: rsqrt_(Tensor(a!) self) -> Tensor(a!)
  supports_named_tensor: True
  variants: function, method

- func: rsqrt.out(Tensor self, *, Tensor(a!) out) -> Tensor(a!)
  supports_named_tensor: True
  dispatch:
    CPU: rsqrt_out
    CUDA: rsqrt_out

- func: select.Dimname(Tensor(a) self, Dimname dim, int index) -> Tensor(a)
  variants: function, method
  device_guard: False
  supports_named_tensor: True

- func: select.int(Tensor(a) self, int dim, int index) -> Tensor(a)
  use_c10_dispatcher: full
  variants: function, method
  device_guard: False
  supports_named_tensor: True

- func: selu(Tensor self) -> Tensor
  use_c10_dispatcher: full

- func: selu_(Tensor(a!) self) -> Tensor(a!)

- func: celu(Tensor self, Scalar alpha=1.0) -> Tensor
  use_c10_dispatcher: full

- func: celu_(Tensor(a!) self, Scalar alpha=1.0) -> Tensor(a!)

- func: sigmoid(Tensor self) -> Tensor
  use_c10_dispatcher: full
  supports_named_tensor: True
  variants: function, method
  dispatch:
    CPU: sigmoid
    CUDA: sigmoid
    QuantizedCPU: quantized_sigmoid
    MkldnnCPU: mkldnn_sigmoid

- func: sigmoid_(Tensor(a!) self) -> Tensor(a!)
  supports_named_tensor: True
  variants: function, method
  dispatch:
    CPU: sigmoid_
    CUDA: sigmoid_
    MkldnnCPU: mkldnn_sigmoid_

- func: sigmoid.out(Tensor self, *, Tensor(a!) out) -> Tensor(a!)
  supports_named_tensor: True

- func: sin(Tensor self) -> Tensor
  use_c10_dispatcher: full
  supports_named_tensor: True
  variants: function, method

- func: sin_(Tensor(a!) self) -> Tensor(a!)
  supports_named_tensor: True
  variants: function, method

- func: sin.out(Tensor self, *, Tensor(a!) out) -> Tensor(a!)
  supports_named_tensor: True
  dispatch:
    CPU: sin_out
    CUDA: sin_out

- func: sinh(Tensor self) -> Tensor
  use_c10_dispatcher: full
  supports_named_tensor: True
  variants: function, method

- func: sinh_(Tensor(a!) self) -> Tensor(a!)
  supports_named_tensor: True
  variants: function, method

- func: sinh.out(Tensor self, *, Tensor(a!) out) -> Tensor(a!)
  supports_named_tensor: True

# Returns a copy of this `Variable` that is detached from its autograd graph.
# This method is OK to call if the `Variable` is a view.
#
# NOTE: Previously, if we change the tensor metadata (e.g. sizes / strides /
# storage / storage_offset) of a tensor created from `detach()`, those metadata
# in the original tensor will also be updated. However, the new behavior is that
# those metadata changes to the detached tensor will not update the original tensor
# anymore, and in the `detach()` function we need to set `allow_tensor_metadata_change_`
# to false to make such changes explicitly illegal, in order to prevent users from
# changing metadata of the detached tensor and expecting the original tensor to also
# be updated.
- func: detach(Tensor self) -> Tensor
  use_c10_dispatcher: full
  manual_kernel_registration: True
  supports_named_tensor: True
  variants: function, method

# Like `detach()`, but modifies this `Variable` in-place. This method may
# only be called on non-view `Variable`s. You can use `is_view()` to check
# this. If this `Variable` is a view, throws an `std::runtime_error()`.
- func: detach_(Tensor(a!) self) -> Tensor(a!)
  manual_kernel_registration: True
  supports_named_tensor: True
  variants: function, method

- func: size.int(Tensor self, int dim) -> int
  use_c10_dispatcher: full
  variants: function, method
  device_guard: False
  supports_named_tensor: True

- func: size.Dimname(Tensor self, Dimname dim) -> int
  variants: function, method
  device_guard: False
  supports_named_tensor: True

- func: slice.Tensor(Tensor(a) self, int dim=0, int start=0, int end=9223372036854775807, int step=1) -> Tensor(a)
  use_c10_dispatcher: full
  variants: function, method
  device_guard: False
  supports_named_tensor: True

- func: slogdet(Tensor self) -> (Tensor sign, Tensor logabsdet)
  use_c10_dispatcher: full
  variants: function, method

- func: smm(Tensor self, Tensor mat2) -> Tensor
  use_c10_dispatcher: full
  variants: function, method

# softmax allows positional dtype, unlike most operators, because kwonly is BC-breaking when loading jit models.
- func: softmax.int(Tensor self, int dim, ScalarType? dtype=None) -> Tensor
  variants: function, method
  supports_named_tensor: True

- func: softmax.Dimname(Tensor self, Dimname dim, *, ScalarType? dtype=None) -> Tensor
  variants: function, method
  supports_named_tensor: True

- func: _softmax(Tensor self, int dim, bool half_to_float) -> Tensor
  use_c10_dispatcher: full
  dispatch:
    CPU: softmax_cpu
    CUDA: softmax_cuda
    MkldnnCPU: mkldnn_softmax

- func: _softmax_backward_data(Tensor grad_output, Tensor output, int dim, Tensor self) -> Tensor
  use_c10_dispatcher: full
  dispatch:
    CPU: softmax_backward_cpu
    CUDA: softmax_backward_cuda

- func: split.Tensor(Tensor(a) self, int split_size, int dim=0) -> Tensor(a)[]
  use_c10_dispatcher: full
  variants: function, method
  device_guard: False
  supports_named_tensor: True

- func: split_with_sizes(Tensor self, int[] split_sizes, int dim=0) -> Tensor[]
  use_c10_dispatcher: full
  variants: function, method
  device_guard: False
  supports_named_tensor: True

- func: squeeze(Tensor(a) self) -> Tensor(a)
  use_c10_dispatcher: full
  supports_named_tensor: True
  variants: function, method
  device_guard: False

- func: squeeze.dim(Tensor(a) self, int dim) -> Tensor(a)
  use_c10_dispatcher: full
  supports_named_tensor: True
  variants: function, method
  device_guard: False

- func: squeeze.dimname(Tensor(a) self, Dimname dim) -> Tensor(a)
  supports_named_tensor: True
  variants: function, method
  device_guard: False

- func: squeeze_(Tensor(a!) self) -> Tensor(a!)
  variants: method
  device_guard: False

- func: squeeze_.dim(Tensor(a!) self, int dim) -> Tensor(a!)
  variants: method
  device_guard: False

- func: squeeze_.dimname(Tensor(a!) self, Dimname dim) -> Tensor(a!)
  variants: method
  device_guard: False

- func: sspaddmm(Tensor self, Tensor mat1, Tensor mat2, *, Scalar beta=1, Scalar alpha=1) -> Tensor
  use_c10_dispatcher: full
  variants: function, method

- func: sspaddmm.out(Tensor self, Tensor mat1, Tensor mat2, *, Scalar beta=1, Scalar alpha=1, Tensor(a!) out) -> Tensor(a!)
  dispatch:
    CPU: _sspaddmm_out_only_sparse
    CUDA: _sspaddmm_out_only_sparse_cuda
    SparseCPU: _sspaddmm_out_cpu
    SparseCUDA: _sspaddmm_out_cuda

- func: stack(Tensor[] tensors, int dim=0) -> Tensor
  use_c10_dispatcher: full

- func: stack.out(Tensor[] tensors, int dim=0, *, Tensor(a!) out) -> Tensor(a!)

# The signature is designed to be consistent with librosa except that it is
# missing the `pad_mode` and `center` arguments, which are taken care of at
# `torch.functional.py`. They shall be moved here once we have mapping between
# Python strings and C++ Enum in codegen.
- func: stft(Tensor self, int n_fft, int? hop_length=None, int? win_length=None, Tensor? window=None, bool normalized=False, bool onesided=True) -> Tensor
  variants: function, method

- func: istft(Tensor self, int n_fft, int? hop_length=None, int? win_length=None, Tensor? window=None, bool center=True, bool normalized=False, bool onesided=True, int? length=None) -> Tensor
  variants: function, method

- func: stride.int(Tensor self, int dim) -> int
  use_c10_dispatcher: full
  variants: function, method
  device_guard: False
  supports_named_tensor: True

- func: stride.Dimname(Tensor self, Dimname dim) -> int
  variants: function, method
  device_guard: False
  supports_named_tensor: True

- func: sum(Tensor self, *, ScalarType? dtype=None) -> Tensor
  variants: function, method
  supports_named_tensor: True

- func: sum.dim_IntList(Tensor self, int[1] dim, bool keepdim=False, *, ScalarType? dtype=None) -> Tensor
  variants: function, method
  supports_named_tensor: True

- func: sum.dim_DimnameList(Tensor self, Dimname[1] dim, bool keepdim=False, *, ScalarType? dtype=None) -> Tensor
  variants: function, method
  supports_named_tensor: True

- func: sum.IntList_out(Tensor self, int[1] dim, bool keepdim=False, *, ScalarType? dtype=None, Tensor(a!) out) -> Tensor(a!)
  supports_named_tensor: True

- func: sum.DimnameList_out(Tensor self, Dimname[1] dim, bool keepdim=False, *, ScalarType? dtype=None, Tensor(a!) out) -> Tensor(a!)
  supports_named_tensor: True

- func: sum_to_size(Tensor self, int[] size) -> Tensor
  use_c10_dispatcher: full
  variants: method
  device_guard: False

- func: sqrt(Tensor self) -> Tensor
  use_c10_dispatcher: full
  supports_named_tensor: True
  variants: function, method

- func: sqrt_(Tensor(a!) self) -> Tensor(a!)
  supports_named_tensor: True
  variants: function, method

- func: sqrt.out(Tensor self, *, Tensor(a!) out) -> Tensor(a!)
  supports_named_tensor: True

- func: square(Tensor self) -> Tensor
  use_c10_dispatcher: full
  supports_named_tensor: True
  variants: function, method

- func: square_(Tensor(a!) self) -> Tensor(a!)
  supports_named_tensor: True
  variants: function, method

- func: std(Tensor self, bool unbiased=True) -> Tensor
  use_c10_dispatcher: full
  variants: function, method
  supports_named_tensor: True

- func: std.dim(Tensor self, int[1] dim, bool unbiased=True, bool keepdim=False) -> Tensor
  use_c10_dispatcher: full
  variants: function, method
  supports_named_tensor: True

- func: std_mean(Tensor self, bool unbiased=True) -> (Tensor, Tensor)
  use_c10_dispatcher: full
  variants: function
  supports_named_tensor: True

- func: std_mean.dim(Tensor self, int[1] dim, bool unbiased=True, bool keepdim=False) -> (Tensor, Tensor)
  use_c10_dispatcher: full
  variants: function
  supports_named_tensor: True

- func: std_mean.names_dim(Tensor self, Dimname[1] dim, bool unbiased=True, bool keepdim=False) -> (Tensor, Tensor)
  variants: function
  supports_named_tensor: True

- func: std.out(Tensor self, int[1] dim, bool unbiased=True, bool keepdim=False, *, Tensor(a!) out) -> Tensor(a!)
  supports_named_tensor: True

- func: std.names_dim(Tensor self, Dimname[1] dim, bool unbiased=True, bool keepdim=False) -> Tensor
  variants: function, method
  supports_named_tensor: True

- func: std.names_out(Tensor self, Dimname[1] dim, bool unbiased=True, bool keepdim=False, *, Tensor(a!) out) -> Tensor(a!)
  supports_named_tensor: True

- func: prod(Tensor self, *, ScalarType? dtype=None) -> Tensor
  variants: function, method
  supports_named_tensor: True

- func: prod.dim_int(Tensor self, int dim, bool keepdim=False, *, ScalarType? dtype=None) -> Tensor
  variants: function, method
  supports_named_tensor: True

- func: prod.int_out(Tensor self, int dim, bool keepdim=False, *, ScalarType? dtype=None, Tensor(a!) out) -> Tensor(a!)
  supports_named_tensor: True

- func: prod.dim_Dimname(Tensor self, Dimname dim, bool keepdim=False, *, ScalarType? dtype=None) -> Tensor
  variants: function, method
  supports_named_tensor: True

- func: prod.Dimname_out(Tensor self, Dimname dim, bool keepdim=False, *, ScalarType? dtype=None, Tensor(a!) out) -> Tensor(a!)
  supports_named_tensor: True

- func: t(Tensor(a) self) -> Tensor(a)
  use_c10_dispatcher: full
  device_guard: False
  variants: function, method
  supports_named_tensor: True

- func: t_(Tensor(a!) self) -> Tensor(a!)
  device_guard: False
  variants: method

- func: tan(Tensor self) -> Tensor
  use_c10_dispatcher: full
  supports_named_tensor: True
  variants: function, method

- func: tan_(Tensor(a!) self) -> Tensor(a!)
  supports_named_tensor: True
  variants: function, method
  dispatch:
    CPU: _tan__cpu
    CUDA: _tan__cuda

- func: tan.out(Tensor self, *, Tensor(a!) out) -> Tensor(a!)
  supports_named_tensor: True
  dispatch:
    CPU: _tan_out_cpu
    CUDA: _tan_out_cuda

- func: tanh(Tensor self) -> Tensor
  use_c10_dispatcher: full
  supports_named_tensor: True
  variants: function, method
  dispatch:
    CPU: tanh
    CUDA: tanh
    QuantizedCPU: quantized_tanh

- func: tanh_(Tensor(a!) self) -> Tensor(a!)
  supports_named_tensor: True
  variants: function, method

- func: tanh.out(Tensor self, *, Tensor(a!) out) -> Tensor(a!)
  supports_named_tensor: True

- func: tensordot(Tensor self, Tensor other, int[] dims_self, int[] dims_other) -> Tensor
  use_c10_dispatcher: full
  variants: function

# TODO: namespace threshold in 'nn'
- func: threshold(Tensor self, Scalar threshold, Scalar value) -> Tensor
  use_c10_dispatcher: full
  variants: function
  supports_named_tensor: True
  dispatch:
    CPU: threshold
    CUDA: threshold_cuda

- func: threshold_(Tensor(a!) self, Scalar threshold, Scalar value) -> Tensor(a!)
  variants: function
  supports_named_tensor: True
  dispatch:
    CPU: threshold_
    CUDA: threshold__cuda

- func: threshold.out(Tensor self, Scalar threshold, Scalar value, *, Tensor(a!) out) -> Tensor(a!)
  supports_named_tensor: True
  dispatch:
    CPU: threshold_out
    CUDA: threshold_out_cuda

- func: threshold_backward(Tensor grad_output, Tensor self, Scalar threshold) -> Tensor
  use_c10_dispatcher: full
  variants: function
  dispatch:
    CPU: threshold_backward
    CUDA: threshold_backward_cuda

- func: transpose.int(Tensor(a) self, int dim0, int dim1) -> Tensor(a)
  use_c10_dispatcher: full
  variants: function, method
  device_guard: False
  supports_named_tensor: True

- func: transpose.Dimname(Tensor(a) self, Dimname dim0, Dimname dim1) -> Tensor(a)
  variants: function, method
  device_guard: False
  supports_named_tensor: True

- func: _mkldnn_transpose(Tensor self, int dim0, int dim1) -> Tensor
  use_c10_dispatcher: full
  device_guard: False
  requires_tensor: True
  dispatch:
    MkldnnCPU: mkldnn_transpose

- func: transpose_(Tensor(a!) self, int dim0, int dim1) -> Tensor(a!)
  variants: method
  device_guard: False

- func: _mkldnn_transpose_(Tensor(a!) self, int dim0, int dim1) -> Tensor(a!)
  device_guard: False
  requires_tensor: True
  dispatch:
    MkldnnCPU: mkldnn_transpose_

- func: one_hot(Tensor self, int num_classes=-1) -> Tensor
  use_c10_dispatcher: full
  python_module: nn
  variants: function

- func: flip(Tensor self, int[] dims) -> Tensor
  use_c10_dispatcher: full
  variants: function, method
  dispatch:
    CPU: flip_cpu
    CUDA: flip_cuda

- func: roll(Tensor self, int[1] shifts, int[1] dims=[]) -> Tensor
  use_c10_dispatcher: full
  variants: function, method
  dispatch:
    CPU: roll_cpu
    CUDA: roll_cuda

# default int[] value [0,1] should not add space after comma, since native_parse.py uses ', ' to split args

- func: rot90(Tensor self, int k=1, int[] dims=[0,1]) -> Tensor
  use_c10_dispatcher: full
  variants: function, method

- func: trapz.x(Tensor y, Tensor x, *, int dim=-1) -> Tensor
  use_c10_dispatcher: full

- func: trapz.dx(Tensor y, *, float dx=1, int dim=-1) -> Tensor
  use_c10_dispatcher: full

- func: _trilinear(Tensor i1, Tensor i2, Tensor i3, int[] expand1, int[] expand2, int[] expand3, int[] sumdim, int unroll_dim=1) -> Tensor
  use_c10_dispatcher: full

- func: triplet_margin_loss(Tensor anchor, Tensor positive, Tensor negative, float margin=1.0, float p=2, float eps=1e-06, bool swap=False, int reduction=Mean) -> Tensor
  use_c10_dispatcher: full

- func: true_divide.Tensor(Tensor self, Tensor other) -> Tensor
  use_c10_dispatcher: full
  variants: function, method
  dispatch:
    CPU: true_divide
    CUDA: true_divide
    SparseCPU: true_divide_sparse
    SparseCUDA: true_divide_sparse
  supports_named_tensor: True

- func: true_divide_.Tensor(Tensor(a!) self, Tensor other) -> Tensor(a!)
  variants: method
  dispatch:
    CPU: true_divide_
    CUDA: true_divide_
    SparseCPU: true_divide_sparse_
    SparseCUDA: true_divide_sparse_
  supports_named_tensor: True

- func: true_divide.out(Tensor self, Tensor other, *, Tensor(a!) out) -> Tensor(a!)
  dispatch:
    CPU: true_divide_out
    CUDA: true_divide_out
    SparseCPU: true_divide_out_sparse_zerodim
    SparseCUDA: true_divide_out_sparse_zerodim
  supports_named_tensor: True

- func: true_divide.Scalar(Tensor self, Scalar other) -> Tensor
  use_c10_dispatcher: full
  variants: function, method
  supports_named_tensor: True

- func: true_divide_.Scalar(Tensor(a!) self, Scalar other) -> Tensor(a!)
  variants: method
  supports_named_tensor: True

- func: trunc(Tensor self) -> Tensor
  use_c10_dispatcher: full
  supports_named_tensor: True
  variants: function, method

- func: trunc_(Tensor(a!) self) -> Tensor(a!)
  supports_named_tensor: True
  variants: function, method

- func: trunc.out(Tensor self, *, Tensor(a!) out) -> Tensor(a!)
  supports_named_tensor: True
  dispatch:
    CPU: trunc_out
    CUDA: trunc_out

- func: type_as(Tensor self, Tensor other) -> Tensor
  use_c10_dispatcher: full
  variants: method

- func: _has_compatible_shallow_copy_type(Tensor self, Tensor from) -> bool
  use_c10_dispatcher: full
  variants: function

- func: _unique(Tensor self, bool sorted=True, bool return_inverse=False) -> (Tensor, Tensor)
  use_c10_dispatcher: full
  variants: function
  dispatch:
    CPU: _unique_cpu
    CUDA: _unique_cuda

- func: unique_dim(Tensor self, int dim, bool sorted=True, bool return_inverse=False, bool return_counts=False) -> (Tensor, Tensor, Tensor)
  use_c10_dispatcher: full
  variants: function
  dispatch:
    CPU: unique_dim_cpu
    CUDA: unique_dim_cuda

- func: unique_consecutive(Tensor self, bool return_inverse=False, bool return_counts=False, int? dim=None) -> (Tensor, Tensor, Tensor)
  use_c10_dispatcher: full
  variants: function
  dispatch:
    CPU: unique_consecutive_cpu
    CUDA: unique_consecutive_cuda

- func: unique_dim_consecutive(Tensor self, int dim, bool return_inverse=False, bool return_counts=False) -> (Tensor, Tensor, Tensor)
  use_c10_dispatcher: full
  variants: function
  dispatch:
    CPU: unique_dim_consecutive_cpu
    CUDA: unique_dim_consecutive_cuda

# _unique and _unique_dim are fragile and modifying them easily cause internal break
# the below operator is a temporary hack for adding return_counts support
# Please don't rely on these two operators, they will be removed soon

- func: _unique2(Tensor self, bool sorted=True, bool return_inverse=False, bool return_counts=False) -> (Tensor, Tensor, Tensor)
  use_c10_dispatcher: full
  variants: function
  dispatch:
    CPU: _unique2_cpu
    CUDA: _unique2_cuda

- func: _unsafe_view(Tensor self, int[] size) -> Tensor
  use_c10_dispatcher: full

- func: unsqueeze(Tensor(a) self, int dim) -> Tensor(a)
  use_c10_dispatcher: full
  variants: function, method
  device_guard: False

- func: unsqueeze_(Tensor(a!) self, int dim) -> Tensor(a!)
  variants: method
  device_guard: False

- func: var(Tensor self, bool unbiased=True) -> Tensor
  use_c10_dispatcher: full
  variants: function, method
  supports_named_tensor: True

- func: var.dim(Tensor self, int[1] dim, bool unbiased=True, bool keepdim=False) -> Tensor
  use_c10_dispatcher: full
  variants: function, method
  supports_named_tensor: True

- func: var.out(Tensor self, int[1] dim, bool unbiased=True, bool keepdim=False, *, Tensor(a!) out) -> Tensor(a!)
  supports_named_tensor: True

- func: var.names_dim(Tensor self, Dimname[1] dim, bool unbiased=True, bool keepdim=False) -> Tensor
  variants: function, method
  supports_named_tensor: True

- func: var.names_out(Tensor self, Dimname[1] dim, bool unbiased=True, bool keepdim=False, *, Tensor(a!) out) -> Tensor(a!)
  supports_named_tensor: True

- func: var_mean(Tensor self, bool unbiased=True) -> (Tensor, Tensor)
  use_c10_dispatcher: full
  variants: function
  supports_named_tensor: True

- func: var_mean.dim(Tensor self, int[1] dim, bool unbiased=True, bool keepdim=False) -> (Tensor, Tensor)
  use_c10_dispatcher: full
  variants: function
  supports_named_tensor: True

- func: var_mean.names_dim(Tensor self, Dimname[1] dim, bool unbiased=True, bool keepdim=False) -> (Tensor, Tensor)
  variants: function
  supports_named_tensor: True

- func: view_as(Tensor self, Tensor other) -> Tensor
  use_c10_dispatcher: full
  variants: method
  device_guard: False

# we define both of these because 'where' does the broadcast and '_s_where' doesn't;
# this allows us to implicitly calculate the broadcast derivative, while only dealing with the
# _s_where derivative.
- func: where.self(Tensor condition, Tensor self, Tensor other) -> Tensor
  use_c10_dispatcher: full
  variants: function, method

- func: where(Tensor condition) -> Tensor[]
  use_c10_dispatcher: full
  variants: function

- func: _s_where(Tensor condition, Tensor self, Tensor other) -> Tensor
  use_c10_dispatcher: full
  variants: function

- func: norm_except_dim(Tensor v, int pow=2, int dim=0) -> Tensor
  use_c10_dispatcher: full
  variants: function

# VariableType::_weight_norm does not want to be given a gap in the autograd graph,
# so we don't define "dispatch" variants for it.
- func: _weight_norm(Tensor v, Tensor g, int dim=0) -> Tensor
  use_c10_dispatcher: full
  variants: function

- func: _weight_norm_cuda_interface(Tensor v, Tensor g, int dim=0) -> (Tensor, Tensor)
  use_c10_dispatcher: full
  variants: function
  dispatch:
    CUDA: weight_norm_cuda

- func: _weight_norm_cuda_interface_backward(Tensor grad_w, Tensor saved_v, Tensor saved_g, Tensor saved_norms, int dim) -> (Tensor, Tensor)
  use_c10_dispatcher: full
  variants: function
  dispatch:
    CUDA: weight_norm_cuda_backward

- func: _weight_norm_differentiable_backward(Tensor grad_w, Tensor saved_v, Tensor saved_g, Tensor saved_norms, int dim) -> (Tensor, Tensor)
  use_c10_dispatcher: full
  variants: function

- func: zeros.names(int[] size, *, Dimname[]? names, ScalarType? dtype=None, Layout? layout=None, Device? device=None, bool? pin_memory=None) -> Tensor
  device_guard: False

- func: zeros(int[] size, *, ScalarType? dtype=None, Layout? layout=None, Device? device=None, bool? pin_memory=None) -> Tensor

- func: zeros.out(int[] size, *, Tensor(a!) out) -> Tensor(a!)

- func: zeros_like(Tensor self, *, ScalarType? dtype=None, Layout? layout=None, Device? device=None, bool? pin_memory=None, MemoryFormat? memory_format=None) -> Tensor
  supports_named_tensor: True

- func: _standard_gamma_grad(Tensor self, Tensor output) -> Tensor
  use_c10_dispatcher: full
  variants: function
  dispatch:
    CPU: _standard_gamma_grad_cpu
    CUDA: _standard_gamma_grad_cuda

- func: _standard_gamma(Tensor self, Generator? generator=None) -> Tensor
  variants: function
  dispatch:
    CPU: _s_gamma_cpu
    CUDA: _s_gamma_cuda

- func: _dirichlet_grad(Tensor x, Tensor alpha, Tensor total) -> Tensor
  use_c10_dispatcher: full
  dispatch:
    CPU: _dirichlet_grad_cpu
    CUDA: _dirichlet_grad_cuda

- func: _sample_dirichlet(Tensor self, Generator? generator=None) -> Tensor
  variants: function
  dispatch:
    CPU: _s_dirichlet_cpu
    CUDA: _s_dirichlet_cuda

- func: poisson(Tensor self, Generator? generator=None) -> Tensor
  dispatch:
    CPU: _s_poisson_cpu
    CUDA: _s_poisson_cuda

- func: binomial(Tensor count, Tensor prob, Generator? generator=None) -> Tensor
  dispatch:
    CPU: _s_binomial_cpu
    CUDA: _s_binomial_cuda

# When more variants get ported to native, this dispatch will get more
# complicated

- func: native_norm(Tensor self, Scalar p=2) -> Tensor
  use_c10_dispatcher: full
  dispatch:
    SparseCPU: norm_sparse
    SparseCUDA: norm_sparse

# TODO: reduce signatures down to one when optional args is available
- func: _sparse_sum(Tensor self) -> Tensor
  use_c10_dispatcher: full

- func: _sparse_sum.dtype(Tensor self, *, ScalarType dtype) -> Tensor

- func: _sparse_sum.dim(Tensor self, int[1] dim) -> Tensor
  use_c10_dispatcher: full

- func: _sparse_sum.dim_dtype(Tensor self, int[1] dim, *, ScalarType dtype) -> Tensor

- func: _sparse_sum_backward(Tensor grad, Tensor self, int[] dim) -> Tensor
  use_c10_dispatcher: full
  dispatch:
      SparseCPU: _sparse_sum_backward_cpu
      SparseCUDA: _sparse_sum_backward_cuda

- func: norm.ScalarOpt_dtype(Tensor self, Scalar? p, *, ScalarType dtype) -> Tensor
  variants: function, method

- func: norm.Scalar(Tensor self, Scalar p=2) -> Tensor
  use_c10_dispatcher: full
  variants: function, method

- func: norm.ScalarOpt_dim_dtype(Tensor self, Scalar? p, int[1] dim, bool keepdim, *, ScalarType dtype) -> Tensor
  variants: function, method

- func: norm.ScalarOpt_dim(Tensor self, Scalar? p, int[1] dim, bool keepdim=False) -> Tensor
  use_c10_dispatcher: full
  variants: function, method

- func: norm.dtype_out(Tensor self, Scalar? p, int[1] dim, bool keepdim, *, ScalarType dtype, Tensor(a!) out) -> Tensor(a!)

- func: norm.out(Tensor self, Scalar? p, int[1] dim, bool keepdim=False, *, Tensor(a!) out) -> Tensor(a!)

- func: norm.names_ScalarOpt_dim_dtype(Tensor self, Scalar? p, Dimname[1] dim, bool keepdim, *, ScalarType dtype) -> Tensor
  variants: function, method

- func: norm.names_ScalarOpt_dim(Tensor self, Scalar? p, Dimname[1] dim, bool keepdim=False) -> Tensor
  variants: function, method

- func: norm.names_dtype_out(Tensor self, Scalar? p, Dimname[1] dim, bool keepdim, *, ScalarType dtype, Tensor(a!) out) -> Tensor(a!)

- func: norm.names_out(Tensor self, Scalar? p, Dimname[1] dim, bool keepdim=False, *, Tensor(a!) out) -> Tensor(a!)

- func: frobenius_norm(Tensor self) -> Tensor
  use_c10_dispatcher: full
  variants: function

- func: frobenius_norm.dim(Tensor self, int[1] dim, bool keepdim=False) -> Tensor
  use_c10_dispatcher: full
  variants: function

- func: frobenius_norm.out(Tensor self, int[1] dim, bool keepdim=False, *, Tensor(a!) out) -> Tensor(a!)
  variants: function

- func: nuclear_norm(Tensor self, bool keepdim=False) -> Tensor
  use_c10_dispatcher: full
  variants: function

- func: nuclear_norm.out(Tensor self, bool keepdim=False, *, Tensor(a!) out) -> Tensor(a!)
  variants: function

- func: nuclear_norm.dim(Tensor self, int[2] dim, bool keepdim=False) -> Tensor
  use_c10_dispatcher: full
  variants: function

- func: nuclear_norm.dim_out(Tensor self, int[2] dim, bool keepdim=False, *, Tensor(a!) out) -> Tensor(a!)
  variants: function

- func: clone(Tensor self, *, MemoryFormat? memory_format=None) -> Tensor
  variants: function, method
  dispatch:
    CPU: clone
    CUDA: clone
    SparseCPU: clone_sparse
    SparseCUDA: clone_sparse
    MkldnnCPU: mkldnn_clone
    QuantizedCPU: quantized_clone
    QuantizedCUDA: quantized_clone
  supports_named_tensor: True

- func: resize_as_(Tensor(a!) self, Tensor the_template, *, MemoryFormat? memory_format=None) -> Tensor(a!)
  manual_kernel_registration: True
  supports_named_tensor: True
  variants: function, method

- func: pow.Tensor_Scalar_out(Tensor self, Scalar exponent, *, Tensor(a!) out) -> Tensor(a!)
  supports_named_tensor: True
  dispatch:
    CPU: pow_out
    CUDA: pow_out
    SparseCPU: pow_out_sparse_scalar
    SparseCUDA: pow_out_sparse_scalar

- func: pow.Tensor_Scalar(Tensor self, Scalar exponent) -> Tensor
  use_c10_dispatcher: full
  variants: function, method
  supports_named_tensor: True
  dispatch:
    CPU: pow
    CUDA: pow
    SparseCPU: pow_sparse_scalar
    SparseCUDA: pow_sparse_scalar

- func: zero_(Tensor(a!) self) -> Tensor(a!)
  supports_named_tensor: True
  variants: method, function
  dispatch:
    CPU: zero_
    CUDA: zero_
    SparseCPU: zero_sparse_
    SparseCUDA: zero_sparse_
    MkldnnCPU: mkldnn_zero_

- func: sub.out(Tensor self, Tensor other, *, Scalar alpha=1, Tensor(a!) out) -> Tensor(a!)
  dispatch:
    CPU: sub_out
    CUDA: sub_out
    SparseCPU: sub_out_sparse
    SparseCUDA: sub_out_sparse
  supports_named_tensor: True

- func: sub.Tensor(Tensor self, Tensor other, *, Scalar alpha=1) -> Tensor
  use_c10_dispatcher: full
  variants: function, method
  dispatch:
    CPU: sub
    CUDA: sub
    SparseCPU: sub_sparse
    SparseCUDA: sub_sparse
  supports_named_tensor: True

- func: sub_.Tensor(Tensor(a!) self, Tensor other, *, Scalar alpha=1) -> Tensor(a!)
  variants: method
  dispatch:
    CPU: sub_
    CUDA: sub_
    SparseCPU: sub_sparse_
    SparseCUDA: sub_sparse_
  supports_named_tensor: True

# For C++ only, until we have conversion from C++ numbers to Tensor
- func: sub.Scalar(Tensor self, Scalar other, Scalar alpha=1) -> Tensor
  use_c10_dispatcher: full
  variants: function, method
  supports_named_tensor: True

- func: sub_.Scalar(Tensor(a!) self, Scalar other, Scalar alpha=1) -> Tensor(a!)
  variants: method
  supports_named_tensor: True

- func: rsub.Tensor(Tensor self, Tensor other, *, Scalar alpha=1) -> Tensor
  use_c10_dispatcher: full
  variants: function
  supports_named_tensor: True

# For C++ only, until we have conversion from C++ numbers to Tensor
- func: rsub.Scalar(Tensor self, Scalar other, Scalar alpha=1) -> Tensor
  use_c10_dispatcher: full
  variants: function
  supports_named_tensor: True

# Functionally the same as addmm, but we give it a different derivative formula
# that doesn't propagate gradients to non-present entries on sparse.
- func: _sparse_addmm(Tensor self, Tensor sparse, Tensor dense, *, Scalar beta=1, Scalar alpha=1) -> Tensor
  use_c10_dispatcher: full
  named_guard: False

- func: addmm.out(Tensor self, Tensor mat1, Tensor mat2, *, Scalar beta=1, Scalar alpha=1, Tensor(a!) out) -> Tensor(a!)
  dispatch:
    CPU: legacy::cpu::_th_addmm_out
    CUDA: legacy::cuda::_th_addmm_out
    SparseCPU: addmm_out_sparse_dense_cpu
    SparseCUDA: addmm_out_sparse_dense_cuda
  supports_named_tensor: True

- func: addmm(Tensor self, Tensor mat1, Tensor mat2, *, Scalar beta=1, Scalar alpha=1) -> Tensor
  use_c10_dispatcher: full
  variants: function, method
  dispatch:
    CPU: legacy::cpu::_th_addmm
    CUDA: legacy::cuda::_th_addmm
    SparseCPU: addmm_sparse_dense_cpu
    SparseCUDA: addmm_sparse_dense_cuda
  supports_named_tensor: True

- func: addmm_(Tensor(a!) self, Tensor mat1, Tensor mat2, *, Scalar beta=1, Scalar alpha=1) -> Tensor(a!)
  variants: method
  dispatch:
    CPU: legacy::cpu::_th_addmm_
    CUDA: legacy::cuda::_th_addmm_
    # Warning!  For whatever reason, the inplace sparse addmm is NON
    # broadcasting
    SparseCPU: s_addmm_sparse_dense_cpu_
    SparseCUDA: s_addmm_sparse_dense_cuda_
  supports_named_tensor: True

# NOTE [ Sparse: autograd and API ]
#
#
# Sparse Tensor Constructors
# ~~~~~~~~~~~~~~~~~~~~~~~~~~
#
# The API entry points to sparse tensor construction should be
# `sparse_coo tensor` and `_sparse_coo_tensor_unsafe`. Depending on whether the
# indices and values tensors are given, they eventually dispatch to either
# `sparse_coo_tensor_with_dims` or `sparse_coo_tensor_with_dims_and_tensors`.
#
# The autograd support for ctor is implement on `sparse_coo_tensor_with_dims_and_tensors`.
#
# The API methods `sparse_coo tensor` and `_sparse_coo_tensor_unsafe`
# **must not** have specific type dispatches because otherwise codegen will
# consider them as abstract methods (see Note [Abstract ATen methods]), dispatch
# using **Tensor** type, and thus lose autograd tracking on the actual method
# they dispatch to, e.g., `sparse_coo_tensor_with_dims_and_tensors`.
#
# The actual ctors `sparse_coo_tensor_with_dims` and `sparse_coo_tensor_with_dims_and_tensors`,
# on the other hand, need to create `SparseTensorImpl` and know nothing about
# how `VariableType`s work. So they need to be dispatched using Tensor types.
# We thus put `requires_tensor=True` to ensure that `VariableType` will unwrap
# the given variables and call with the Tensor type.
#
#
# Sparse Methods API Design
# ~~~~~~~~~~~~~~~~~~~~~~~~~
#
# Goals: 1. Flexible API for users to write custom sparse ops
#        2. ctor and member accessor with autograd support
#
# To achieve 1, we need to provide a set of *dangerous* APIs (dangerous in the
# sense that misusing them will break sparse tensor invariant and may out in
# unexpected behavior, e.g., crash). These methods are all prefixed with
# underscore "_" to indicate that they should be used with care. We provide:
#
#   + `_indices()`: returns the *raw* indices within the sparse tensor (not just
#                   sharing storage). Any inplace operation will change the
#                   actual indices, including t_, set_, as_strided_, resize_,
#                   etc.
#   + `_values()`: returns the *raw* values within the sparse tensor. Similar
#                  semantics as `_indices()`
#   + `_nnz()`: returns the number of non-zero entries. This will always be
#               determined by the shapes of indices and values.
#   + `_coalesced_(bool)`: inplace sets whether the tensor is coalesced, and
#                          returns itself.
#
# These methods are very useful in writing new operations, e.g., a custom
# autograd Function.
#
# We also provide other public *safe* APIs:
#   + `indices()`: returns a **view** of the indices tensor if the sparse tensor
#                  is **coalesced**.
#   + `values()`: returns a **view** of the values tensor if the containing
#                 sparse tensor is **coalesced**.
#   + `sparse_dim()`: number of sparse dimensions
#   + `dense_dim()`: number of dense dimensions
#   + `is_coalesced()`: whether the sparse tensor is coalesced
#
# `_indices()` and `_values()` should returns the raw indices and values dense
# tensors within a sparse tensor. They can be quite unsafe with inplace
# operations like `t_()`, and exposes uncoalesced indices and values. The public
# recommended API is `indices()` and `values()`, both of which first check that
# the tensor is coalesced and return views on those tensors.
#
#
# Autograd Support
# ~~~~~~~~~~~~~~~~
#
# Autograd is supported on `values()` and sparse tensor ctor with indices and
# values tensors. E.g., `torch.sparse_coo_tensor(i, v).values().sum()` is
# differentiable w.r.t. `v`.
#
# NB: The `values()` and `_values()` operators are special in that they are
# layout-aware, i.e., the output depends not just on the data it represents, but
# also on the input layout details (in this case, the `indices` tensor). See
# NOTE [ as_strided Backward and layout-aware/agnostic autograd ] in Functions.cpp
# for discussion on layout-aware vs layout-agnostic autograd. Since PyTorch ops
# operate in the layout-agnostic mode, similar to `as_strided`, backward of
# these two operators need to consider them in a layout-agnostic way:
#   + `values()`:
#     Input is coalesced.
#     We just pretend having `input.indices()` as an additional argument
#     `input_indices`, then forward is similar to
#     `input.to(kStrided).index_select(input_indices)` regardless of the layout.
#     Note that `values()` normally is layout-aware even if we constrain
#     ourselves on sparse inputs since it may include all zeros values entries
#     as "present" entries.
#   + `_values()`:
#     Input may be uncoalesced.
#     It is not straightforward to construct a layout-agnostic version because
#     duplicate indices entries may exist and additional parameterization is
#     needed to distribute the value into different values entries. Furthermore,
#     this op is intended to provide ways to write custom sparse ops, rather
#     than being used in autograd graph, so it is marked as *non-differentiable*
#     in derivatives.yaml.
#
# Before reading the following, see NOTE [ Autograd Variable Views ] in
# variable.h for details on views that are tracked by autograd, and views that
# are not.
#
# Moreover, these methods return tensors that share storage with inputs, so we
# mark these methods as view ops to support autograd history tracking.
# The sparse tensor ctor output should technically be view of both input indices
# and values tensors, but currently we only support setting as view of a single
# Variable, so it is only view of the values tensor.
# TODO: clone indices in sparse tensor ctor.
#
# For other methods that return outputs that share storage with inputs, i.e.,
# `indices()` and `_indices()`. We mark their outputs as non-differentiable, so
# the view relation is not tracked by autograd, but the version counter is still
# shared. In other words, their outputs are non-differentiable views of the
# sparse tensor.

# FIXME: would be nicer if TensorOptions was optional based; not adding default arguments for options given
# the default would never make sense.
- func: sparse_coo_tensor.size(int[] size, *, ScalarType dtype, Layout layout, Device device, bool pin_memory=False) -> Tensor

- func: sparse_coo_tensor.indices(Tensor indices, Tensor values, *, ScalarType? dtype=None, Layout? layout=None, Device? device=None, bool? pin_memory=None) -> Tensor

- func: sparse_coo_tensor.indices_size(Tensor indices, Tensor values, int[] size, *, ScalarType? dtype=None, Layout? layout=None, Device? device=None, bool? pin_memory=None) -> Tensor

- func: _sparse_coo_tensor_unsafe(Tensor indices, Tensor values, int[] size, *, ScalarType? dtype=None, Layout? layout=None, Device? device=None, bool? pin_memory=None) -> Tensor

- func: _sparse_coo_tensor_with_dims(int sparse_dim, int dense_dim, int[] size, *, ScalarType dtype, Layout layout, Device device, bool pin_memory=False) -> Tensor
  dispatch:
    SparseCPU: new_with_dims_sparse
    SparseCUDA: new_with_dims_sparse
  requires_tensor: True

- func: _sparse_coo_tensor_with_dims_and_tensors(int sparse_dim, int dense_dim, int[] size, Tensor indices, Tensor values, *, ScalarType dtype, Layout layout, Device device, bool pin_memory=False) -> Tensor
  dispatch:
    SparseCPU: new_with_dims_and_tensor_sparse
    SparseCUDA: new_with_dims_and_tensor_sparse
  requires_tensor: True

- func: sparse_resize_(Tensor(a!) self, int[] size, int sparse_dim, int dense_dim) -> Tensor(a!)
  variants: method
  dispatch:
    SparseCPU: sparse_resize_
    SparseCUDA: sparse_resize_
  requires_tensor: True

- func: sparse_resize_and_clear_(Tensor(a!) self, int[] size, int sparse_dim, int dense_dim) -> Tensor(a!)
  variants: method
  dispatch:
    SparseCPU: sparse_resize_and_clear_
    SparseCUDA: sparse_resize_and_clear_
  requires_tensor: True

- func: sparse_mask(Tensor self, Tensor mask) -> Tensor
  use_c10_dispatcher: full
  variants: method
  dispatch:
    SparseCPU: sparse_mask_cpu
    SparseCUDA: sparse_mask_cuda
  requires_tensor: True

- func: to_dense(Tensor self) -> Tensor
  use_c10_dispatcher: full
  variants: method
  dispatch:
    SparseCPU: sparse_to_dense
    SparseCUDA: sparse_to_dense
    MkldnnCPU: mkldnn_to_dense
  requires_tensor: True

- func: to_dense_backward(Tensor grad, Tensor input) -> Tensor
  use_c10_dispatcher: full

- func: sparse_dim(Tensor self) -> int
  use_c10_dispatcher: full
  variants: method
  dispatch:
    SparseCPU: sparse_dim_sparse
    SparseCUDA: sparse_dim_sparse
  requires_tensor: True
  device_guard: False

# legacy method
- func: _dimI(Tensor self) -> int
  use_c10_dispatcher: full
  variants: method
  dispatch:
    SparseCPU: sparse_dim_sparse
    SparseCUDA: sparse_dim_sparse
  requires_tensor: True
  device_guard: False

- func: dense_dim(Tensor self) -> int
  use_c10_dispatcher: full
  variants: method
  dispatch:
    SparseCPU: dense_dim_sparse
    SparseCUDA: dense_dim_sparse
  requires_tensor: True
  device_guard: False

# legacy method
- func: _dimV(Tensor self) -> int
  use_c10_dispatcher: full
  variants: method
  dispatch:
    SparseCPU: dense_dim_sparse
    SparseCUDA: dense_dim_sparse
  requires_tensor: True
  device_guard: False

- func: _nnz(Tensor self) -> int
  use_c10_dispatcher: full
  variants: method
  dispatch:
    SparseCPU: _nnz_sparse
    SparseCUDA: _nnz_sparse
  requires_tensor: True
  device_guard: False

- func: coalesce(Tensor self) -> Tensor
  use_c10_dispatcher: full
  variants: method
  dispatch:
    SparseCPU: coalesce_sparse_cpu
    SparseCUDA: coalesce_sparse_cuda
  requires_tensor: True

- func: is_coalesced(Tensor self) -> bool
  use_c10_dispatcher: full
  variants: method
  dispatch:
    SparseCPU: is_coalesced_sparse
    SparseCUDA: is_coalesced_sparse
  requires_tensor: True
  device_guard: False
  supports_named_tensor: True

- func: _indices(Tensor(a) self) -> Tensor(a)
  use_c10_dispatcher: full
  variants: method
  dispatch:
    SparseCPU: _indices_sparse
    SparseCUDA: _indices_sparse
  requires_tensor: True
  device_guard: False

- func: _values(Tensor(a) self) -> Tensor(a)
  use_c10_dispatcher: full
  variants: method
  dispatch:
    SparseCPU: _values_sparse
    SparseCUDA: _values_sparse
  requires_tensor: True
  device_guard: False

# This method doesn't do any check but only directly sets the flag. So it can be
# a bit unsafe. Similar to _indices and _values, this is useful for implementing
# custom sparse operations in Python/C++ extension.
- func: _coalesced_(Tensor(a!) self, bool coalesced) -> Tensor(a!)
  variants: method
  dispatch:
    SparseCPU: _coalesced_sparse_
    SparseCUDA: _coalesced_sparse_
  requires_tensor: True
  device_guard: False

- func: indices(Tensor(a) self) -> Tensor(a)
  use_c10_dispatcher: full
  variants: method
  dispatch:
    SparseCPU: indices_sparse
    SparseCUDA: indices_sparse
  requires_tensor: True
  device_guard: False

- func: values(Tensor(a) self) -> Tensor(a)
  use_c10_dispatcher: full
  variants: method
  dispatch:
    SparseCPU: values_sparse
    SparseCUDA: values_sparse
  requires_tensor: True
  device_guard: False

- func: hspmm.out(Tensor mat1, Tensor mat2, *, Tensor(a!) out) -> Tensor(a!)
  dispatch:
    SparseCPU: hspmm_out_sparse_cpu
    SparseCUDA: hspmm_out_sparse_cuda
  requires_tensor: True

- func: hspmm(Tensor mat1, Tensor mat2) -> Tensor
  use_c10_dispatcher: full
  dispatch:
    SparseCPU: hspmm_sparse_cpu
    SparseCUDA: hspmm_sparse_cuda
  requires_tensor: True

- func: copy_sparse_to_sparse_(Tensor(a!) self, Tensor src, bool non_blocking=False) -> Tensor(a!)
  variants: function
  dispatch:
    SparseCPU: copy_sparse_
    SparseCUDA: copy_sparse_
  requires_tensor: True

- func: unbind.int(Tensor(a) self, int dim=0) -> Tensor(a)[]
  use_c10_dispatcher: full
  variants: function, method
  supports_named_tensor: True

- func: unbind.Dimname(Tensor(a) self, Dimname dim) -> Tensor(a)[]
  variants: function, method
  supports_named_tensor: True

- func: to_sparse.sparse_dim(Tensor self, int sparse_dim) -> Tensor
  use_c10_dispatcher: full
  variants: method
  dispatch:
    CPU: dense_to_sparse
    CUDA: dense_to_sparse

- func: to_sparse(Tensor self) -> Tensor
  use_c10_dispatcher: full
  variants: method
  dispatch:
    CPU: dense_to_sparse
    CUDA: dense_to_sparse

- func: to_mkldnn(Tensor self) -> Tensor
  use_c10_dispatcher: full
  variants: method
  dispatch:
    CPU: dense_to_mkldnn

- func: mkldnn_reorder_conv2d_weight(Tensor self, int[2] padding=0, int[2] stride=1, int[2] dilation=1, int groups=1) -> Tensor
  use_c10_dispatcher: full
  variants: function
  python_module: nn
  dispatch:
    MkldnnCPU: mkldnn_reorder_conv2d_weight

- func: to_mkldnn_backward(Tensor grad, Tensor input) -> Tensor
  use_c10_dispatcher: full

- func: quantize_per_tensor(Tensor self, float scale, int zero_point, ScalarType dtype) -> Tensor
  variants: function
  dispatch:
    CPU: quantize_per_tensor
    CUDA: quantize_per_tensor

- func: quantize_per_tensor.tensors(Tensor[] tensors, Tensor scales, Tensor zero_points, ScalarType dtype) -> Tensor[]
  variants: function
  dispatch:
    CPU: quantize_per_tensor_list_cpu

- func: quantize_per_channel(Tensor self, Tensor scales, Tensor zero_points, int axis, ScalarType dtype) -> Tensor
  variants: function
  dispatch:
    CPU: quantize_per_channel_cpu

- func: dequantize.self(Tensor self) -> Tensor
  use_c10_dispatcher: full
  variants: function, method
  dispatch:
    QuantizedCPU: dequantize_quant
    QuantizedCUDA: dequantize_quant

- func: dequantize.tensors(Tensor[] tensors) -> Tensor[]
  use_c10_dispatcher: full
  variants: function
  dispatch:
    QuantizedCPU: dequantize_tensors_quant

- func: q_scale(Tensor self) -> float
  use_c10_dispatcher: full
  variants: function, method
  dispatch:
    QuantizedCPU: q_scale_quant
    QuantizedCUDA: q_scale_quant

- func: q_zero_point(Tensor self) -> int
  use_c10_dispatcher: full
  variants: function, method
  dispatch:
    QuantizedCPU: q_zero_point_quant
    QuantizedCUDA: q_zero_point_quant

- func: q_per_channel_scales(Tensor self) -> Tensor
  use_c10_dispatcher: full
  variants: function, method
  dispatch:
    QuantizedCPU: q_per_channel_scales_quant

- func: q_per_channel_zero_points(Tensor self) -> Tensor
  use_c10_dispatcher: full
  variants: function, method
  dispatch:
    QuantizedCPU: q_per_channel_zero_points_quant

- func: q_per_channel_axis(Tensor self) -> int
  use_c10_dispatcher: full
  variants: function, method
  dispatch:
    QuantizedCPU: q_per_channel_axis_quant

- func: int_repr(Tensor self) -> Tensor
  use_c10_dispatcher: full
  variants: function, method
  dispatch:
    QuantizedCPU: int_repr_quant_cpu
    QuantizedCUDA: int_repr_quant_cuda

- func: _make_per_tensor_quantized_tensor(Tensor self, float scale, int zero_point) -> Tensor
  use_c10_dispatcher: full
  dispatch:
    CPU: make_per_tensor_quantized_tensor_cpu
    CUDA: make_per_tensor_quantized_tensor_cuda

- func: _make_per_channel_quantized_tensor(Tensor self, Tensor scale, Tensor zero_point, int axis) -> Tensor
  use_c10_dispatcher: full
  dispatch:
    CPU: make_per_channel_quantized_tensor_cpu

- func: qscheme(Tensor self) -> QScheme
  use_c10_dispatcher: full
  variants: method
  dispatch:
    QuantizedCPU: qscheme_quant
    QuantizedCUDA: qscheme_quant

- func: fake_quantize_per_tensor_affine(Tensor self, float scale, int zero_point, int quant_min, int quant_max) -> Tensor
  use_c10_dispatcher: full
  variants: function

- func: fake_quantize_per_tensor_affine_backward(Tensor grad, Tensor self, float scale, int zero_point, int quant_min, int quant_max) -> Tensor
  use_c10_dispatcher: full
  variants: function

- func: fake_quantize_per_channel_affine(Tensor self, Tensor scale, Tensor zero_point, int axis, int quant_min, int quant_max) -> Tensor
  use_c10_dispatcher: full
  variants: function

- func: fake_quantize_per_channel_affine_backward(Tensor grad, Tensor self, Tensor scale, Tensor zero_point, int axis, int quant_min, int quant_max) -> Tensor
  use_c10_dispatcher: full
  variants: function

- func: _choose_qparams_per_tensor(Tensor self, bool reduce_range=False) -> (float, int)
  use_c10_dispatcher: full
  variants: function

# to(Device) must not exist because all constructors of Device also works for
# TensorOptions. Otherwise, an ambiguity error is thrown.
# See NOTE [ TensorOptions Constructors ].
- func: to.dtype_layout(Tensor self, *, ScalarType dtype, Layout layout, Device device, bool pin_memory=False, bool non_blocking=False, bool copy=False, MemoryFormat? memory_format=None) -> Tensor
  variants: method
  device_guard: False
  supports_named_tensor: True

- func: to.device(Tensor self, Device device, ScalarType dtype, bool non_blocking=False, bool copy=False, MemoryFormat? memory_format=None) -> Tensor
  variants: method
  device_guard: False
  supports_named_tensor: True

- func: to.dtype(Tensor self, ScalarType dtype, bool non_blocking=False, bool copy=False, MemoryFormat? memory_format=None) -> Tensor
  variants: method
  device_guard: False
  supports_named_tensor: True

- func: to.other(Tensor self, Tensor other, bool non_blocking=False, bool copy=False, MemoryFormat? memory_format=None) -> Tensor
  variants: method
  device_guard: False

- func: meshgrid(Tensor[] tensors) -> Tensor[]
  use_c10_dispatcher: full

- func: cartesian_prod(Tensor[] tensors) -> Tensor
  use_c10_dispatcher: full
  variants: function

- func: combinations(Tensor self, int r=2, bool with_replacement=False) -> Tensor
  use_c10_dispatcher: full
  variants: function

- func: item(Tensor self) -> Scalar
  use_c10_dispatcher: full
  variants: method
  supports_named_tensor: True

- func: result_type.Tensor(Tensor tensor, Tensor other) -> ScalarType
  variants: function

- func: result_type.Scalar(Tensor tensor, Scalar other) -> ScalarType
  variants: function

- func: result_type.Scalar_Tensor(Scalar scalar, Tensor tensor) -> ScalarType
  variants: function

- func: result_type.Scalar_Scalar(Scalar scalar1, Scalar scalar2) -> ScalarType

- func: can_cast(ScalarType from, ScalarType to) -> bool
  variants: function

- func: promote_types(ScalarType type1, ScalarType type2) -> ScalarType
  variants: function

# NB: Does NOT check precondition that numel == 1
- func: _local_scalar_dense(Tensor self) -> Scalar
  use_c10_dispatcher: full
  dispatch:
    CPU: _local_scalar_dense_cpu
    CUDA: _local_scalar_dense_cuda
  variants: function
  supports_named_tensor: True

# Fused RNN kernels
- func: _thnn_fused_lstm_cell(Tensor input_gates, Tensor hidden_gates, Tensor cx, Tensor? input_bias=None, Tensor? hidden_bias=None) -> (Tensor, Tensor, Tensor)
  dispatch:
    CUDA: _thnn_fused_lstm_cell_cuda

- func: _thnn_fused_lstm_cell_backward(Tensor? grad_hy, Tensor? grad_cy, Tensor cx, Tensor cy, Tensor workspace, bool has_bias) -> (Tensor, Tensor, Tensor, Tensor, Tensor)
  dispatch:
    CUDA: _thnn_fused_lstm_cell_backward_cuda

- func: _thnn_differentiable_lstm_cell_backward(Tensor? grad_hy, Tensor? grad_cy, Tensor input_gates, Tensor hidden_gates, Tensor? input_bias, Tensor? hidden_bias, Tensor cx, Tensor cy) -> (Tensor, Tensor, Tensor, Tensor, Tensor)

- func: _thnn_fused_gru_cell(Tensor input_gates, Tensor hidden_gates, Tensor hx, Tensor? input_bias=None, Tensor? hidden_bias=None) -> (Tensor, Tensor)
  dispatch:
    CUDA: _thnn_fused_gru_cell_cuda

- func: _thnn_fused_gru_cell_backward(Tensor grad_hy, Tensor workspace, bool has_bias) -> (Tensor, Tensor, Tensor, Tensor, Tensor)
  use_c10_dispatcher: full
  dispatch:
    CUDA: _thnn_fused_gru_cell_backward_cuda

- func: _thnn_differentiable_gru_cell_backward(Tensor grad_hy, Tensor input_gates, Tensor hidden_gates, Tensor hx, Tensor? input_bias, Tensor? hidden_bias) -> (Tensor, Tensor, Tensor, Tensor, Tensor)

# RNN cells and layers
- func: lstm.input(Tensor input, Tensor[] hx, Tensor[] params, bool has_biases, int num_layers, float dropout, bool train, bool bidirectional, bool type_2, bool batch_first) -> (Tensor, Tensor, Tensor)
  use_c10_dispatcher: full
  
- func: lstm.data(Tensor data, Tensor batch_sizes, Tensor[] hx, Tensor[] params, bool has_biases, int num_layers, float dropout, bool train, bool bidirectional, bool type_2) -> (Tensor, Tensor, Tensor)
  use_c10_dispatcher: full

- func: gru.input(Tensor input, Tensor hx, Tensor[] params, bool has_biases, int num_layers, float dropout, bool train, bool bidirectional, bool type_2, bool batch_first) -> (Tensor, Tensor)
  use_c10_dispatcher: full

- func: gru.data(Tensor data, Tensor batch_sizes, Tensor hx, Tensor[] params, bool has_biases, int num_layers, float dropout, bool train, bool bidirectional, bool type_2) -> (Tensor, Tensor)
  use_c10_dispatcher: full

- func: rnn_tanh.input(Tensor input, Tensor hx, Tensor[] params, bool has_biases, int num_layers, float dropout, bool train, bool bidirectional, bool type_2, bool batch_first) -> (Tensor, Tensor)
  use_c10_dispatcher: full

- func: rnn_tanh.data(Tensor data, Tensor batch_sizes, Tensor hx, Tensor[] params, bool has_biases, int num_layers, float dropout, bool train, bool bidirectional, bool type_2) -> (Tensor, Tensor)
  use_c10_dispatcher: full

- func: rnn_relu.input(Tensor input, Tensor hx, Tensor[] params, bool has_biases, int num_layers, float dropout, bool train, bool bidirectional, bool type_2, bool batch_first) -> (Tensor, Tensor)
  use_c10_dispatcher: full

- func: rnn_relu.data(Tensor data, Tensor batch_sizes, Tensor hx, Tensor[] params, bool has_biases, int num_layers, float dropout, bool train, bool bidirectional, bool type_2) -> (Tensor, Tensor)
  use_c10_dispatcher: full

- func: lstm_cell(Tensor input, Tensor[] hx, Tensor w_ih, Tensor w_hh, Tensor? b_ih=None, Tensor? b_hh=None) -> (Tensor, Tensor)

- func: gru_cell(Tensor input, Tensor hx, Tensor w_ih, Tensor w_hh, Tensor? b_ih=None, Tensor? b_hh=None) -> Tensor

- func: rnn_tanh_cell(Tensor input, Tensor hx, Tensor w_ih, Tensor w_hh, Tensor? b_ih=None, Tensor? b_hh=None) -> Tensor

- func: rnn_relu_cell(Tensor input, Tensor hx, Tensor w_ih, Tensor w_hh, Tensor? b_ih=None, Tensor? b_hh=None) -> Tensor

# Quantized RNN layer registration has been moved to C10 dispatch in `RNN.cpp`

# Quantized RNN layers
<<<<<<< HEAD
- func: quantized_lstm(Tensor input, Tensor[] hx, Tensor[] params, bool has_biases, int num_layers, float dropout, bool train, bool bidirectional, bool type_2, bool batch_first, *, ScalarType? dtype=None, bool use_dynamic=False) -> (Tensor, Tensor, Tensor)

- func: quantized_lstm.data(Tensor data, Tensor batch_sizes, Tensor[] hx, Tensor[] params, bool has_biases, int num_layers, float dropout, bool train, bool bidirectional, bool type_2, *, ScalarType? dtype=None, bool use_dynamic=False) -> (Tensor, Tensor, Tensor)

# Quantized GRU layers
- func: quantized_gru.input(Tensor input, Tensor hx, Tensor[] params, bool has_biases, int num_layers, float dropout, bool train, bool bidirectional, bool type_2, bool batch_first) -> (Tensor, Tensor)
  use_c10_dispatcher: full

- func: quantized_gru.data(Tensor data, Tensor batch_sizes, Tensor hx, Tensor[] params, bool has_biases, int num_layers, float dropout, bool train, bool bidirectional, bool type_2) -> (Tensor, Tensor)
  use_c10_dispatcher: full
=======
# - func: quantized_lstm(Tensor input, Tensor[] hx, Tensor[] params, bool has_biases, int num_layers, float dropout, bool train, bool bidirectional, bool batch_first, *, ScalarType? dtype=None, bool use_dynamic=False) -> (Tensor, Tensor, Tensor)

# - func: quantized_lstm.data(Tensor data, Tensor batch_sizes, Tensor[] hx, Tensor[] params, bool has_biases, int num_layers, float dropout, bool train, bool bidirectional, *, ScalarType? dtype=None, bool use_dynamic=False) -> (Tensor, Tensor, Tensor)

# Quantized GRU layers

# - func: quantized_gru.input(Tensor input, Tensor hx, Tensor[] params, bool has_biases, int num_layers, float dropout, bool train, bool bidirectional, bool batch_first) -> (Tensor, Tensor)
#   use_c10_dispatcher: full

# - func: quantized_gru.data(Tensor data, Tensor batch_sizes, Tensor hx, Tensor[] params, bool has_biases, int num_layers, float dropout, bool train, bool bidirectional) -> (Tensor, Tensor)
#   use_c10_dispatcher: full
>>>>>>> bbf29a52

# Quantized RNN cells
- func: quantized_lstm_cell(Tensor input, Tensor[] hx, Tensor w_ih, Tensor w_hh, Tensor b_ih, Tensor b_hh, Tensor packed_ih, Tensor packed_hh, Tensor col_offsets_ih, Tensor col_offsets_hh, Scalar scale_ih, Scalar scale_hh, Scalar zero_point_ih, Scalar zero_point_hh) -> (Tensor, Tensor)
  use_c10_dispatcher: full

- func: quantized_gru_cell(Tensor input, Tensor hx, Tensor w_ih, Tensor w_hh, Tensor b_ih, Tensor b_hh, Tensor packed_ih, Tensor packed_hh, Tensor col_offsets_ih, Tensor col_offsets_hh, Scalar scale_ih, Scalar scale_hh, Scalar zero_point_ih, Scalar zero_point_hh) -> Tensor
  use_c10_dispatcher: full

- func: quantized_rnn_relu_cell(Tensor input, Tensor hx, Tensor w_ih, Tensor w_hh, Tensor b_ih, Tensor b_hh, Tensor packed_ih, Tensor packed_hh, Tensor col_offsets_ih, Tensor col_offsets_hh, Scalar scale_ih, Scalar scale_hh, Scalar zero_point_ih, Scalar zero_point_hh) -> Tensor
  use_c10_dispatcher: full

- func: quantized_rnn_tanh_cell(Tensor input, Tensor hx, Tensor w_ih, Tensor w_hh, Tensor b_ih, Tensor b_hh, Tensor packed_ih, Tensor packed_hh, Tensor col_offsets_ih, Tensor col_offsets_hh, Scalar scale_ih, Scalar scale_hh, Scalar zero_point_ih, Scalar zero_point_hh) -> Tensor
  use_c10_dispatcher: full

# PackedSequence utilities
- func: _pack_padded_sequence(Tensor input, Tensor lengths, bool batch_first) -> (Tensor, Tensor)
  use_c10_dispatcher: full

- func: _pack_padded_sequence_backward(Tensor grad, int[] input_size, Tensor batch_sizes, bool batch_first) -> Tensor
  use_c10_dispatcher: full

- func: _pad_packed_sequence(Tensor data, Tensor batch_sizes, bool batch_first, Scalar padding_value, int total_length) -> (Tensor, Tensor)
  use_c10_dispatcher: full

# wrappers for legacy TH methods

- func: set_.source_Storage(Tensor(a!) self, Storage source) -> Tensor(a!)
  variants: method
  device_guard: False
  dispatch:
    CPU: set_
    CUDA: set_

- func: set_.source_Storage_storage_offset(Tensor(a!) self, Storage source, int storage_offset, int[] size, int[] stride=[]) -> Tensor(a!)
  variants: method
  device_guard: False
  dispatch:
    CPU: set_storage_cpu_
    CUDA: set_storage_cuda_
    QuantizedCPU: set_storage_quantized_
    QuantizedCUDA: set_storage_quantized_

- func: set_.source_Tensor(Tensor(a!) self, Tensor source) -> Tensor(a!)
  variants: method
  device_guard: False
  dispatch:
    CPU: set_tensor_
    CUDA: set_tensor_

- func: set_(Tensor(a!) self) -> Tensor(a!)
  variants: method
  dispatch:
    CPU: set_cpu_
    CUDA: set_cuda_

- func: set_quantizer_(Tensor(a!) self, ConstQuantizerPtr quantizer) -> Tensor(a!)
  variants: method
  dispatch:
    QuantizedCPU: set_quantizer_
    QuantizedCUDA: set_quantizer_

- func: is_set_to(Tensor self, Tensor tensor) -> bool
  use_c10_dispatcher: full
  variants: method
  device_guard: False
  dispatch:
    CPU: is_set_to
    CUDA: is_set_to

- func: masked_fill_.Scalar(Tensor(a!) self, Tensor mask, Scalar value) -> Tensor(a!)
  variants: method
  dispatch:
    CPU: masked_fill__cpu
    CUDA: masked_fill__cuda
  supports_named_tensor: True

- func: masked_fill.Scalar(Tensor self, Tensor mask, Scalar value) -> Tensor
  use_c10_dispatcher: full
  variants: function, method
  supports_named_tensor: True

- func: masked_fill_.Tensor(Tensor(a!) self, Tensor mask, Tensor value) -> Tensor(a!)
  variants: method
  dispatch:
    CPU: masked_fill__cpu
    CUDA: masked_fill__cuda
  supports_named_tensor: True

- func: masked_fill.Tensor(Tensor self, Tensor mask, Tensor value) -> Tensor
  use_c10_dispatcher: full
  variants: function, method
  supports_named_tensor: True

- func: masked_scatter_(Tensor(a!) self, Tensor mask, Tensor source) -> Tensor(a!)
  variants: method
  dispatch:
    CPU: masked_scatter__cpu
    CUDA: masked_scatter__cuda

- func: masked_scatter(Tensor self, Tensor mask, Tensor source) -> Tensor
  use_c10_dispatcher: full
  variants: function, method

- func: view(Tensor(a) self, int[] size) -> Tensor(a)
  use_c10_dispatcher: full
  variants: method
  device_guard: False
  dispatch:
    CPU: view
    CUDA: view
    MkldnnCPU: mkldnn_view
    QuantizedCPU: view
    QuantizedCUDA: view

- func: put_(Tensor(a!) self, Tensor index, Tensor source, bool accumulate=False) -> Tensor(a!)
  variants: method
  dispatch:
    CPU: legacy::cpu::_th_put_
    CUDA: legacy::cuda::_th_put_

- func: index_add_(Tensor(a!) self, int dim, Tensor index, Tensor source) -> Tensor(a!)
  variants: method
  dispatch:
    CPU: index_add_cpu_
    CUDA: index_add_cuda_

- func: index_add(Tensor self, int dim, Tensor index, Tensor source) -> Tensor
  use_c10_dispatcher: full
  variants: function, method

- func: index_add.dimname(Tensor self, Dimname dim, Tensor index, Tensor source) -> Tensor
  variants: function, method

- func: index_fill_.int_Scalar(Tensor(a!) self, int dim, Tensor index, Scalar value) -> Tensor(a!)
  variants: method
  supports_named_tensor: True
  dispatch:
    CPU: legacy::cpu::_th_index_fill_
    CUDA: legacy::cuda::_th_index_fill_

- func: index_fill.int_Scalar(Tensor self, int dim, Tensor index, Scalar value) -> Tensor
  use_c10_dispatcher: full
  supports_named_tensor: True
  variants: function, method

- func: index_fill_.int_Tensor(Tensor(a!) self, int dim, Tensor index, Tensor value) -> Tensor(a!)
  variants: method
  dispatch:
    CPU: index_fill_
    CUDA: index_fill_
  supports_named_tensor: True

- func: index_fill.int_Tensor(Tensor self, int dim, Tensor index, Tensor value) -> Tensor
  use_c10_dispatcher: full
  variants: function, method
  supports_named_tensor: True

- func: index_fill_.Dimname_Scalar(Tensor(a!) self, Dimname dim, Tensor index, Scalar value) -> Tensor(a!)
  variants: method
  supports_named_tensor: True

- func: index_fill_.Dimname_Tensor(Tensor(a!) self, Dimname dim, Tensor index, Tensor value) -> Tensor(a!)
  variants: method
  supports_named_tensor: True

- func: index_fill.Dimname_Scalar(Tensor self, Dimname dim, Tensor index, Scalar value) -> Tensor
  variants: function, method
  supports_named_tensor: True

- func: index_fill.Dimname_Tensor(Tensor self, Dimname dim, Tensor index, Tensor value) -> Tensor
  variants: function, method
  supports_named_tensor: True

- func: scatter_.src(Tensor(a!) self, int dim, Tensor index, Tensor src) -> Tensor(a!)
  variants: method
  dispatch:
    CPU: scatter_
    CUDA: scatter_

- func: scatter.src(Tensor self, int dim, Tensor index, Tensor src) -> Tensor
  use_c10_dispatcher: full
  variants: function, method

- func: scatter_.value(Tensor(a!) self, int dim, Tensor index, Scalar value) -> Tensor(a!)
  variants: method
  dispatch:
    CPU: scatter_fill_
    CUDA: scatter_fill_

- func: scatter.value(Tensor self, int dim, Tensor index, Scalar value) -> Tensor
  use_c10_dispatcher: full
  variants: function, method

- func: scatter.dimname_src(Tensor self, Dimname dim, Tensor index, Tensor src) -> Tensor
  variants: function, method

- func: scatter.dimname_value(Tensor self, Dimname dim, Tensor index, Scalar value) -> Tensor
  variants: function, method

- func: scatter_add_(Tensor(a!) self, int dim, Tensor index, Tensor src) -> Tensor(a!)
  variants: method
  dispatch:
    CPU: scatter_add_cpu_
    CUDA: legacy::cuda::_th_scatter_add_

- func: scatter_add(Tensor self, int dim, Tensor index, Tensor src) -> Tensor
  use_c10_dispatcher: full
  variants: function, method

- func: scatter_add.dimname(Tensor self, Dimname dim, Tensor index, Tensor src) -> Tensor
  variants: function, method

- func: lt_.Scalar(Tensor(a!) self, Scalar other) -> Tensor(a!)
  variants: method

- func: lt_.Tensor(Tensor(a!) self, Tensor other) -> Tensor(a!)
  variants: method

- func: gt_.Scalar(Tensor(a!) self, Scalar other) -> Tensor(a!)
  variants: method

- func: gt_.Tensor(Tensor(a!) self, Tensor other) -> Tensor(a!)
  variants: method

- func: le_.Scalar(Tensor(a!) self, Scalar other) -> Tensor(a!)
  variants: method

- func: le_.Tensor(Tensor(a!) self, Tensor other) -> Tensor(a!)
  variants: method

- func: ge_.Scalar(Tensor(a!) self, Scalar other) -> Tensor(a!)
  variants: method

- func: ge_.Tensor(Tensor(a!) self, Tensor other) -> Tensor(a!)
  variants: method

- func: eq_.Scalar(Tensor(a!) self, Scalar other) -> Tensor(a!)
  variants: method

- func: eq_.Tensor(Tensor(a!) self, Tensor other) -> Tensor(a!)
  variants: method

- func: ne_.Scalar(Tensor(a!) self, Scalar other) -> Tensor(a!)
  variants: method

- func: ne_.Tensor(Tensor(a!) self, Tensor other) -> Tensor(a!)
  variants: method

- func: bitwise_and.Tensor_out(Tensor self, Tensor other, *, Tensor(a!) out) -> Tensor(a!)
  variants: function
  dispatch:
    CPU: bitwise_and_out
    CUDA: bitwise_and_out

- func: bitwise_and.Scalar_out(Tensor self, Scalar other, *, Tensor(a!) out) -> Tensor(a!)
  variants: function
  dispatch:
    CPU: bitwise_and_out
    CUDA: bitwise_and_out

- func: bitwise_and.Scalar(Tensor self, Scalar other) -> Tensor
  use_c10_dispatcher: full
  variants: method, function

- func: bitwise_and.Tensor(Tensor self, Tensor other) -> Tensor
  use_c10_dispatcher: full
  variants: method, function

- func: bitwise_and_.Scalar(Tensor(a!) self, Scalar other) -> Tensor(a!)
  variants: method

- func: bitwise_and_.Tensor(Tensor(a!) self, Tensor other) -> Tensor(a!)
  variants: method

- func: __and__.Scalar(Tensor self, Scalar other) -> Tensor
  use_c10_dispatcher: full
  variants: method, function

- func: __and__.Tensor(Tensor self, Tensor other) -> Tensor
  use_c10_dispatcher: full
  variants: method, function

- func: __iand__.Scalar(Tensor(a!) self, Scalar other) -> Tensor(a!)
  variants: method

- func: __iand__.Tensor(Tensor(a!) self, Tensor other) -> Tensor(a!)
  variants: method

- func: bitwise_or.Tensor_out(Tensor self, Tensor other, *, Tensor(a!) out) -> Tensor(a!)
  variants: function
  dispatch:
    CPU: bitwise_or_out
    CUDA: bitwise_or_out

- func: bitwise_or.Scalar_out(Tensor self, Scalar other, *, Tensor(a!) out) -> Tensor(a!)
  variants: function
  dispatch:
    CPU: bitwise_or_out
    CUDA: bitwise_or_out

- func: bitwise_or.Scalar(Tensor self, Scalar other) -> Tensor
  use_c10_dispatcher: full
  variants: method, function

- func: bitwise_or.Tensor(Tensor self, Tensor other) -> Tensor
  use_c10_dispatcher: full
  variants: method, function

- func: bitwise_or_.Scalar(Tensor(a!) self, Scalar other) -> Tensor(a!)
  variants: method

- func: bitwise_or_.Tensor(Tensor(a!) self, Tensor other) -> Tensor(a!)
  variants: method

- func: __or__.Scalar(Tensor self, Scalar other) -> Tensor
  use_c10_dispatcher: full
  variants: method, function

- func: __or__.Tensor(Tensor self, Tensor other) -> Tensor
  use_c10_dispatcher: full
  variants: method, function

- func: __ior__.Scalar(Tensor(a!) self, Scalar other) -> Tensor(a!)
  variants: method

- func: __ior__.Tensor(Tensor(a!) self, Tensor other) -> Tensor(a!)
  variants: method

- func: bitwise_xor.Tensor_out(Tensor self, Tensor other, *, Tensor(a!) out) -> Tensor(a!)
  variants: function
  dispatch:
    CPU: bitwise_xor_out
    CUDA: bitwise_xor_out

- func: bitwise_xor.Scalar_out(Tensor self, Scalar other, *, Tensor(a!) out) -> Tensor(a!)
  variants: function
  dispatch:
    CPU: bitwise_xor_out
    CUDA: bitwise_xor_out

- func: bitwise_xor.Scalar(Tensor self, Scalar other) -> Tensor
  use_c10_dispatcher: full
  variants: method, function

- func: bitwise_xor.Tensor(Tensor self, Tensor other) -> Tensor
  use_c10_dispatcher: full
  variants: method, function

- func: bitwise_xor_.Scalar(Tensor(a!) self, Scalar other) -> Tensor(a!)
  variants: method

- func: bitwise_xor_.Tensor(Tensor(a!) self, Tensor other) -> Tensor(a!)
  variants: method

- func: __xor__.Scalar(Tensor self, Scalar other) -> Tensor
  use_c10_dispatcher: full
  variants: method, function

- func: __xor__.Tensor(Tensor self, Tensor other) -> Tensor
  use_c10_dispatcher: full
  variants: method, function

- func: __ixor__.Scalar(Tensor(a!) self, Scalar other) -> Tensor(a!)
  variants: method

- func: __ixor__.Tensor(Tensor(a!) self, Tensor other) -> Tensor(a!)
  variants: method

- func: __lshift__.Scalar(Tensor self, Scalar other) -> Tensor
  use_c10_dispatcher: full
  variants: method, function
  dispatch:
    CPU: __lshift__
    CUDA: __lshift__

- func: __lshift__.Tensor(Tensor self, Tensor other) -> Tensor
  use_c10_dispatcher: full
  variants: method, function
  dispatch:
    CPU: __lshift__
    CUDA: __lshift__

- func: __ilshift__.Scalar(Tensor(a!) self, Scalar other) -> Tensor(a!)
  variants: method
  dispatch:
    CPU: __ilshift__
    CUDA: __ilshift__

- func: __ilshift__.Tensor(Tensor(a!) self, Tensor other) -> Tensor(a!)
  variants: method
  dispatch:
    CPU: __ilshift__
    CUDA: __ilshift__

- func: __rshift__.Scalar(Tensor self, Scalar other) -> Tensor
  use_c10_dispatcher: full
  variants: method, function
  dispatch:
    CPU: __rshift__
    CUDA: __rshift__

- func: __rshift__.Tensor(Tensor self, Tensor other) -> Tensor
  use_c10_dispatcher: full
  variants: method, function
  dispatch:
    CPU: __rshift__
    CUDA: __rshift__

- func: __irshift__.Scalar(Tensor(a!) self, Scalar other) -> Tensor(a!)
  variants: method
  dispatch:
    CPU: __irshift__
    CUDA: __irshift__

- func: __irshift__.Tensor(Tensor(a!) self, Tensor other) -> Tensor(a!)
  variants: method
  dispatch:
    CPU: __irshift__
    CUDA: __irshift__

- func: lgamma_(Tensor(a!) self) -> Tensor(a!)
  supports_named_tensor: True
  variants: method
  dispatch:
    CPU: _lgamma__cpu
    CUDA: _lgamma__cuda

- func: atan2_(Tensor(a!) self, Tensor other) -> Tensor(a!)
  supports_named_tensor: True
  variants: method

- func: tril_(Tensor(a!) self, int diagonal=0) -> Tensor(a!)
  variants: method
  dispatch:
    CPU: tril_cpu_
    CUDA: tril_cuda_

- func: triu_(Tensor(a!) self, int diagonal=0) -> Tensor(a!)
  variants: method
  dispatch:
    CPU: triu_cpu_
    CUDA: triu_cuda_

- func: digamma_(Tensor(a!) self) -> Tensor(a!)
  supports_named_tensor: True
  variants: method

- func: polygamma_(Tensor(a!) self, int n) -> Tensor(a!)
  supports_named_tensor: True
  variants: method

- func: renorm_(Tensor(a!) self, Scalar p, int dim, Scalar maxnorm) -> Tensor(a!)
  variants: method
  dispatch:
    CPU: legacy::cpu::_th_renorm_
    CUDA: legacy::cuda::_th_renorm_

- func: pow_.Scalar(Tensor(a!) self, Scalar exponent) -> Tensor(a!)
  supports_named_tensor: True
  variants: method
  dispatch:
    CPU: pow_
    CUDA: pow_

- func: pow_.Tensor(Tensor(a!) self, Tensor exponent) -> Tensor(a!)
  supports_named_tensor: True
  variants: method
  dispatch:
    CPU: pow_
    CUDA: pow_

- func: lerp_.Scalar(Tensor(a!) self, Tensor end, Scalar weight) -> Tensor(a!)
  variants: method
  dispatch:
    CPU: lerp_cpu_scalar_
    CUDA: lerp_cuda_scalar_

- func: lerp_.Tensor(Tensor(a!) self, Tensor end, Tensor weight) -> Tensor(a!)
  variants: method
  dispatch:
    CPU: lerp_cpu_tensor_
    CUDA: lerp_cuda_tensor_

- func: fmod_.Scalar(Tensor(a!) self, Scalar other) -> Tensor(a!)
  variants: method
  dispatch:
    CPU: fmod_
    CUDA: legacy::cuda::_th_fmod_

- func: fmod_.Tensor(Tensor(a!) self, Tensor other) -> Tensor(a!)
  variants: method
  dispatch:
    CPU: fmod_
    CUDA: legacy::cuda::_th_fmod_

- func: remainder_.Scalar(Tensor(a!) self, Scalar other) -> Tensor(a!)
  variants: method
  dispatch:
    CPU: remainder_
    CUDA: remainder_

- func: remainder_.Tensor(Tensor(a!) self, Tensor other) -> Tensor(a!)
  variants: method
  dispatch:
    CPU: remainder_
    CUDA: remainder_

- func: addbmm_(Tensor(a!) self, Tensor batch1, Tensor batch2, *, Scalar beta=1, Scalar alpha=1) -> Tensor(a!)
  variants: method
  dispatch:
    CPU: legacy::cpu::_th_addbmm_
    CUDA: legacy::cuda::_th_addbmm_

- func: addbmm.out(Tensor self, Tensor batch1, Tensor batch2, *, Scalar beta=1, Scalar alpha=1, Tensor(a!) out) -> Tensor(a!)
  dispatch:
    CPU: legacy::cpu::_th_addbmm_out
    CUDA: legacy::cuda::_th_addbmm_out

- func: addbmm(Tensor self, Tensor batch1, Tensor batch2, *, Scalar beta=1, Scalar alpha=1) -> Tensor
  use_c10_dispatcher: full
  variants: method, function
  dispatch:
    CPU: legacy::cpu::_th_addbmm
    CUDA: legacy::cuda::_th_addbmm

- func: addcdiv_(Tensor(a!) self, Tensor tensor1, Tensor tensor2, *, Scalar value=1) -> Tensor(a!)
  variants: method
  supports_named_tensor: True

- func: random_.from(Tensor(a!) self, int from, int? to, *, Generator? generator=None) -> Tensor(a!)
  variants: method
  supports_named_tensor: True

- func: random_.to(Tensor(a!) self, int to, *, Generator? generator=None) -> Tensor(a!)
  variants: method
  supports_named_tensor: True

- func: random_(Tensor(a!) self, *, Generator? generator=None) -> Tensor(a!)
  variants: method
  supports_named_tensor: True

- func: uniform_(Tensor(a!) self, float from=0, float to=1, *, Generator? generator=None) -> Tensor(a!)
  variants: method
  supports_named_tensor: True

- func: cauchy_(Tensor(a!) self, float median=0, float sigma=1, *, Generator? generator=None) -> Tensor(a!)
  variants: method
  supports_named_tensor: True

- func: log_normal_(Tensor(a!) self, float mean=1, float std=2, *, Generator? generator=None) -> Tensor(a!)
  variants: method
  supports_named_tensor: True

- func: exponential_(Tensor(a!) self, float lambd=1, *, Generator? generator=None) -> Tensor(a!)
  variants: method
  supports_named_tensor: True

- func: geometric_(Tensor(a!) self, float p, *, Generator? generator=None) -> Tensor(a!)
  variants: method
  supports_named_tensor: True

# wrappers for TH functions

- func: diag.out(Tensor self, int diagonal=0, *, Tensor(a!) out) -> Tensor(a!)
  dispatch:
    CPU: diag_out
    CUDA: legacy::cuda::_th_diag_out

- func: diag(Tensor self, int diagonal=0) -> Tensor
  use_c10_dispatcher: full
  variants: method, function
  dispatch:
    CPU: diag
    CUDA: legacy::cuda::_th_diag

- func: cross.out(Tensor self, Tensor other, int? dim=None, *, Tensor(a!) out) -> Tensor(a!)

- func: cross(Tensor self, Tensor other, int? dim=None) -> Tensor
  use_c10_dispatcher: full
  variants: method, function

- func: triu.out(Tensor self, int diagonal=0, *, Tensor(a!) out) -> Tensor(a!)
  dispatch:
    CPU: triu_cpu_out
    CUDA: triu_cuda_out

- func: triu(Tensor self, int diagonal=0) -> Tensor
  use_c10_dispatcher: full
  variants: method, function

- func: tril.out(Tensor self, int diagonal=0, *, Tensor(a!) out) -> Tensor(a!)
  dispatch:
    CPU: tril_cpu_out
    CUDA: tril_cuda_out

- func: tril(Tensor self, int diagonal=0) -> Tensor
  use_c10_dispatcher: full
  variants: method, function

- func: tril_indices(int row, int col, int offset=0, *, ScalarType? dtype=long, Layout? layout=None, Device? device=None, bool? pin_memory=None) -> Tensor
  dispatch:
    CPU: tril_indices_cpu
    CUDA: tril_indices_cuda

- func: triu_indices(int row, int col, int offset=0, *, ScalarType? dtype=long, Layout? layout=None, Device? device=None, bool? pin_memory=None) -> Tensor
  dispatch:
    CPU: triu_indices_cpu
    CUDA: triu_indices_cuda

- func: trace(Tensor self) -> Tensor
  use_c10_dispatcher: full
  variants: method, function
  dispatch:
    CPU: legacy::cpu::_th_trace
    CUDA: legacy::cuda::_th_trace

- func: ne.Scalar_out(Tensor self, Scalar other, *, Tensor(a!) out) -> Tensor(a!)
  supports_named_tensor: True
  dispatch:
    CPU: ne_out
    CUDA: ne_out
    QuantizedCPU: ne_out_quantized_cpu

- func: ne.Scalar(Tensor self, Scalar other) -> Tensor
  use_c10_dispatcher: full
  supports_named_tensor: True
  use_c10_dispatcher: full
  variants: method, function
  dispatch:
    CPU: ne
    CUDA: ne
    QuantizedCPU: ne_quantized_cpu

- func: ne.Tensor_out(Tensor self, Tensor other, *, Tensor(a!) out) -> Tensor(a!)
  supports_named_tensor: True
  dispatch:
    CPU: ne_out
    CUDA: ne_out
    QuantizedCPU: ne_out_quantized_cpu

- func: ne.Tensor(Tensor self, Tensor other) -> Tensor
  use_c10_dispatcher: full
  supports_named_tensor: True
  use_c10_dispatcher: full
  variants: method, function
  dispatch:
    CPU: ne
    CUDA: ne
    QuantizedCPU: ne_quantized_cpu

- func: eq.Scalar_out(Tensor self, Scalar other, *, Tensor(a!) out) -> Tensor(a!)
  supports_named_tensor: True
  dispatch:
    CPU: eq_out
    CUDA: eq_out
    QuantizedCPU: eq_out_quantized_cpu

- func: eq.Scalar(Tensor self, Scalar other) -> Tensor
  use_c10_dispatcher: full
  supports_named_tensor: True
  use_c10_dispatcher: full
  variants: method, function
  dispatch:
    CPU: eq
    CUDA: eq
    QuantizedCPU: eq_quantized_cpu

- func: eq.Tensor_out(Tensor self, Tensor other, *, Tensor(a!) out) -> Tensor(a!)
  supports_named_tensor: True
  dispatch:
    CPU: eq_out
    CUDA: eq_out
    QuantizedCPU: eq_out_quantized_cpu

- func: eq.Tensor(Tensor self, Tensor other) -> Tensor
  use_c10_dispatcher: full
  supports_named_tensor: True
  use_c10_dispatcher: full
  variants: method, function
  dispatch:
    CPU: eq
    CUDA: eq
    QuantizedCPU: eq_quantized_cpu

- func: ge.Scalar_out(Tensor self, Scalar other, *, Tensor(a!) out) -> Tensor(a!)
  supports_named_tensor: True
  dispatch:
    CPU: ge_out
    CUDA: ge_out
    QuantizedCPU: ge_out_quantized_cpu

- func: ge.Scalar(Tensor self, Scalar other) -> Tensor
  use_c10_dispatcher: full
  supports_named_tensor: True
  use_c10_dispatcher: full
  variants: method, function
  dispatch:
    CPU: ge
    CUDA: ge
    QuantizedCPU: ge_quantized_cpu

- func: ge.Tensor_out(Tensor self, Tensor other, *, Tensor(a!) out) -> Tensor(a!)
  supports_named_tensor: True
  dispatch:
    CPU: ge_out
    CUDA: ge_out
    QuantizedCPU: ge_out_quantized_cpu

- func: ge.Tensor(Tensor self, Tensor other) -> Tensor
  use_c10_dispatcher: full
  supports_named_tensor: True
  use_c10_dispatcher: full
  variants: method, function
  dispatch:
    CPU: ge
    CUDA: ge
    QuantizedCPU: ge_quantized_cpu

- func: le.Scalar_out(Tensor self, Scalar other, *, Tensor(a!) out) -> Tensor(a!)
  supports_named_tensor: True
  dispatch:
    CPU: le_out
    CUDA: le_out
    QuantizedCPU: le_out_quantized_cpu

- func: le.Scalar(Tensor self, Scalar other) -> Tensor
  use_c10_dispatcher: full
  supports_named_tensor: True
  use_c10_dispatcher: full
  variants: method, function
  dispatch:
    CPU: le
    CUDA: le
    QuantizedCPU: le_quantized_cpu

- func: le.Tensor_out(Tensor self, Tensor other, *, Tensor(a!) out) -> Tensor(a!)
  supports_named_tensor: True
  dispatch:
    CPU: le_out
    CUDA: le_out
    QuantizedCPU: le_out_quantized_cpu

- func: le.Tensor(Tensor self, Tensor other) -> Tensor
  use_c10_dispatcher: full
  supports_named_tensor: True
  use_c10_dispatcher: full
  variants: method, function
  dispatch:
    CPU: le
    CUDA: le
    QuantizedCPU: le_quantized_cpu

- func: gt.Scalar_out(Tensor self, Scalar other, *, Tensor(a!) out) -> Tensor(a!)
  supports_named_tensor: True
  dispatch:
    CPU: gt_out
    CUDA: gt_out
    QuantizedCPU: gt_out_quantized_cpu

- func: gt.Scalar(Tensor self, Scalar other) -> Tensor
  use_c10_dispatcher: full
  supports_named_tensor: True
  use_c10_dispatcher: full
  variants: method, function
  dispatch:
    CPU: gt
    CUDA: gt
    QuantizedCPU: gt_quantized_cpu

- func: gt.Tensor_out(Tensor self, Tensor other, *, Tensor(a!) out) -> Tensor(a!)
  supports_named_tensor: True
  dispatch:
    CPU: gt_out
    CUDA: gt_out
    QuantizedCPU: gt_out_quantized_cpu

- func: gt.Tensor(Tensor self, Tensor other) -> Tensor
  use_c10_dispatcher: full
  supports_named_tensor: True
  use_c10_dispatcher: full
  variants: method, function
  dispatch:
    CPU: gt
    CUDA: gt
    QuantizedCPU: gt_quantized_cpu

- func: lt.Scalar_out(Tensor self, Scalar other, *, Tensor(a!) out) -> Tensor(a!)
  supports_named_tensor: True
  dispatch:
    CPU: lt_out
    CUDA: lt_out
    QuantizedCPU: lt_out_quantized_cpu

- func: lt.Scalar(Tensor self, Scalar other) -> Tensor
  use_c10_dispatcher: full
  supports_named_tensor: True
  use_c10_dispatcher: full
  variants: method, function
  dispatch:
    CPU: lt
    CUDA: lt
    QuantizedCPU: lt_quantized_cpu

- func: lt.Tensor_out(Tensor self, Tensor other, *, Tensor(a!) out) -> Tensor(a!)
  supports_named_tensor: True
  dispatch:
    CPU: lt_out
    CUDA: lt_out
    QuantizedCPU: lt_out_quantized_cpu

- func: lt.Tensor(Tensor self, Tensor other) -> Tensor
  use_c10_dispatcher: full
  supports_named_tensor: True
  use_c10_dispatcher: full
  variants: method, function
  dispatch:
    CPU: lt
    CUDA: lt
    QuantizedCPU: lt_quantized_cpu

- func: take.out(Tensor self, Tensor index, *, Tensor(a!) out) -> Tensor(a!)
  dispatch:
    CPU: legacy::cpu::_th_take_out
    CUDA: legacy::cuda::_th_take_out

- func: take(Tensor self, Tensor index) -> Tensor
  use_c10_dispatcher: full
  variants: method, function
  dispatch:
    CPU: legacy::cpu::_th_take
    CUDA: legacy::cuda::_th_take

- func: index_select.out(Tensor self, int dim, Tensor index, *, Tensor(a!) out) -> Tensor(a!)
  dispatch:
    CPU: index_select_out_cpu_
    CUDA: legacy::cuda::_th_index_select_out

- func: index_select(Tensor self, int dim, Tensor index) -> Tensor
  use_c10_dispatcher: full
  variants: method, function
  dispatch:
    CPU: index_select_cpu_
    CUDA: legacy::cuda::_th_index_select
    SparseCPU: index_select_sparse
    SparseCUDA: index_select_sparse

- func: index_select.dimname_out(Tensor self, Dimname dim, Tensor index, *, Tensor(a!) out) -> Tensor(a!)

- func: index_select.dimname(Tensor self, Dimname dim, Tensor index) -> Tensor
  variants: method, function

- func: masked_select.out(Tensor self, Tensor mask, *, Tensor(a!) out) -> Tensor(a!)
  dispatch:
    CPU: masked_select_out_cpu
    CUDA: masked_select_out_cuda
  supports_named_tensor: True

- func: masked_select(Tensor self, Tensor mask) -> Tensor
  use_c10_dispatcher: full
  variants: method, function
  dispatch:
    CPU: masked_select_cpu
    CUDA: masked_select_cuda
  supports_named_tensor: True

- func: nonzero.out(Tensor self, *, Tensor(a!) out) -> Tensor(a!)
  dispatch:
    CPU: legacy::cpu::_th_nonzero_out
    CUDA: legacy::cuda::_th_nonzero_out

- func: nonzero(Tensor self) -> Tensor
  use_c10_dispatcher: full
  variants: method, function
  dispatch:
    CPU: legacy::cpu::_th_nonzero
    CUDA: legacy::cuda::_th_nonzero

- func: nonzero_numpy(Tensor self) -> Tensor[]
  use_c10_dispatcher: full
  variants: method, function

- func: gather.out(Tensor self, int dim, Tensor index, *, bool sparse_grad=False, Tensor(a!) out) -> Tensor(a!)
  dispatch:
    CPU: gather_out_cpu
    CUDA: gather_out_cuda

- func: gather(Tensor self, int dim, Tensor index, *, bool sparse_grad=False) -> Tensor
  use_c10_dispatcher: full
  variants: method, function
  dispatch:
    CPU: gather_cpu
    CUDA: gather_cuda

- func: gather.dimname_out(Tensor self, Dimname dim, Tensor index, *, bool sparse_grad=False, Tensor(a!) out) -> Tensor(a!)

- func: gather.dimname(Tensor self, Dimname dim, Tensor index, *, bool sparse_grad=False) -> Tensor
  variants: method, function

- func: _gather_sparse_backward(Tensor self, int dim, Tensor index, Tensor grad) -> Tensor
  use_c10_dispatcher: full

- func: addcmul.out(Tensor self, Tensor tensor1, Tensor tensor2, *, Scalar value=1, Tensor(a!) out) -> Tensor(a!)
  supports_named_tensor: True

- func: addcmul(Tensor self, Tensor tensor1, Tensor tensor2, *, Scalar value=1) -> Tensor
  use_c10_dispatcher: full
  variants: method, function
  supports_named_tensor: True

- func: addcmul_(Tensor(a!) self, Tensor tensor1, Tensor tensor2, *, Scalar value=1) -> Tensor(a!)
  variants: method
  supports_named_tensor: True

- func: addcdiv.out(Tensor self, Tensor tensor1, Tensor tensor2, *, Scalar value=1, Tensor(a!) out) -> Tensor(a!)
  supports_named_tensor: True

- func: addcdiv(Tensor self, Tensor tensor1, Tensor tensor2, *, Scalar value=1) -> Tensor
  use_c10_dispatcher: full
  variants: method, function
  supports_named_tensor: True

- func: lstsq.X(Tensor self, Tensor A, *, Tensor(a!) X, Tensor(b!) qr) -> (Tensor(a!) solution, Tensor(b!) QR)
  dispatch:
    CPU: legacy::cpu::_th_gels_out
    CUDA: legacy::cuda::_th_gels_out

- func: lstsq(Tensor self, Tensor A) -> (Tensor solution, Tensor QR)
  use_c10_dispatcher: full
  variants: method, function
  dispatch:
    CPU: legacy::cpu::_th_gels
    CUDA: legacy::cuda::_th_gels

- func: triangular_solve.X(Tensor self, Tensor A, bool upper=True, bool transpose=False, bool unitriangular=False, *, Tensor(a!) X, Tensor(b!) M) -> (Tensor(a!) solution, Tensor(b!) cloned_coefficient)

- func: triangular_solve(Tensor self, Tensor A, bool upper=True, bool transpose=False, bool unitriangular=False) -> (Tensor solution, Tensor cloned_coefficient)
  use_c10_dispatcher: full
  variants: method, function

- func: _triangular_solve_helper(Tensor self, Tensor A, bool upper, bool transpose, bool unitriangular) -> (Tensor, Tensor)
  use_c10_dispatcher: full
  variants: function
  dispatch:
    CPU: _triangular_solve_helper_cpu
    CUDA: _triangular_solve_helper_cuda

- func: symeig.e(Tensor self, bool eigenvectors=False, bool upper=True, *, Tensor(a!) e, Tensor(b!) V) -> (Tensor(a!) eigenvalues, Tensor(b!) eigenvectors)

- func: symeig(Tensor self, bool eigenvectors=False, bool upper=True) -> (Tensor eigenvalues, Tensor eigenvectors)
  use_c10_dispatcher: full
  variants: method, function

- func: _symeig_helper(Tensor self, bool eigenvectors, bool upper) -> (Tensor, Tensor)
  use_c10_dispatcher: full
  variants: function
  dispatch:
    CPU: _symeig_helper_cpu
    CUDA: _symeig_helper_cuda

- func: eig.e(Tensor self, bool eigenvectors=False, *, Tensor(a!) e, Tensor(b!) v) -> (Tensor(a!) eigenvalues, Tensor(b!) eigenvectors)
  dispatch:
    CPU: legacy::cpu::_th_eig_out
    CUDA: legacy::cuda::_th_eig_out

- func: eig(Tensor self, bool eigenvectors=False) -> (Tensor eigenvalues, Tensor eigenvectors)
  use_c10_dispatcher: full
  variants: method, function
  dispatch:
    CPU: legacy::cpu::_th_eig
    CUDA: legacy::cuda::_th_eig

- func: svd.U(Tensor self, bool some=True, bool compute_uv=True, *, Tensor(a!) U, Tensor(b!) S, Tensor(c!) V) -> (Tensor(a!) U, Tensor(b!) S, Tensor(c!) V)

- func: svd(Tensor self, bool some=True, bool compute_uv=True) -> (Tensor U, Tensor S, Tensor V)
  use_c10_dispatcher: full
  variants: method, function

- func: _svd_helper(Tensor self, bool some, bool compute_uv) -> (Tensor, Tensor, Tensor)
  use_c10_dispatcher: full
  variants: function
  dispatch:
    CPU: _svd_helper_cpu
    CUDA: _svd_helper_cuda

- func: cholesky.out(Tensor self, bool upper=False, *, Tensor(a!) out) -> Tensor(a!)

- func: cholesky(Tensor self, bool upper=False) -> Tensor
  use_c10_dispatcher: full
  variants: method, function

- func: _cholesky_helper(Tensor self, bool upper) -> Tensor
  use_c10_dispatcher: full
  variants: function
  dispatch:
    CPU: _cholesky_helper_cpu
    CUDA: _cholesky_helper_cuda

- func: cholesky_solve.out(Tensor self, Tensor input2, bool upper=False, *, Tensor(a!) out) -> Tensor(a!)

- func: cholesky_solve(Tensor self, Tensor input2, bool upper=False) -> Tensor
  use_c10_dispatcher: full
  variants: method, function

- func: _cholesky_solve_helper(Tensor self, Tensor A, bool upper) -> Tensor
  use_c10_dispatcher: full
  variants: function
  dispatch:
    CPU: _cholesky_solve_helper_cpu
    CUDA: _cholesky_solve_helper_cuda

- func: solve(Tensor self, Tensor A) -> (Tensor solution, Tensor LU)
  use_c10_dispatcher: full
  variants: function, method

- func: solve.solution(Tensor self, Tensor A, *, Tensor(a!) solution, Tensor(b!) lu) -> (Tensor(a!) solution, Tensor(b!) LU)

- func: _solve_helper(Tensor self, Tensor A) -> (Tensor, Tensor)
  use_c10_dispatcher: full
  variants: function
  dispatch:
    CPU: _solve_helper_cpu
    CUDA: _solve_helper_cuda

- func: cholesky_inverse.out(Tensor self, bool upper=False, *, Tensor(a!) out) -> Tensor(a!)
  dispatch:
    CPU: legacy::cpu::_th_potri_out
    CUDA: legacy::cuda::_th_potri_out

- func: cholesky_inverse(Tensor self, bool upper=False) -> Tensor
  use_c10_dispatcher: full
  variants: method, function
  dispatch:
    CPU: legacy::cpu::_th_potri
    CUDA: legacy::cuda::_th_potri

- func: qr.Q(Tensor self, bool some=True, *, Tensor(a!) Q, Tensor(b!) R) -> (Tensor(a!) Q, Tensor(b!) R)

- func: qr(Tensor self, bool some=True) -> (Tensor Q, Tensor R)
  use_c10_dispatcher: full
  variants: method, function

- func: _qr_helper(Tensor self, bool some) -> (Tensor, Tensor)
  use_c10_dispatcher: full
  variants: function
  dispatch:
    CPU: _qr_helper_cpu
    CUDA: _qr_helper_cuda

- func: geqrf.a(Tensor self, *, Tensor(a!) a, Tensor(b!) tau) -> (Tensor(a!) a, Tensor(b!) tau)
  dispatch:
    CPU: legacy::cpu::_th_geqrf_out
    CUDA: legacy::cuda::_th_geqrf_out

- func: geqrf(Tensor self) -> (Tensor a, Tensor tau)
  use_c10_dispatcher: full
  variants: method, function
  dispatch:
    CPU: legacy::cpu::_th_geqrf
    CUDA: legacy::cuda::_th_geqrf

- func: orgqr.out(Tensor self, Tensor input2, *, Tensor(a!) out) -> Tensor(a!)
  dispatch:
    CPU: legacy::cpu::_th_orgqr_out

- func: orgqr(Tensor self, Tensor input2) -> Tensor
  use_c10_dispatcher: full
  variants: method, function
  dispatch:
    CPU: legacy::cpu::_th_orgqr

- func: ormqr.out(Tensor self, Tensor input2, Tensor input3, bool left=True, bool transpose=False, *, Tensor(a!) out) -> Tensor(a!)
  dispatch:
    CPU: legacy::cpu::_th_ormqr_out

- func: ormqr(Tensor self, Tensor input2, Tensor input3, bool left=True, bool transpose=False) -> Tensor
  use_c10_dispatcher: full
  variants: method, function
  dispatch:
    CPU: legacy::cpu::_th_ormqr

- func: _lu_with_info(Tensor self, bool pivot=True, bool check_errors=True) -> (Tensor, Tensor, Tensor)
  use_c10_dispatcher: full
  variants: function
  dispatch:
    CPU: _lu_with_info_cpu
    CUDA: _lu_with_info_cuda

- func: lu_solve.out(Tensor self, Tensor LU_data, Tensor LU_pivots, *, Tensor(a!) out) -> Tensor(a!)

- func: lu_solve(Tensor self, Tensor LU_data, Tensor LU_pivots) -> Tensor
  use_c10_dispatcher: full
  variants: method, function

- func: _lu_solve_helper(Tensor self, Tensor LU_data, Tensor LU_pivots) -> Tensor
  use_c10_dispatcher: full
  variants: function
  dispatch:
    CPU: _lu_solve_helper_cpu
    CUDA: _lu_solve_helper_cuda

# TODO: remove dispatch section when porting TH CUDA to ATen
- func: multinomial.out(Tensor self, int num_samples, bool replacement=False, *, Generator? generator=None, Tensor(a!) out) -> Tensor(a!)
  dispatch:
    CPU: multinomial_out
    CUDA: multinomial_out

- func: multinomial(Tensor self, int num_samples, bool replacement=False, *, Generator? generator=None) -> Tensor
  variants: method, function
  dispatch:
    CPU: multinomial
    CUDA: multinomial

- func: _multinomial_alias_setup(Tensor probs) -> (Tensor, Tensor)
  use_c10_dispatcher: full
  variants: function
  dispatch:
    CPU: legacy::cpu::_th_multinomial_alias_setup
    CUDA: legacy::cuda::_th_multinomial_alias_setup

- func: _multinomial_alias_draw(Tensor J, Tensor q, int num_samples, *, Generator? generator=None) -> Tensor
  variants: function
  dispatch:
    CPU: legacy::cpu::_th_multinomial_alias_draw
    CUDA: legacy::cuda::_th_multinomial_alias_draw

- func: lgamma.out(Tensor self, *, Tensor(a!) out) -> Tensor(a!)
  supports_named_tensor: True
  dispatch:
    CPU: _lgamma_out_cpu
    CUDA: _lgamma_out_cuda

- func: lgamma(Tensor self) -> Tensor
  use_c10_dispatcher: full
  supports_named_tensor: True
  variants: method, function
  dispatch:
    CPU: lgamma
    CUDA: lgamma

- func: digamma.out(Tensor self, *, Tensor(a!) out) -> Tensor(a!)
  supports_named_tensor: True

- func: digamma(Tensor self) -> Tensor
  use_c10_dispatcher: full
  supports_named_tensor: True
  variants: method, function

- func: polygamma.out(int n, Tensor self, *, Tensor(a!) out) -> Tensor(a!)
  supports_named_tensor: True

- func: polygamma(int n, Tensor self) -> Tensor
  use_c10_dispatcher: full
  supports_named_tensor: True
  variants: method, function

- func: erfinv(Tensor self) -> Tensor
  use_c10_dispatcher: full
  supports_named_tensor: True
  variants: method, function
  dispatch:
    CPU: erfinv
    CUDA: erfinv

- func: erfinv_(Tensor(a!) self) -> Tensor(a!)
  supports_named_tensor: True
  variants: method
  dispatch:
    CPU: _erfinv__cpu
    CUDA: _erfinv__cuda

- func: erfinv.out(Tensor self, *, Tensor(a!) out) -> Tensor(a!)
  supports_named_tensor: True
  dispatch:
    CPU: _erfinv_out_cpu
    CUDA: _erfinv_out_cuda

- func: sign(Tensor self) -> Tensor
  use_c10_dispatcher: full
  variants: function, method
  supports_named_tensor: True

- func: sign_(Tensor(a!) self) -> Tensor(a!)
  variants: method
  supports_named_tensor: True

- func: sign.out(Tensor self, *, Tensor(a!) out) -> Tensor(a!)
  supports_named_tensor: True
  dispatch:
    CPU: sign_out
    CUDA: sign_out

- func: dist(Tensor self, Tensor other, Scalar p=2) -> Tensor
  use_c10_dispatcher: full
  variants: method, function

- func: atan2.out(Tensor self, Tensor other, *, Tensor(a!) out) -> Tensor(a!)
  supports_named_tensor: True

- func: atan2(Tensor self, Tensor other) -> Tensor
  use_c10_dispatcher: full
  supports_named_tensor: True
  variants: method, function

- func: lerp.Scalar_out(Tensor self, Tensor end, Scalar weight, *, Tensor(a!) out) -> Tensor(a!)
  dispatch:
    CPU: lerp_cpu_scalar_out
    CUDA: lerp_cuda_scalar_out

- func: lerp.Tensor_out(Tensor self, Tensor end, Tensor weight, *, Tensor(a!) out) -> Tensor(a!)
  dispatch:
    CPU: lerp_cpu_tensor_out
    CUDA: lerp_cuda_tensor_out

- func: lerp.Scalar(Tensor self, Tensor end, Scalar weight) -> Tensor
  use_c10_dispatcher: full
  variants: method, function
  dispatch:
    CPU: lerp_cpu_scalar
    CUDA: lerp_cuda_scalar

- func: lerp.Tensor(Tensor self, Tensor end, Tensor weight) -> Tensor
  use_c10_dispatcher: full
  variants: method, function
  dispatch:
    CPU: lerp_cpu_tensor
    CUDA: lerp_cuda_tensor

- func: histc.out(Tensor self, int bins=100, Scalar min=0, Scalar max=0, *, Tensor(a!) out) -> Tensor(a!)
  dispatch:
    CPU: legacy::cpu::_th_histc_out
    CUDA: _histc_out_cuda

- func: histc(Tensor self, int bins=100, Scalar min=0, Scalar max=0) -> Tensor
  use_c10_dispatcher: full
  variants: method, function
  dispatch:
    CPU: legacy::cpu::_th_histc
    CUDA: _histc_cuda

- func: fmod.Scalar_out(Tensor self, Scalar other, *, Tensor(a!) out) -> Tensor(a!)
  dispatch:
    CPU: fmod_out
    CUDA: legacy::cuda::_th_fmod_out

- func: fmod.Scalar(Tensor self, Scalar other) -> Tensor
  use_c10_dispatcher: full
  variants: method, function
  dispatch:
    CPU: fmod
    CUDA: legacy::cuda::_th_fmod

- func: fmod.Tensor_out(Tensor self, Tensor other, *, Tensor(a!) out) -> Tensor(a!)
  dispatch:
    CPU: fmod_out
    CUDA: legacy::cuda::_th_fmod_out

- func: fmod.Tensor(Tensor self, Tensor other) -> Tensor
  use_c10_dispatcher: full
  variants: method, function
  dispatch:
    CPU: fmod
    CUDA: legacy::cuda::_th_fmod

- func: remainder.Scalar_out(Tensor self, Scalar other, *, Tensor(a!) out) -> Tensor(a!)
  dispatch:
    CPU: remainder_out
    CUDA: remainder_out

- func: remainder.Scalar(Tensor self, Scalar other) -> Tensor
  use_c10_dispatcher: full
  variants: method, function
  dispatch:
    CPU: remainder
    CUDA: remainder

- func: remainder.Tensor_out(Tensor self, Tensor other, *, Tensor(a!) out) -> Tensor(a!)
  dispatch:
    CPU: remainder_out
    CUDA: remainder_out

- func: remainder.Tensor(Tensor self, Tensor other) -> Tensor
  use_c10_dispatcher: full
  variants: method, function
  dispatch:
    CPU: remainder
    CUDA: remainder

- func: min.out(Tensor self, Tensor other, *, Tensor(a!) out) -> Tensor(a!)

- func: min.other(Tensor self, Tensor other) -> Tensor
  use_c10_dispatcher: full
  variants: method, function

- func: min(Tensor self) -> Tensor
  use_c10_dispatcher: full
  variants: method, function
  dispatch:
    CPU: min
    CUDA: legacy::cuda::_th_min
    QuantizedCPU: min_quant
  supports_named_tensor: True

- func: max.out(Tensor self, Tensor other, *, Tensor(a!) out) -> Tensor(a!)

- func: max.other(Tensor self, Tensor other) -> Tensor
  use_c10_dispatcher: full
  variants: method, function

- func: max(Tensor self) -> Tensor
  use_c10_dispatcher: full
  variants: method, function
  dispatch:
    CPU: max
    CUDA: legacy::cuda::_th_max
    QuantizedCPU: max_quant
  supports_named_tensor: True

- func: median(Tensor self) -> Tensor
  use_c10_dispatcher: full
  variants: method, function
  dispatch:
    CPU: median_cpu
    CUDA: median_cuda
  supports_named_tensor: True

- func: sort.values(Tensor self, int dim=-1, bool descending=False, *, Tensor(a!) values, Tensor(b!) indices) -> (Tensor(a!) values, Tensor(b!) indices)
  dispatch:
    CPU: legacy::cpu::_th_sort_out
    CUDA: legacy::cuda::_th_sort_out

- func: sort(Tensor self, int dim=-1, bool descending=False) -> (Tensor values, Tensor indices)
  use_c10_dispatcher: full
  variants: method, function
  dispatch:
    CPU: legacy::cpu::_th_sort
    CUDA: legacy::cuda::_th_sort
    QuantizedCPU: sort_quant

- func: sort.dimname_values(Tensor self, Dimname dim, bool descending=False, *, Tensor(a!) values, Tensor(b!) indices) -> (Tensor(a!) values, Tensor(b!) indices)

- func: sort.dimname(Tensor self, Dimname dim, bool descending=False) -> (Tensor values, Tensor indices)
  variants: method, function

- func: argsort(Tensor self, int dim=-1, bool descending=False) -> Tensor
  use_c10_dispatcher: full
  variants: method, function

- func: argsort.dimname(Tensor self, Dimname dim, bool descending=False) -> Tensor
  variants: method, function

- func: topk.values(Tensor self, int k, int dim=-1, bool largest=True, bool sorted=True, *, Tensor(a!) values, Tensor(b!) indices) ->(Tensor(a!) values, Tensor(b!) indices)
  dispatch:
    CPU: topk_out_cpu
    CUDA: legacy::cuda::_th_topk_out

- func: topk(Tensor self, int k, int dim=-1, bool largest=True, bool sorted=True) -> (Tensor values, Tensor indices)
  use_c10_dispatcher: full
  variants: method, function
  dispatch:
    CPU: topk
    CUDA: topk
    QuantizedCPU: quantized_topk_cpu

- func: all(Tensor self) -> Tensor
  use_c10_dispatcher: full
  supports_named_tensor: True
  variants: method, function

- func: any(Tensor self) -> Tensor
  use_c10_dispatcher: full
  supports_named_tensor: True
  variants: method, function
  dispatch:
    CPU: any
    CUDA: any
    SparseCPU: any_sparse
    SparseCUDA: any_sparse

- func: renorm.out(Tensor self, Scalar p, int dim, Scalar maxnorm, *, Tensor(a!) out) -> Tensor(a!)
  dispatch:
    CPU: legacy::cpu::_th_renorm_out
    CUDA: legacy::cuda::_th_renorm_out

- func: renorm(Tensor self, Scalar p, int dim, Scalar maxnorm) -> Tensor
  use_c10_dispatcher: full
  variants: method, function
  dispatch:
    CPU: legacy::cpu::_th_renorm
    CUDA: legacy::cuda::_th_renorm

- func: unfold(Tensor(a) self, int dimension, int size, int step) -> Tensor(a)
  use_c10_dispatcher: full
  variants: method
  device_guard: False
  dispatch:
    CPU: unfold
    CUDA: unfold

- func: equal(Tensor self, Tensor other) -> bool
  use_c10_dispatcher: full
  variants: method, function
  dispatch:
    CPU: legacy::cpu::_th_equal
    CUDA: legacy::cuda::_th_equal
    QuantizedCPU: quantized_equal_cpu
  supports_named_tensor: True

- func: pow.Tensor_Tensor_out(Tensor self, Tensor exponent, *, Tensor(a!) out) -> Tensor(a!)
  supports_named_tensor: True
  dispatch:
    CPU: pow_out
    CUDA: pow_out

- func: pow.Tensor_Tensor(Tensor self, Tensor exponent) -> Tensor
  use_c10_dispatcher: full
  supports_named_tensor: True
  variants: method, function
  dispatch:
    CPU: pow
    CUDA: pow

- func: pow.Scalar_out(Scalar self, Tensor exponent, *, Tensor(a!) out) -> Tensor(a!)
  supports_named_tensor: True
  dispatch:
    CPU: pow_out
    CUDA: pow_out

- func: pow.Scalar(Scalar self, Tensor exponent) -> Tensor
  use_c10_dispatcher: full
  supports_named_tensor: True
  dispatch:
    CPU: pow
    CUDA: pow

- func: normal_(Tensor(a!) self, float mean=0, float std=1, *, Generator? generator=None) -> Tensor(a!)
  variants: method
  supports_named_tensor: True

- func: normal.Tensor_float_out(Tensor mean, float std=1, *, Generator? generator=None, Tensor(a!) out) -> Tensor(a!)

- func: normal.Tensor_float(Tensor mean, float std=1, *, Generator? generator=None) -> Tensor

- func: normal.float_Tensor_out(float mean, Tensor std, *, Generator? generator=None, Tensor(a!) out) -> Tensor(a!)

- func: normal.float_Tensor(float mean, Tensor std, *, Generator? generator=None) -> Tensor

- func: normal.Tensor_Tensor_out(Tensor mean, Tensor std, *, Generator? generator=None, Tensor(a!) out) -> Tensor(a!)

- func: normal.Tensor_Tensor(Tensor mean, Tensor std, *, Generator? generator=None) -> Tensor

- func: normal.float_float(float mean, float std, int[] size, *, Generator? generator=None, ScalarType? dtype=None, Layout? layout=None, Device? device=None, bool? pin_memory=None) -> Tensor

- func: normal.float_float_out(float mean, float std, int[] size, *, Generator? generator=None, Tensor(a!) out) -> Tensor(a!)

- func: alias(Tensor(a) self) -> Tensor(a)
  use_c10_dispatcher: full
  variants: method, function
  supports_named_tensor: True

- func: _addr(Tensor self, Tensor vec1, Tensor vec2, *, Scalar beta=1, Scalar alpha=1) -> Tensor
  use_c10_dispatcher: full
  dispatch:
    CPU: legacy::cpu::_th_addr
    CUDA: legacy::cuda::_th_addr

- func: _addr_(Tensor(a!) self, Tensor vec1, Tensor vec2, *, Scalar beta=1, Scalar alpha=1) -> Tensor(a!)
  dispatch:
    CPU: legacy::cpu::_th_addr_
    CUDA: legacy::cuda::_th_addr_

- func: _addr.out(Tensor self, Tensor vec1, Tensor vec2, *, Scalar beta=1, Scalar alpha=1, Tensor(a!) out) -> Tensor(a!)
  dispatch:
    CPU: legacy::cpu::_th_addr_out
    CUDA: legacy::cuda::_th_addr_out

- func: _index_copy_(Tensor(a!) self, int dim, Tensor index, Tensor source) -> Tensor(a!)
  dispatch:
    CPU: legacy::cpu::_th_index_copy_
    CUDA: legacy::cuda::_th_index_copy_

- func: _cumsum(Tensor self, int dim) -> Tensor
  use_c10_dispatcher: full
  dispatch:
    CPU: _cumsum_cpu
    CUDA: legacy::cuda::_th_cumsum

- func: _cumsum.out(Tensor self, int dim, *, Tensor(a!) out) -> Tensor(a!)
  dispatch:
    CPU: _cumsum_out_cpu
    CUDA: legacy::cuda::_th_cumsum_out

- func: _cumprod(Tensor self, int dim) -> Tensor
  use_c10_dispatcher: full
  dispatch:
    CPU: _cumprod_cpu
    CUDA: legacy::cuda::_th_cumprod

- func: _cumprod.out(Tensor self, int dim, *, Tensor(a!) out) -> Tensor(a!)
  dispatch:
    CPU: _cumprod_out_cpu
    CUDA: legacy::cuda::_th_cumprod_out

- func: _var(Tensor self, bool unbiased=True) -> Tensor
  use_c10_dispatcher: full
  dispatch:
    CPU: legacy::cpu::_th_var
    CUDA: legacy::cuda::_th_var
  supports_named_tensor: True

- func: _std(Tensor self, bool unbiased=True) -> Tensor
  use_c10_dispatcher: full
  dispatch:
    CPU: legacy::cpu::_th_std
    CUDA: legacy::cuda::_th_std
  supports_named_tensor: True

- func: _amp_non_finite_check_and_unscale_(Tensor(a!) self, Tensor(b!) found_inf, Tensor inv_scale) -> ()
  variants: function
  dispatch:
    CUDA: _amp_non_finite_check_and_unscale_cuda_

- func: _amp_update_scale(Tensor(a!) growth_tracker, Tensor current_scale, Tensor found_inf, float scale_growth_factor, float scale_backoff_factor, int growth_interval) -> Tensor
  variants: function
  dispatch:
    CUDA: _amp_update_scale_cuda

- func: _cat(Tensor[] tensors, int dim=0) -> Tensor
  use_c10_dispatcher: full
  dispatch:
    CPU: _cat_cpu
    CUDA: cat_cuda
    QuantizedCPU: quantized_cat

- func: _cat.out(Tensor[] tensors, int dim=0, *, Tensor(a!) out) -> Tensor(a!)
  dispatch:
    CPU: _cat_out_cpu
    CUDA: cat_out_cuda
    QuantizedCPU: quantized_cat_out

- func: _mode(Tensor self, int dim=-1, bool keepdim=False) -> (Tensor, Tensor)
  use_c10_dispatcher: full
  dispatch:
    CPU: legacy::cpu::_th_mode
    CUDA: legacy::cuda::_th_mode

- func: _mode.values(Tensor self, int dim=-1, bool keepdim=False, *, Tensor(a!) values, Tensor(b!) indices) -> (Tensor(a!), Tensor(b!))
  dispatch:
    CPU: legacy::cpu::_th_mode_out
    CUDA: legacy::cuda::_th_mode_out

- func: _max(Tensor self, int dim, bool keepdim=False) -> (Tensor, Tensor)
  use_c10_dispatcher: full
  dispatch:
    CPU: _max_cpu
    CUDA: legacy::cuda::_th_max

- func: _max.max(Tensor self, int dim, bool keepdim=False, *, Tensor(a!) max, Tensor(b!) max_indices) -> (Tensor(a!), Tensor(b!))
  dispatch:
    CPU: _max_out_cpu
    CUDA: legacy::cuda::_th_max_out

- func: _min(Tensor self, int dim, bool keepdim=False) -> (Tensor, Tensor)
  use_c10_dispatcher: full
  dispatch:
    CPU: _min_cpu
    CUDA: legacy::cuda::_th_min

- func: _min.min(Tensor self, int dim, bool keepdim=False, *, Tensor(a!) min, Tensor(b!) min_indices) -> (Tensor(a!), Tensor(b!))
  dispatch:
    CPU: _min_out_cpu
    CUDA: legacy::cuda::_th_min_out

- func: bucketize.Tensor(Tensor self, Tensor boundaries, *, bool out_int32=False, bool right=False) -> Tensor
  use_c10_dispatcher: full
  dispatch:
    CPU: bucketize_cpu
    CUDA: bucketize_cuda

- func: bucketize.Tensor_out(Tensor self, Tensor boundaries, *, bool out_int32=False, bool right=False, Tensor(a!) out) -> Tensor(a!)
  dispatch:
    CPU: bucketize_out_cpu
    CUDA: bucketize_out_cuda

- func: bucketize.Scalar(Scalar self, Tensor boundaries, *, bool out_int32=False, bool right=False) -> Tensor
  use_c10_dispatcher: full
  dispatch:
    CPU: bucketize_cpu
    CUDA: bucketize_cuda

- func: searchsorted.Tensor(Tensor sorted_sequence, Tensor self, *, bool out_int32=False, bool right=False) -> Tensor
  use_c10_dispatcher: full
  dispatch:
    CPU: searchsorted_cpu
    CUDA: searchsorted_cuda

- func: searchsorted.Tensor_out(Tensor sorted_sequence, Tensor self, *, bool out_int32=False, bool right=False, Tensor(a!) out) -> Tensor(a!)
  dispatch:
    CPU: searchsorted_out_cpu
    CUDA: searchsorted_out_cuda

- func: searchsorted.Scalar(Tensor sorted_sequence, Scalar self, *, bool out_int32=False, bool right=False) -> Tensor
  use_c10_dispatcher: full
  dispatch:
    CPU: searchsorted_cpu
    CUDA: searchsorted_cuda

## NN wrappers

- func: mse_loss.out(Tensor self, Tensor target, int reduction=Mean, *, Tensor(a!) out) -> Tensor(a!)
  python_module: nn

- func: mse_loss(Tensor self, Tensor target, int reduction=Mean) -> Tensor
  use_c10_dispatcher: full
  python_module: nn

- func: mse_loss_backward.grad_input(Tensor grad_output, Tensor self, Tensor target, int reduction, *, Tensor(a!) grad_input) -> Tensor(a!)
  python_module: nn
  dispatch:
    CPU: mse_loss_backward_out
    CUDA: mse_loss_backward_out

- func: mse_loss_backward(Tensor grad_output, Tensor self, Tensor target, int reduction) -> Tensor
  use_c10_dispatcher: full
  python_module: nn
  dispatch:
    CPU: mse_loss_backward
    CUDA: mse_loss_backward

- func: l1_loss.out(Tensor self, Tensor target, int reduction=Mean, *, Tensor(a!) out) -> Tensor(a!)
  python_module: nn

- func: l1_loss(Tensor self, Tensor target, int reduction=Mean) -> Tensor
  use_c10_dispatcher: full
  python_module: nn

- func: l1_loss_backward.grad_input(Tensor grad_output, Tensor self, Tensor target, int reduction, *, Tensor(a!) grad_input) -> Tensor(a!)
  python_module: nn
  dispatch:
    CPU: l1_loss_backward_out
    CUDA: l1_loss_backward_out

- func: l1_loss_backward(Tensor grad_output, Tensor self, Tensor target, int reduction) -> Tensor
  use_c10_dispatcher: full
  python_module: nn

- func: multi_margin_loss.out(Tensor self, Tensor target, Scalar p=1, Scalar margin=1, Tensor? weight=None, int reduction=Mean, *, Tensor(a!) out) -> Tensor(a!)
  python_module: nn
  dispatch:
    CPU: multi_margin_loss_cpu_out
    CUDA: legacy::cuda::_thnn_multi_margin_loss_forward_out

- func: multi_margin_loss(Tensor self, Tensor target, Scalar p=1, Scalar margin=1, Tensor? weight=None, int reduction=Mean) -> Tensor
  python_module: nn
  dispatch:
    CPU: multi_margin_loss_cpu
    CUDA: legacy::cuda::_thnn_multi_margin_loss_forward

- func: multi_margin_loss_backward.grad_input(Tensor grad_output, Tensor self, Tensor target, Scalar p, Scalar margin, Tensor? weight=None, int reduction=Mean, *, Tensor(a!) grad_input) -> Tensor(a!)
  python_module: nn
  dispatch:
    CPU: multi_margin_loss_cpu_backward_out
    CUDA: legacy::cuda::_thnn_multi_margin_loss_backward_out

- func: multi_margin_loss_backward(Tensor grad_output, Tensor self, Tensor target, Scalar p, Scalar margin, Tensor? weight=None, int reduction=Mean) -> Tensor
  python_module: nn
  dispatch:
    CPU: multi_margin_loss_cpu_backward
    CUDA: legacy::cuda::_thnn_multi_margin_loss_backward

- func: multilabel_margin_loss.out(Tensor self, Tensor target, int reduction=Mean, *, Tensor(a!) out) -> Tensor(a!)
  python_module: nn

- func: multilabel_margin_loss(Tensor self, Tensor target, int reduction=Mean) -> Tensor
  use_c10_dispatcher: full
  python_module: nn

- func: multilabel_margin_loss_forward.output(Tensor self, Tensor target, int reduction, *, Tensor(a!) output, Tensor(b!) is_target) -> (Tensor(a!), Tensor(b!))
  python_module: nn
  dispatch:
    CPU: multilabel_margin_loss_forward_out_cpu
    CUDA: legacy::cuda::_thnn_multilabel_margin_loss_forward_out

- func: multilabel_margin_loss_forward(Tensor self, Tensor target, int reduction) -> (Tensor output, Tensor is_target)
  use_c10_dispatcher: full
  python_module: nn
  dispatch:
    CPU: multilabel_margin_loss_forward_cpu
    CUDA: legacy::cuda::_thnn_multilabel_margin_loss_forward

- func: multilabel_margin_loss_backward.grad_input(Tensor grad_output, Tensor self, Tensor target, int reduction, Tensor is_target, *, Tensor(a!) grad_input) -> Tensor(a!)
  python_module: nn
  dispatch:
    CPU: multilabel_margin_loss_backward_cpu_out
    CUDA: legacy::cuda::_thnn_multilabel_margin_loss_backward_out

- func: multilabel_margin_loss_backward(Tensor grad_output, Tensor self, Tensor target, int reduction, Tensor is_target) -> Tensor
  use_c10_dispatcher: full
  python_module: nn
  dispatch:
    CPU: multilabel_margin_loss_backward_cpu
    CUDA: legacy::cuda::_thnn_multilabel_margin_loss_backward

- func: nll_loss.out(Tensor self, Tensor target, Tensor? weight=None, int reduction=Mean, int ignore_index=-100, *, Tensor(a!) out) -> Tensor(a!)
  python_module: nn

- func: nll_loss(Tensor self, Tensor target, Tensor? weight=None, int reduction=Mean, int ignore_index=-100) -> Tensor
  python_module: nn

- func: nll_loss_forward.output(Tensor self, Tensor target, Tensor? weight, int reduction, int ignore_index, *, Tensor(a!) output, Tensor(b!) total_weight) -> (Tensor(a!), Tensor(b!))
  python_module: nn
  dispatch:
    CPU: nll_loss_forward_out_cpu
    CUDA: legacy::cuda::_thnn_nll_loss_forward_out

- func: nll_loss_forward(Tensor self, Tensor target, Tensor? weight, int reduction, int ignore_index) -> (Tensor output, Tensor total_weight)
  python_module: nn
  dispatch:
    CPU: nll_loss_forward_cpu
    CUDA: legacy::cuda::_thnn_nll_loss_forward

- func: nll_loss_backward.grad_input(Tensor grad_output, Tensor self, Tensor target, Tensor? weight, int reduction, int ignore_index, Tensor total_weight, *, Tensor(a!) grad_input) -> Tensor(a!)
  python_module: nn
  dispatch:
    CPU: nll_loss_backward_out_cpu
    CUDA: legacy::cuda::_thnn_nll_loss_backward_out

- func: nll_loss_backward(Tensor grad_output, Tensor self, Tensor target, Tensor? weight, int reduction, int ignore_index, Tensor total_weight) -> Tensor
  python_module: nn
  dispatch:
    CPU: nll_loss_backward_cpu
    CUDA: legacy::cuda::_thnn_nll_loss_backward

- func: nll_loss2d.out(Tensor self, Tensor target, Tensor? weight=None, int reduction=Mean, int ignore_index=-100, *, Tensor(a!) out) -> Tensor(a!)
  python_module: nn

- func: nll_loss2d(Tensor self, Tensor target, Tensor? weight=None, int reduction=Mean, int ignore_index=-100) -> Tensor
  python_module: nn

- func: nll_loss2d_forward.output(Tensor self, Tensor target, Tensor? weight, int reduction, int ignore_index, *, Tensor(a!) output, Tensor(b!) total_weight) -> (Tensor(a!), Tensor(b!))
  python_module: nn
  dispatch:
    CPU: nll_loss2d_forward_out_cpu
    CUDA: legacy::cuda::_thnn_nll_loss2d_forward_out

- func: nll_loss2d_forward(Tensor self, Tensor target, Tensor? weight, int reduction, int ignore_index) -> (Tensor output, Tensor total_weight)
  python_module: nn
  dispatch:
    CPU: nll_loss2d_forward_cpu
    CUDA: legacy::cuda::_thnn_nll_loss2d_forward

- func: nll_loss2d_backward.grad_input(Tensor grad_output, Tensor self, Tensor target, Tensor? weight, int reduction, int ignore_index, Tensor total_weight, *, Tensor(a!) grad_input) -> Tensor(a!)
  python_module: nn
  dispatch:
    CPU: nll_loss2d_backward_out_cpu
    CUDA: legacy::cuda::_thnn_nll_loss2d_backward_out

- func: nll_loss2d_backward(Tensor grad_output, Tensor self, Tensor target, Tensor? weight, int reduction, int ignore_index, Tensor total_weight) -> Tensor
  python_module: nn
  dispatch:
    CPU: nll_loss2d_backward_cpu
    CUDA: legacy::cuda::_thnn_nll_loss2d_backward

- func: smooth_l1_loss.out(Tensor self, Tensor target, int reduction=Mean, *, Tensor(a!) out) -> Tensor(a!)
  python_module: nn
  dispatch:
    CPU: smooth_l1_loss_out
    CUDA: smooth_l1_loss_out

- func: smooth_l1_loss(Tensor self, Tensor target, int reduction=Mean) -> Tensor
  use_c10_dispatcher: full
  python_module: nn

- func: smooth_l1_loss_backward.grad_input(Tensor grad_output, Tensor self, Tensor target, int reduction, *, Tensor(a!) grad_input) -> Tensor(a!)
  python_module: nn
  dispatch:
    CPU: smooth_l1_loss_backward_out
    CUDA: smooth_l1_loss_backward_out

- func: smooth_l1_loss_backward(Tensor grad_output, Tensor self, Tensor target, int reduction) -> Tensor
  use_c10_dispatcher: full
  python_module: nn

- func: soft_margin_loss.out(Tensor self, Tensor target, int reduction=Mean, *, Tensor(a!) out) -> Tensor(a!)
  python_module: nn

- func: soft_margin_loss(Tensor self, Tensor target, int reduction=Mean) -> Tensor
  use_c10_dispatcher: full
  python_module: nn

- func: soft_margin_loss_backward.grad_input(Tensor grad_output, Tensor self, Tensor target, int reduction, *, Tensor(a!) grad_input) -> Tensor(a!)
  python_module: nn

- func: soft_margin_loss_backward(Tensor grad_output, Tensor self, Tensor target, int reduction) -> Tensor
  use_c10_dispatcher: full
  python_module: nn

- func: elu.out(Tensor self, Scalar alpha=1, Scalar scale=1, Scalar input_scale=1, *, Tensor(a!) out) -> Tensor(a!)
  python_module: nn
  dispatch:
    CPU: elu_out
    CUDA: elu_out
    QuantizedCPU: quantized_elu_out

- func: elu(Tensor self, Scalar alpha=1, Scalar scale=1, Scalar input_scale=1) -> Tensor
  use_c10_dispatcher: full
  python_module: nn
  dispatch:
    CPU: elu
    CUDA: elu
    QuantizedCPU: quantized_elu

- func: elu_backward.grad_input(Tensor grad_output, Scalar alpha, Scalar scale, Scalar input_scale, Tensor output, *, Tensor(a!) grad_input) -> Tensor(a!)
  python_module: nn
  dispatch:
    CPU: elu_backward_out
    CUDA: elu_backward_out

- func: elu_backward(Tensor grad_output, Scalar alpha, Scalar scale, Scalar input_scale, Tensor output) -> Tensor
  use_c10_dispatcher: full
  python_module: nn

- func: elu_(Tensor(a!) self, Scalar alpha=1, Scalar scale=1, Scalar input_scale=1) -> Tensor(a!)
  python_module: nn
  dispatch:
    CPU: elu_
    CUDA: elu_
    QuantizedCPU: quantized_elu_

- func: glu.out(Tensor self, int dim=-1, *, Tensor(a!) out) -> Tensor(a!)
  python_module: nn
  dispatch:
    CPU: glu_out
    CUDA: legacy::cuda::_thnn_glu_forward_out

- func: glu(Tensor self, int dim=-1) -> Tensor
  use_c10_dispatcher: full
  python_module: nn
  dispatch:
    CPU: glu
    CUDA: legacy::cuda::_thnn_glu_forward

- func: glu_backward.grad_input(Tensor grad_output, Tensor self, int dim, *, Tensor(a!) grad_input) -> Tensor(a!)
  python_module: nn
  dispatch:
    CPU: glu_backward_out
    CUDA: legacy::cuda::_thnn_glu_backward_out

- func: glu_backward(Tensor grad_output, Tensor self, int dim) -> Tensor
  use_c10_dispatcher: full
  python_module: nn
  dispatch:
    CPU: glu_backward
    CUDA: legacy::cuda::_thnn_glu_backward

- func: hardsigmoid.out(Tensor self, *, Tensor(a!) out) -> Tensor(a!)
  python_module: nn

- func: hardsigmoid(Tensor self) -> Tensor
  use_c10_dispatcher: full
  python_module: nn
  dispatch:
    CPU: hardsigmoid
    CUDA: hardsigmoid
    QuantizedCPU: quantized_hardsigmoid

- func: hardsigmoid_(Tensor(a!) self) -> Tensor(a!)
  python_module: nn

- func: hardsigmoid_backward(Tensor grad_output, Tensor self) -> Tensor
  use_c10_dispatcher: full
  python_module: nn
  dispatch:
    CPU: hardsigmoid_backward
    CUDA: hardsigmoid_backward

- func: hardtanh.out(Tensor self, Scalar min_val=-1, Scalar max_val=1, *, Tensor(a!) out) -> Tensor(a!)
  python_module: nn
  dispatch:
    CPU: hardtanh_out
    CUDA: hardtanh_out
    QuantizedCPU: quantized_hardtanh_out

- func: hardtanh(Tensor self, Scalar min_val=-1, Scalar max_val=1) -> Tensor
  use_c10_dispatcher: full
  python_module: nn
  dispatch:
    CPU: hardtanh
    CUDA: hardtanh
    QuantizedCPU: quantized_hardtanh

- func: hardtanh_backward.grad_input(Tensor grad_output, Tensor self, Scalar min_val, Scalar max_val, *, Tensor(a!) grad_input) -> Tensor(a!)
  python_module: nn
  dispatch:
    CPU: hardtanh_backward_out
    CUDA: hardtanh_backward_out

- func: hardtanh_backward(Tensor grad_output, Tensor self, Scalar min_val, Scalar max_val) -> Tensor
  use_c10_dispatcher: full
  python_module: nn

- func: hardtanh_(Tensor(a!) self, Scalar min_val=-1, Scalar max_val=1) -> Tensor(a!)
  python_module: nn
  dispatch:
    CPU: hardtanh_
    CUDA: hardtanh_
    QuantizedCPU: quantized_hardtanh_

- func: hardswish.out(Tensor self, *, Tensor(a!) out) -> Tensor(a!)
  python_module: nn
  dispatch:
    CPU: hardswish_out
    CUDA: hardswish_out
    QuantizedCPU: quantized_hardswish_out


- func: hardswish(Tensor self) -> Tensor
  use_c10_dispatcher: full
  python_module: nn

- func: hardswish_(Tensor(a!) self) -> Tensor(a!)
  python_module: nn

- func: hardswish_backward(Tensor grad_output, Tensor self) -> Tensor
  use_c10_dispatcher: full
  python_module: nn
  dispatch:
    CPU: hardswish_backward
    CUDA: hardswish_backward

- func: leaky_relu.out(Tensor self, Scalar negative_slope=0.01, *, Tensor(a!) out) -> Tensor(a!)
  python_module: nn
  dispatch:
    CPU: leaky_relu_out
    CUDA: leaky_relu_out
    QuantizedCPU: quantized_leaky_relu_out

- func: leaky_relu(Tensor self, Scalar negative_slope=0.01) -> Tensor
  use_c10_dispatcher: full
  python_module: nn
  dispatch:
    CPU: leaky_relu
    CUDA: leaky_relu
    QuantizedCPU: quantized_leaky_relu

- func: leaky_relu_backward(Tensor grad_output, Tensor self, Scalar negative_slope, bool self_is_result) -> Tensor
  use_c10_dispatcher: full
  python_module: nn

- func: leaky_relu_(Tensor(a!) self, Scalar negative_slope=0.01) -> Tensor(a!)
  python_module: nn
  dispatch:
    CPU: leaky_relu_
    CUDA: leaky_relu_
    QuantizedCPU: quantized_leaky_relu_

- func: log_sigmoid.out(Tensor self, *, Tensor(a!) out) -> Tensor(a!)
  python_module: nn

- func: log_sigmoid(Tensor self) -> Tensor
  use_c10_dispatcher: full
  python_module: nn

- func: log_sigmoid_forward.output(Tensor self, *, Tensor(a!) output, Tensor(b!) buffer) -> (Tensor(a!), Tensor(b!))
  python_module: nn
  dispatch:
    CPU: log_sigmoid_forward_out_cpu
    CUDA: legacy::cuda::_thnn_log_sigmoid_forward_out

- func: log_sigmoid_forward(Tensor self) -> (Tensor output, Tensor buffer)
  use_c10_dispatcher: full
  python_module: nn
  dispatch:
    CPU: log_sigmoid_forward_cpu
    CUDA: legacy::cuda::_thnn_log_sigmoid_forward

- func: log_sigmoid_backward.grad_input(Tensor grad_output, Tensor self, Tensor buffer, *, Tensor(a!) grad_input) -> Tensor(a!)
  python_module: nn
  dispatch:
    CPU: log_sigmoid_backward_out_cpu
    CUDA: legacy::cuda::_thnn_log_sigmoid_backward_out

- func: log_sigmoid_backward(Tensor grad_output, Tensor self, Tensor buffer) -> Tensor
  use_c10_dispatcher: full
  python_module: nn
  dispatch:
    CPU: log_sigmoid_backward_cpu
    CUDA: legacy::cuda::_thnn_log_sigmoid_backward

- func: rrelu_with_noise.out(Tensor self, Tensor noise, Scalar lower=0.125, Scalar upper=0.3333333333333333, bool training=False, Generator? generator=None, *, Tensor(a!) out) -> Tensor(a!)
  python_module: nn
  dispatch:
    CPU: rrelu_with_noise_out_cpu
    CUDA: legacy::cuda::_thnn_rrelu_with_noise_forward_out

- func: rrelu_with_noise(Tensor self, Tensor noise, Scalar lower=0.125, Scalar upper=0.3333333333333333, bool training=False, Generator? generator=None) -> Tensor
  python_module: nn
  dispatch:
    CPU: rrelu_with_noise_cpu
    CUDA: legacy::cuda::_thnn_rrelu_with_noise_forward

- func: rrelu_with_noise_backward(Tensor grad_output, Tensor self, Tensor noise, Scalar lower, Scalar upper, bool training, bool self_is_result) -> Tensor
  use_c10_dispatcher: full
  python_module: nn

- func: rrelu_with_noise_(Tensor(a!) self, Tensor noise, Scalar lower=0.125, Scalar upper=0.3333333333333333, bool training=False, Generator? generator=None) -> Tensor(a!)
  python_module: nn
  dispatch:
    CPU: rrelu_with_noise_cpu_
    CUDA: legacy::cuda::_thnn_rrelu_with_noise_forward_

- func: softplus.out(Tensor self, Scalar beta=1, Scalar threshold=20, *, Tensor(a!) out) -> Tensor(a!)
  python_module: nn

- func: softplus(Tensor self, Scalar beta=1, Scalar threshold=20) -> Tensor
  use_c10_dispatcher: full
  python_module: nn

- func: softplus_backward.grad_input(Tensor grad_output, Tensor self, Scalar beta, Scalar threshold, Tensor output, *, Tensor(a!) grad_input) -> Tensor(a!)
  python_module: nn
  dispatch:
    CPU: softplus_backward_out
    CUDA: softplus_backward_out

- func: softplus_backward(Tensor grad_output, Tensor self, Scalar beta, Scalar threshold, Tensor output) -> Tensor
  use_c10_dispatcher: full
  python_module: nn

- func: softshrink.out(Tensor self, Scalar lambd=0.5, *, Tensor(a!) out) -> Tensor(a!)
  python_module: nn

- func: softshrink(Tensor self, Scalar lambd=0.5) -> Tensor
  use_c10_dispatcher: full
  python_module: nn

- func: softshrink_backward.grad_input(Tensor grad_output, Tensor self, Scalar lambd, *, Tensor(a!) grad_input) -> Tensor(a!)
  python_module: nn
  dispatch:
    CPU: softshrink_backward_out
    CUDA: softshrink_backward_out

- func: softshrink_backward(Tensor grad_output, Tensor self, Scalar lambd) -> Tensor
  use_c10_dispatcher: full
  python_module: nn

- func: adaptive_avg_pool2d.out(Tensor self, int[2] output_size, *, Tensor(a!) out) -> Tensor(a!)
  python_module: nn
  dispatch:
    CPU: adaptive_avg_pool2d_out_cpu
    CUDA: adaptive_avg_pool2d_out_cuda
    MkldnnCPU: mkldnn_adaptive_avg_pool2d_out

- func: adaptive_avg_pool2d(Tensor self, int[2] output_size) -> Tensor
  use_c10_dispatcher: full
  python_module: nn

- func: mkldnn_adaptive_avg_pool2d(Tensor self, int[2] output_size) -> Tensor
  use_c10_dispatcher: full
  dispatch:
    MkldnnCPU: mkldnn_adaptive_avg_pool2d
  requires_tensor: True

- func: _adaptive_avg_pool2d(Tensor self, int[2] output_size) -> Tensor
  use_c10_dispatcher: full
  dispatch:
    CPU: adaptive_avg_pool2d_cpu
    CUDA: adaptive_avg_pool2d_cuda
    QuantizedCPU: quantized_adaptive_avg_pool2d

- func: _adaptive_avg_pool2d_backward(Tensor grad_output, Tensor self) -> Tensor
  use_c10_dispatcher: full
  python_module: nn
  dispatch:
    CPU: adaptive_avg_pool2d_backward_cpu
    CUDA: adaptive_avg_pool2d_backward_cuda

- func: adaptive_avg_pool3d.out(Tensor self, int[3] output_size, *, Tensor(a!) out) -> Tensor(a!)
  python_module: nn
  dispatch:
    CPU: adaptive_avg_pool3d_out_cpu
    CUDA: adaptive_avg_pool3d_out_cuda

- func: adaptive_avg_pool3d(Tensor self, int[3] output_size) -> Tensor
  use_c10_dispatcher: full
  python_module: nn
  dispatch:
    CPU: adaptive_avg_pool3d_cpu
    CUDA: adaptive_avg_pool3d_cuda

- func: adaptive_avg_pool3d_backward.grad_input(Tensor grad_output, Tensor self, *, Tensor(a!) grad_input) -> Tensor(a!)
  python_module: nn
  dispatch:
    CPU: adaptive_avg_pool3d_backward_out_cpu
    CUDA: adaptive_avg_pool3d_backward_out_cuda

- func: adaptive_avg_pool3d_backward(Tensor grad_output, Tensor self) -> Tensor
  use_c10_dispatcher: full
  python_module: nn
  dispatch:
    CPU: adaptive_avg_pool3d_backward_cpu
    CUDA: adaptive_avg_pool3d_backward_cuda

# Return: (Tensor output, Tensor indices)
- func: adaptive_max_pool2d.out(Tensor self, int[2] output_size, *, Tensor(a!) out, Tensor(b!) indices) -> (Tensor(a!), Tensor(b!))
  python_module: nn
  dispatch:
    CPU: adaptive_max_pool2d_out_cpu
    CUDA: adaptive_max_pool2d_out_cuda

# Return: (Tensor output, Tensor indices)
- func: adaptive_max_pool2d(Tensor self, int[2] output_size) -> (Tensor, Tensor)
  use_c10_dispatcher: full
  python_module: nn
  dispatch:
    CPU: adaptive_max_pool2d_cpu
    CUDA: adaptive_max_pool2d_cuda

- func: adaptive_max_pool2d_backward.grad_input(Tensor grad_output, Tensor self, Tensor indices, *, Tensor(a!) grad_input) -> Tensor(a!)
  python_module: nn
  dispatch:
    CPU: adaptive_max_pool2d_backward_out_cpu
    CUDA: adaptive_max_pool2d_backward_out_cuda

- func: adaptive_max_pool2d_backward(Tensor grad_output, Tensor self, Tensor indices) -> Tensor
  use_c10_dispatcher: full
  python_module: nn
  dispatch:
    CPU: adaptive_max_pool2d_backward_cpu
    CUDA: adaptive_max_pool2d_backward_cuda

# Return: (Tensor output, Tensor indices)
- func: adaptive_max_pool3d.out(Tensor self, int[3] output_size, *, Tensor(a!) out, Tensor(b!) indices) -> (Tensor(a!), Tensor(b!))
  python_module: nn
  dispatch:
    CPU: adaptive_max_pool3d_out_cpu
    CUDA: adaptive_max_pool3d_out_cuda

# Return: (Tensor output, Tensor indices)
- func: adaptive_max_pool3d(Tensor self, int[3] output_size) -> (Tensor, Tensor)
  use_c10_dispatcher: full
  python_module: nn
  dispatch:
    CPU: adaptive_max_pool3d_cpu
    CUDA: adaptive_max_pool3d_cuda

- func: adaptive_max_pool3d_backward.grad_input(Tensor grad_output, Tensor self, Tensor indices, *, Tensor(a!) grad_input) -> Tensor(a!)
  python_module: nn
  dispatch:
    CPU: adaptive_max_pool3d_backward_out_cpu
    CUDA: adaptive_max_pool3d_backward_out_cuda

- func: adaptive_max_pool3d_backward(Tensor grad_output, Tensor self, Tensor indices) -> Tensor
  use_c10_dispatcher: full
  python_module: nn
  dispatch:
    CPU: adaptive_max_pool3d_backward_cpu
    CUDA: adaptive_max_pool3d_backward_cuda

- func: avg_pool2d.out(Tensor self, int[2] kernel_size, int[2] stride=[], int[2] padding=0, bool ceil_mode=False, bool count_include_pad=True, int? divisor_override=None, *, Tensor(a!) out) -> Tensor(a!)
  python_module: nn
  dispatch:
    CPU: avg_pool2d_out_cpu
    CUDA: avg_pool2d_out_cuda
    MkldnnCPU: mkldnn_avg_pool2d_out

- func: avg_pool2d(Tensor self, int[2] kernel_size, int[2] stride=[], int[2] padding=0, bool ceil_mode=False, bool count_include_pad=True, int? divisor_override=None) -> Tensor
  use_c10_dispatcher: full
  python_module: nn
  dispatch:
    CPU: avg_pool2d_cpu
    CUDA: avg_pool2d_cuda
    MkldnnCPU: mkldnn_avg_pool2d
    QuantizedCPU: quantized_avg_pool2d

- func: avg_pool2d_backward.grad_input(Tensor grad_output, Tensor self, int[2] kernel_size, int[2] stride, int[2] padding, bool ceil_mode, bool count_include_pad, int? divisor_override, *, Tensor(a!) grad_input) -> Tensor(a!)
  python_module: nn
  dispatch:
    CPU: avg_pool2d_backward_out_cpu
    CUDA: avg_pool2d_backward_out_cuda

- func: avg_pool2d_backward(Tensor grad_output, Tensor self, int[2] kernel_size, int[2] stride, int[2] padding, bool ceil_mode, bool count_include_pad, int? divisor_override) -> Tensor
  use_c10_dispatcher: full
  python_module: nn
  dispatch:
    CPU: avg_pool2d_backward_cpu
    CUDA: avg_pool2d_backward_cuda

- func: avg_pool3d.out(Tensor self, int[3] kernel_size, int[3] stride=[], int[3] padding=0, bool ceil_mode=False, bool count_include_pad=True, int? divisor_override=None, *, Tensor(a!) out) -> Tensor(a!)
  python_module: nn
  dispatch:
    CPU: avg_pool3d_out_cpu
    CUDA: avg_pool3d_out_cuda

- func: avg_pool3d(Tensor self, int[3] kernel_size, int[3] stride=[], int[3] padding=0, bool ceil_mode=False, bool count_include_pad=True, int? divisor_override=None) -> Tensor
  use_c10_dispatcher: full
  python_module: nn
  dispatch:
    CPU: avg_pool3d_cpu
    CUDA: avg_pool3d_cuda
    QuantizedCPU: quantized_avg_pool3d

- func: avg_pool3d_backward.grad_input(Tensor grad_output, Tensor self, int[3] kernel_size, int[3] stride, int[3] padding, bool ceil_mode, bool count_include_pad, int? divisor_override, *, Tensor(a!) grad_input) -> Tensor(a!)
  python_module: nn
  dispatch:
    CPU: avg_pool3d_backward_out_cpu
    CUDA: avg_pool3d_backward_out_cuda

- func: avg_pool3d_backward(Tensor grad_output, Tensor self, int[3] kernel_size, int[3] stride, int[3] padding, bool ceil_mode, bool count_include_pad, int? divisor_override) -> Tensor
  use_c10_dispatcher: full
  python_module: nn
  dispatch:
    CPU: avg_pool3d_backward_cpu
    CUDA: avg_pool3d_backward_cuda

# Return: (Tensor output, Tensor indices)
- func: fractional_max_pool2d.output(Tensor self, int[2] kernel_size, int[2] output_size, Tensor random_samples, *, Tensor(a!) output, Tensor(b!) indices) -> (Tensor(a!), Tensor(b!))
  python_module: nn
  dispatch:
    CPU: fractional_max_pool2d_out_cpu
    CUDA: fractional_max_pool2d_out_cuda

# Return: (Tensor output, Tensor indices)
- func: fractional_max_pool2d(Tensor self, int[2] kernel_size, int[2] output_size, Tensor random_samples) -> (Tensor, Tensor)
  use_c10_dispatcher: full
  python_module: nn
  dispatch:
    CPU: fractional_max_pool2d_cpu
    CUDA: fractional_max_pool2d_cuda

- func: fractional_max_pool2d_backward.grad_input(Tensor grad_output, Tensor self, int[2] kernel_size, int[2] output_size, Tensor indices, *, Tensor(a!) grad_input) -> Tensor(a!)
  python_module: nn
  dispatch:
    CPU: fractional_max_pool2d_backward_out_cpu
    CUDA: fractional_max_pool2d_backward_out_cuda

- func: fractional_max_pool2d_backward(Tensor grad_output, Tensor self, int[2] kernel_size, int[2] output_size, Tensor indices) -> Tensor
  use_c10_dispatcher: full
  python_module: nn
  dispatch:
    CPU: fractional_max_pool2d_backward_cpu
    CUDA: fractional_max_pool2d_backward_cuda

# Return: (Tensor output, Tensor indices)
- func: fractional_max_pool3d.output(Tensor self, int[3] kernel_size, int[3] output_size, Tensor random_samples, *, Tensor(a!) output, Tensor(b!) indices) -> (Tensor(a!), Tensor(b!))
  python_module: nn
  dispatch:
    CPU: fractional_max_pool3d_out_cpu
    CUDA: fractional_max_pool3d_out_cuda

# Return: (Tensor output, Tensor indices)
- func: fractional_max_pool3d(Tensor self, int[3] kernel_size, int[3] output_size, Tensor random_samples) -> (Tensor, Tensor)
  use_c10_dispatcher: full
  python_module: nn
  dispatch:
    CPU: fractional_max_pool3d_cpu
    CUDA: fractional_max_pool3d_cuda

- func: fractional_max_pool3d_backward.grad_input(Tensor grad_output, Tensor self, int[3] kernel_size, int[3] output_size, Tensor indices, *, Tensor(a!) grad_input) -> Tensor(a!)
  python_module: nn
  dispatch:
    CPU: fractional_max_pool3d_backward_out_cpu
    CUDA: fractional_max_pool3d_backward_out_cuda

- func: fractional_max_pool3d_backward(Tensor grad_output, Tensor self, int[3] kernel_size, int[3] output_size, Tensor indices) -> Tensor
  use_c10_dispatcher: full
  python_module: nn
  dispatch:
    CPU: fractional_max_pool3d_backward_cpu
    CUDA: fractional_max_pool3d_backward_cuda

# Return: (Tensor output, Tensor indices)
- func: max_pool2d_with_indices.out(Tensor self, int[2] kernel_size, int[2] stride=[], int[2] padding=0, int[2] dilation=1, bool ceil_mode=False, *, Tensor(a!) out, Tensor(b!) indices) -> (Tensor(a!), Tensor(b!))
  python_module: nn
  dispatch:
    CPU: max_pool2d_with_indices_out_cpu
    CUDA: max_pool2d_with_indices_out_cuda

# Return: (Tensor output, Tensor indices)
- func: max_pool2d_with_indices(Tensor self, int[2] kernel_size, int[2] stride=[], int[2] padding=0, int[2] dilation=1, bool ceil_mode=False) -> (Tensor, Tensor)
  use_c10_dispatcher: full
  python_module: nn
  dispatch:
    CPU: max_pool2d_with_indices_cpu
    CUDA: max_pool2d_with_indices_cuda
  supports_named_tensor: True

- func: max_pool2d_with_indices_backward.grad_input(Tensor grad_output, Tensor self, int[2] kernel_size, int[2] stride, int[2] padding, int[2] dilation, bool ceil_mode, Tensor indices, *, Tensor(a!) grad_input) -> Tensor(a!)
  python_module: nn
  dispatch:
    CPU: max_pool2d_with_indices_backward_out_cpu
    CUDA: max_pool2d_with_indices_backward_out_cuda

- func: max_pool2d_with_indices_backward(Tensor grad_output, Tensor self, int[2] kernel_size, int[2] stride, int[2] padding, int[2] dilation, bool ceil_mode, Tensor indices) -> Tensor
  use_c10_dispatcher: full
  python_module: nn
  dispatch:
    CPU: max_pool2d_with_indices_backward_cpu
    CUDA: max_pool2d_with_indices_backward_cuda

# Return: (Tensor output, Tensor indices)
- func: max_pool3d_with_indices.out(Tensor self, int[3] kernel_size, int[3] stride=[], int[3] padding=0, int[3] dilation=1, bool ceil_mode=False, *, Tensor(a!) out, Tensor(b!) indices) -> (Tensor(a!), Tensor(b!))
  python_module: nn
  dispatch:
    CPU: max_pool3d_with_indices_out_cpu
    CUDA: max_pool3d_with_indices_out_cuda

# Return: (Tensor output, Tensor indices)
- func: max_pool3d_with_indices(Tensor self, int[3] kernel_size, int[3] stride=[], int[3] padding=0, int[3] dilation=1, bool ceil_mode=False) -> (Tensor, Tensor)
  use_c10_dispatcher: full
  python_module: nn
  dispatch:
    CPU: max_pool3d_with_indices_cpu
    CUDA: max_pool3d_with_indices_cuda
  supports_named_tensor: True

- func: max_pool3d_with_indices_backward.grad_input(Tensor grad_output, Tensor self, int[3] kernel_size, int[3] stride, int[3] padding, int[3] dilation, bool ceil_mode, Tensor indices, *, Tensor(a!) grad_input) -> Tensor(a!)
  python_module: nn
  dispatch:
    CPU: max_pool3d_with_indices_backward_out_cpu
    CUDA: max_pool3d_with_indices_backward_out_cuda

- func: max_pool3d_with_indices_backward(Tensor grad_output, Tensor self, int[3] kernel_size, int[3] stride, int[3] padding, int[3] dilation, bool ceil_mode, Tensor indices) -> Tensor
  use_c10_dispatcher: full
  python_module: nn
  dispatch:
    CPU: max_pool3d_with_indices_backward_cpu
    CUDA: max_pool3d_with_indices_backward_cuda

- func: max_unpool2d.out(Tensor self, Tensor indices, int[2] output_size, *, Tensor(a!) out) -> Tensor(a!)
  python_module: nn
  dispatch:
    CPU: max_unpooling2d_forward_out_cpu
    CUDA: max_unpooling2d_forward_out_cuda

- func: max_unpool2d(Tensor self, Tensor indices, int[2] output_size) -> Tensor
  use_c10_dispatcher: full
  python_module: nn
  dispatch:
    CPU: max_unpooling2d_forward_cpu
    CUDA: max_unpooling2d_forward_cuda

- func: max_unpool2d_backward.grad_input(Tensor grad_output, Tensor self, Tensor indices, int[2] output_size, *, Tensor(a!) grad_input) -> Tensor(a!)
  python_module: nn
  dispatch:
    CPU: max_unpooling2d_backward_out_cpu
    CUDA: max_unpooling2d_backward_out_cuda

- func: max_unpool2d_backward(Tensor grad_output, Tensor self, Tensor indices, int[2] output_size) -> Tensor
  use_c10_dispatcher: full
  python_module: nn
  dispatch:
    CPU: max_unpooling2d_backward_cpu
    CUDA: max_unpooling2d_backward_cuda

- func: max_unpool3d.out(Tensor self, Tensor indices, int[3] output_size, int[3] stride, int[3] padding, *, Tensor(a!) out) -> Tensor(a!)
  python_module: nn
  dispatch:
    CPU: max_unpooling3d_forward_out_cpu
    CUDA: max_unpooling3d_forward_out_cuda

- func: max_unpool3d(Tensor self, Tensor indices, int[3] output_size, int[3] stride, int[3] padding) -> Tensor
  use_c10_dispatcher: full
  python_module: nn
  dispatch:
    CPU: max_unpooling3d_forward_cpu
    CUDA: max_unpooling3d_forward_cuda

- func: max_unpool3d_backward.grad_input(Tensor grad_output, Tensor self, Tensor indices, int[3] output_size, int[3] stride, int[3] padding, *, Tensor(a!) grad_input) -> Tensor(a!)
  python_module: nn
  dispatch:
    CPU: max_unpooling3d_backward_out_cpu
    CUDA: max_unpooling3d_backward_out_cuda

- func: max_unpool3d_backward(Tensor grad_output, Tensor self, Tensor indices, int[3] output_size, int[3] stride, int[3] padding) -> Tensor
  use_c10_dispatcher: full
  python_module: nn
  dispatch:
    CPU: max_unpooling3d_backward_cpu
    CUDA: max_unpooling3d_backward_cuda

- func: reflection_pad1d.out(Tensor self, int[2] padding, *, Tensor(a!) out) -> Tensor(a!)
  python_module: nn
  dispatch:
    CPU: reflection_pad1d_out_cpu
    CUDA: reflection_pad1d_out_cuda

- func: reflection_pad1d(Tensor self, int[2] padding) -> Tensor
  use_c10_dispatcher: full
  python_module: nn
  dispatch:
    CPU: reflection_pad1d_cpu
    CUDA: reflection_pad1d_cuda

- func: reflection_pad1d_backward.grad_input(Tensor grad_output, Tensor self, int[2] padding, *, Tensor(a!) grad_input) -> Tensor(a!)
  python_module: nn
  dispatch:
    CPU: reflection_pad1d_backward_out_cpu
    CUDA: reflection_pad1d_backward_out_cuda

- func: reflection_pad1d_backward(Tensor grad_output, Tensor self, int[2] padding) -> Tensor
  use_c10_dispatcher: full
  python_module: nn
  dispatch:
    CPU: reflection_pad1d_backward_cpu
    CUDA: reflection_pad1d_backward_cuda

- func: reflection_pad2d.out(Tensor self, int[4] padding, *, Tensor(a!) out) -> Tensor(a!)
  python_module: nn
  dispatch:
    CPU: reflection_pad2d_out_cpu
    CUDA: reflection_pad2d_out_cuda

- func: reflection_pad2d(Tensor self, int[4] padding) -> Tensor
  use_c10_dispatcher: full
  python_module: nn
  dispatch:
    CPU: reflection_pad2d_cpu
    CUDA: reflection_pad2d_cuda

- func: reflection_pad2d_backward.grad_input(Tensor grad_output, Tensor self, int[4] padding, *, Tensor(a!) grad_input) -> Tensor(a!)
  python_module: nn
  dispatch:
    CPU: reflection_pad2d_backward_out_cpu
    CUDA: reflection_pad2d_backward_out_cuda

- func: reflection_pad2d_backward(Tensor grad_output, Tensor self, int[4] padding) -> Tensor
  use_c10_dispatcher: full
  python_module: nn
  dispatch:
    CPU: reflection_pad2d_backward_cpu
    CUDA: reflection_pad2d_backward_cuda

- func: replication_pad1d.out(Tensor self, int[2] padding, *, Tensor(a!) out) -> Tensor(a!)
  python_module: nn
  dispatch:
    CPU: replication_pad1d_out_cpu
    CUDA: replication_pad1d_out_cuda

- func: replication_pad1d(Tensor self, int[2] padding) -> Tensor
  use_c10_dispatcher: full
  python_module: nn
  dispatch:
    CPU: replication_pad1d_cpu
    CUDA: replication_pad1d_cuda

- func: replication_pad1d_backward.grad_input(Tensor grad_output, Tensor self, int[2] padding, *, Tensor(a!) grad_input) -> Tensor(a!)
  python_module: nn
  dispatch:
    CPU: replication_pad1d_backward_out_cpu
    CUDA: replication_pad1d_backward_out_cuda

- func: replication_pad1d_backward(Tensor grad_output, Tensor self, int[2] padding) -> Tensor
  use_c10_dispatcher: full
  python_module: nn
  dispatch:
    CPU: replication_pad1d_backward_cpu
    CUDA: replication_pad1d_backward_cuda

- func: replication_pad2d.out(Tensor self, int[4] padding, *, Tensor(a!) out) -> Tensor(a!)
  python_module: nn
  dispatch:
    CPU: replication_pad2d_out_cpu
    CUDA: replication_pad2d_out_cuda

- func: replication_pad2d(Tensor self, int[4] padding) -> Tensor
  use_c10_dispatcher: full
  python_module: nn
  dispatch:
    CPU: replication_pad2d_cpu
    CUDA: replication_pad2d_cuda

- func: replication_pad2d_backward.grad_input(Tensor grad_output, Tensor self, int[4] padding, *, Tensor(a!) grad_input) -> Tensor(a!)
  python_module: nn
  dispatch:
    CPU: replication_pad2d_backward_out_cpu
    CUDA: replication_pad2d_backward_out_cuda

- func: replication_pad2d_backward(Tensor grad_output, Tensor self, int[4] padding) -> Tensor
  use_c10_dispatcher: full
  python_module: nn
  dispatch:
    CPU: replication_pad2d_backward_cpu
    CUDA: replication_pad2d_backward_cuda

- func: replication_pad3d.out(Tensor self, int[6] padding, *, Tensor(a!) out) -> Tensor(a!)
  python_module: nn
  dispatch:
    CPU: replication_pad3d_out_cpu
    CUDA: replication_pad3d_out_cuda

- func: replication_pad3d(Tensor self, int[6] padding) -> Tensor
  use_c10_dispatcher: full
  python_module: nn
  dispatch:
    CPU: replication_pad3d_cpu
    CUDA: replication_pad3d_cuda

- func: replication_pad3d_backward.grad_input(Tensor grad_output, Tensor self, int[6] padding, *, Tensor(a!) grad_input) -> Tensor(a!)
  python_module: nn
  dispatch:
    CPU: replication_pad3d_backward_out_cpu
    CUDA: replication_pad3d_backward_out_cuda

- func: replication_pad3d_backward(Tensor grad_output, Tensor self, int[6] padding) -> Tensor
  use_c10_dispatcher: full
  python_module: nn
  dispatch:
    CPU: replication_pad3d_backward_cpu
    CUDA: replication_pad3d_backward_cuda

- func: upsample_linear1d.out(Tensor self, int[1] output_size, bool align_corners, float? scales=None, *, Tensor(a!) out) -> Tensor(a!)
  python_module: nn
  dispatch:
    CPU: upsample_linear1d_out_cpu
    CUDA: upsample_linear1d_out_cuda

- func: upsample_linear1d(Tensor self, int[1] output_size, bool align_corners, float? scales=None) -> Tensor
  use_c10_dispatcher: full
  python_module: nn
  dispatch:
    CPU: upsample_linear1d_cpu
    CUDA: upsample_linear1d_cuda

- func: upsample_linear1d_backward.grad_input(Tensor grad_output, int[1] output_size, int[3] input_size, bool align_corners, float? scales=None, *, Tensor(a!) grad_input) -> Tensor(a!)
  python_module: nn
  dispatch:
    CPU: upsample_linear1d_backward_out_cpu
    CUDA: upsample_linear1d_backward_out_cuda

- func: upsample_linear1d_backward(Tensor grad_output, int[1] output_size, int[3] input_size, bool align_corners, float? scales=None) -> Tensor
  use_c10_dispatcher: full
  python_module: nn
  dispatch:
    CPU: upsample_linear1d_backward_cpu
    CUDA: upsample_linear1d_backward_cuda

- func: upsample_bilinear2d.out(Tensor self, int[2] output_size, bool align_corners, float? scales_h=None, float? scales_w=None, *, Tensor(a!) out) -> Tensor(a!)
  python_module: nn
  dispatch:
    CPU: upsample_bilinear2d_out_cpu
    CUDA: upsample_bilinear2d_out_cuda

- func: upsample_bilinear2d(Tensor self, int[2] output_size, bool align_corners, float? scales_h=None, float? scales_w=None) -> Tensor
  use_c10_dispatcher: full
  python_module: nn
  dispatch:
    CPU: upsample_bilinear2d_cpu
    CUDA: upsample_bilinear2d_cuda
    QuantizedCPU: quantized_upsample_bilinear2d_cpu

- func: upsample_bilinear2d_backward.grad_input(Tensor grad_output, int[2] output_size, int[4] input_size, bool align_corners, float? scales_h=None, float? scales_w=None, *, Tensor(a!) grad_input) -> Tensor(a!)
  python_module: nn
  dispatch:
    CPU: upsample_bilinear2d_backward_out_cpu
    CUDA: upsample_bilinear2d_backward_out_cuda

- func: upsample_bilinear2d_backward(Tensor grad_output, int[2] output_size, int[4] input_size, bool align_corners, float? scales_h=None, float? scales_w=None) -> Tensor
  use_c10_dispatcher: full
  python_module: nn
  dispatch:
    CPU: upsample_bilinear2d_backward_cpu
    CUDA: upsample_bilinear2d_backward_cuda

- func: upsample_bicubic2d.out(Tensor self, int[2] output_size, bool align_corners, float? scales_h=None, float? scales_w=None, *, Tensor(a!) out) -> Tensor(a!)
  python_module: nn
  dispatch:
    CPU: upsample_bicubic2d_out_cpu
    CUDA: upsample_bicubic2d_out_cuda

- func: upsample_bicubic2d(Tensor self, int[2] output_size, bool align_corners, float? scales_h=None, float? scales_w=None) -> Tensor
  use_c10_dispatcher: full
  python_module: nn
  dispatch:
    CPU: upsample_bicubic2d_cpu
    CUDA: upsample_bicubic2d_cuda

- func: upsample_bicubic2d_backward.grad_input(Tensor grad_output, int[2] output_size, int[4] input_size, bool align_corners, float? scales_h=None, float? scales_w=None, *, Tensor(a!) grad_input) -> Tensor(a!)
  python_module: nn
  dispatch:
    CPU: upsample_bicubic2d_backward_out_cpu
    CUDA: upsample_bicubic2d_backward_out_cuda

- func: upsample_bicubic2d_backward(Tensor grad_output, int[2] output_size, int[4] input_size, bool align_corners, float? scales_h=None, float? scales_w=None) -> Tensor
  use_c10_dispatcher: full
  python_module: nn
  dispatch:
    CPU: upsample_bicubic2d_backward_cpu
    CUDA: upsample_bicubic2d_backward_cuda

- func: upsample_trilinear3d.out(Tensor self, int[3] output_size, bool align_corners, float? scales_d=None, float? scales_h=None, float? scales_w=None, *, Tensor(a!) out) -> Tensor(a!)
  python_module: nn
  dispatch:
    CPU: upsample_trilinear3d_out_cpu
    CUDA: upsample_trilinear3d_out_cuda

- func: upsample_trilinear3d(Tensor self, int[3] output_size, bool align_corners, float? scales_d=None, float? scales_h=None, float? scales_w=None) -> Tensor
  use_c10_dispatcher: full
  python_module: nn
  dispatch:
    CPU: upsample_trilinear3d_cpu
    CUDA: upsample_trilinear3d_cuda

- func: upsample_trilinear3d_backward.grad_input(Tensor grad_output, int[3] output_size, int[5] input_size, bool align_corners, float? scales_d=None, float? scales_h=None, float? scales_w=None, *, Tensor(a!) grad_input) -> Tensor(a!)
  python_module: nn
  dispatch:
    CPU: upsample_trilinear3d_backward_out_cpu
    CUDA: upsample_trilinear3d_backward_out_cuda

- func: upsample_trilinear3d_backward(Tensor grad_output, int[3] output_size, int[5] input_size, bool align_corners, float? scales_d=None, float? scales_h=None, float? scales_w=None) -> Tensor
  use_c10_dispatcher: full
  python_module: nn
  dispatch:
    CPU: upsample_trilinear3d_backward_cpu
    CUDA: upsample_trilinear3d_backward_cuda

- func: upsample_nearest1d.out(Tensor self, int[1] output_size, float? scales=None, *, Tensor(a!) out) -> Tensor(a!)
  python_module: nn
  dispatch:
    CPU: upsample_nearest1d_out_cpu
    CUDA: upsample_nearest1d_out_cuda

- func: upsample_nearest1d(Tensor self, int[1] output_size, float? scales=None) -> Tensor
  use_c10_dispatcher: full
  python_module: nn
  dispatch:
    CPU: upsample_nearest1d_cpu
    CUDA: upsample_nearest1d_cuda

- func: upsample_nearest1d_backward.grad_input(Tensor grad_output, int[1] output_size, int[3] input_size, float? scales=None, *, Tensor(a!) grad_input) -> Tensor(a!)
  python_module: nn
  dispatch:
    CPU: upsample_nearest1d_backward_out_cpu
    CUDA: upsample_nearest1d_backward_out_cuda

- func: upsample_nearest1d_backward(Tensor grad_output, int[1] output_size, int[3] input_size, float? scales=None) -> Tensor
  use_c10_dispatcher: full
  python_module: nn
  dispatch:
    CPU: upsample_nearest1d_backward_cpu
    CUDA: upsample_nearest1d_backward_cuda

- func: upsample_nearest2d.out(Tensor self, int[2] output_size, float? scales_h=None, float? scales_w=None, *, Tensor(a!) out) -> Tensor(a!)
  python_module: nn
  dispatch:
    CPU: upsample_nearest2d_out_cpu
    CUDA: upsample_nearest2d_out_cuda

- func: upsample_nearest2d(Tensor self, int[2] output_size, float? scales_h=None, float? scales_w=None) -> Tensor
  use_c10_dispatcher: full
  python_module: nn
  dispatch:
    CPU: upsample_nearest2d_cpu
    CUDA: upsample_nearest2d_cuda
    QuantizedCPU: quantized_upsample_nearest2d_cpu

- func: upsample_nearest2d_backward.grad_input(Tensor grad_output, int[2] output_size, int[4] input_size, float? scales_h=None, float? scales_w=None, *, Tensor(a!) grad_input) -> Tensor(a!)
  python_module: nn
  dispatch:
    CPU: upsample_nearest2d_backward_out_cpu
    CUDA: upsample_nearest2d_backward_out_cuda

- func: upsample_nearest2d_backward(Tensor grad_output, int[2] output_size, int[4] input_size, float? scales_h=None, float? scales_w=None) -> Tensor
  use_c10_dispatcher: full
  python_module: nn
  dispatch:
    CPU: upsample_nearest2d_backward_cpu
    CUDA: upsample_nearest2d_backward_cuda

- func: upsample_nearest3d.out(Tensor self, int[3] output_size, float? scales_d=None, float? scales_h=None, float? scales_w=None, *, Tensor(a!) out) -> Tensor(a!)
  python_module: nn
  dispatch:
    CPU: upsample_nearest3d_out_cpu
    CUDA: upsample_nearest3d_out_cuda

- func: upsample_nearest3d(Tensor self, int[3] output_size, float? scales_d=None, float? scales_h=None, float? scales_w=None) -> Tensor
  use_c10_dispatcher: full
  python_module: nn
  dispatch:
    CPU: upsample_nearest3d_cpu
    CUDA: upsample_nearest3d_cuda
    QuantizedCPU: quantized_upsample_nearest3d_cpu

- func: upsample_nearest3d_backward.grad_input(Tensor grad_output, int[3] output_size, int[5] input_size, float? scales_d=None, float? scales_h=None, float? scales_w=None, *, Tensor(a!) grad_input) -> Tensor(a!)
  python_module: nn
  dispatch:
    CPU: upsample_nearest3d_backward_out_cpu
    CUDA: upsample_nearest3d_backward_out_cuda

- func: upsample_nearest3d_backward(Tensor grad_output, int[3] output_size, int[5] input_size, float? scales_d=None, float? scales_h=None, float? scales_w=None) -> Tensor
  use_c10_dispatcher: full
  python_module: nn
  dispatch:
    CPU: upsample_nearest3d_backward_cpu
    CUDA: upsample_nearest3d_backward_cuda

- func: sigmoid_backward.grad_input(Tensor grad_output, Tensor output, *, Tensor(a!) grad_input) -> Tensor(a!)
  python_module: nn
  dispatch:
    CPU: sigmoid_backward_out
    CUDA: sigmoid_backward_out

- func: sigmoid_backward(Tensor grad_output, Tensor output) -> Tensor
  use_c10_dispatcher: full
  python_module: nn

- func: tanh_backward.grad_input(Tensor grad_output, Tensor output, *, Tensor(a!) grad_input) -> Tensor(a!)
  python_module: nn
  dispatch:
    CPU: tanh_backward_out
    CUDA: tanh_backward_out

- func: tanh_backward(Tensor grad_output, Tensor output) -> Tensor
  use_c10_dispatcher: full
  python_module: nn

# What's a thnn_conv_ versus a slow_conv_?
#
# Historically, we have inefficient implementations of convolutions
# coming from the THNN/THCUNN library.  These convolutions typically
# operated by computing the Toeplitz matrix and then doing a matrix
# multiply with the input; this is very memory inefficient!  However,
# occasionally, we really don't have anything better, so it's helpful
# to have these fallbacks when there is no more optimized implementation
# in cudnn or mkldnn, etc.  Both thnn_ and slow_ convolutions fall
# into this bucket.
#
# The difference between these two designations, is that thnn_ refers
# to a convolution that is still written in the "legacy" style; that is,
# C code in the THNN/ or THCUNN/ directory.  A slow_ convolution is
# one that is written in the native style: modern C++.  Algorithmically,
# these are the same thing, but we give them different prefixes to
# make the operational distinction clear.

- func: slow_conv_transpose2d.out(Tensor self, Tensor weight, int[2] kernel_size, Tensor? bias=None, int[2] stride=1, int[2] padding=0, int[2] output_padding=0, int[2] dilation=1, *, Tensor(a!) out) -> Tensor(a!)
  python_module: nn
  dispatch:
    CPU: slow_conv_transpose2d_out_cpu
    CUDA: slow_conv_transpose2d_out_cuda

- func: slow_conv_transpose2d(Tensor self, Tensor weight, int[2] kernel_size, Tensor? bias=None, int[2] stride=1, int[2] padding=0, int[2] output_padding=0, int[2] dilation=1) -> Tensor
  python_module: nn
  dispatch:
    CPU: slow_conv_transpose2d_cpu
    CUDA: slow_conv_transpose2d_cuda

- func: slow_conv_transpose2d_backward.grad_output(Tensor grad_output, Tensor self, Tensor weight, int[2] kernel_size, int[2] stride, int[2] padding, int[2] output_padding, int[2] dilation, Tensor columns, Tensor ones, *, Tensor(a!)? grad_input, Tensor(b!)? grad_weight, Tensor(c!)? grad_bias) -> (Tensor(a!), Tensor(b!), Tensor(c!))
  python_module: nn
  dispatch:
    CPU: slow_conv_transpose2d_backward_out_cpu
    CUDA: slow_conv_transpose2d_backward_out_cuda

- func: slow_conv_transpose2d_backward.output_mask(Tensor grad_output, Tensor self, Tensor weight, int[2] kernel_size, int[2] stride, int[2] padding, int[2] output_padding, int[2] dilation, Tensor columns, Tensor ones, bool[3] output_mask) -> (Tensor grad_input, Tensor grad_weight, Tensor grad_bias)
  use_c10_dispatcher: full
  python_module: nn
  dispatch:
    CPU: slow_conv_transpose2d_backward_cpu
    CUDA: slow_conv_transpose2d_backward_cuda

- func: slow_conv_transpose3d.out(Tensor self, Tensor weight, int[3] kernel_size, Tensor? bias=None, int[3] stride=1, int[3] padding=0, int[3] output_padding=0, int[3] dilation=1, *, Tensor(a!) out) -> Tensor(a!)
  python_module: nn
  dispatch:
    CPU: slow_conv_transpose3d_out_cpu
    CUDA: slow_conv_transpose3d_out_cuda

- func: slow_conv_transpose3d(Tensor self, Tensor weight, int[3] kernel_size, Tensor? bias=None, int[3] stride=1, int[3] padding=0, int[3] output_padding=0, int[3] dilation=1) -> Tensor
  python_module: nn
  dispatch:
    CPU: slow_conv_transpose3d_cpu
    CUDA: slow_conv_transpose3d_cuda

- func: slow_conv_transpose3d_backward.grad_output(Tensor grad_output, Tensor self, Tensor weight, int[3] kernel_size, int[3] stride, int[3] padding, int[3] output_padding, int[3] dilation, Tensor finput, Tensor fgrad_input, *, Tensor(a!)? grad_input, Tensor(b!)? grad_weight, Tensor(c!)? grad_bias) -> (Tensor(a!), Tensor(b!), Tensor(c!))
  python_module: nn
  dispatch:
    CPU: slow_conv_transpose3d_backward_out_cpu
    CUDA: slow_conv_transpose3d_backward_out_cuda

- func: slow_conv_transpose3d_backward.output_mask(Tensor grad_output, Tensor self, Tensor weight, int[3] kernel_size, int[3] stride, int[3] padding, int[3] output_padding, int[3] dilation, Tensor finput, Tensor fgrad_input, bool[3] output_mask) -> (Tensor grad_input, Tensor grad_weight, Tensor grad_bias)
  use_c10_dispatcher: full
  python_module: nn
  dispatch:
    CPU: slow_conv_transpose3d_backward_cpu
    CUDA: slow_conv_transpose3d_backward_cuda

- func: thnn_conv2d.out(Tensor self, Tensor weight, int[2] kernel_size, Tensor? bias=None, int[2] stride=1, int[2] padding=0, *, Tensor(a!) out) -> Tensor(a!)
  python_module: nn

- func: thnn_conv2d(Tensor self, Tensor weight, int[2] kernel_size, Tensor? bias=None, int[2] stride=1, int[2] padding=0) -> Tensor
  python_module: nn

- func: thnn_conv2d_forward.output(Tensor self, Tensor weight, int[2] kernel_size, Tensor? bias, int[2] stride, int[2] padding, *, Tensor(a!) output, Tensor(b!) finput, Tensor(c!) fgrad_input) -> (Tensor(a!), Tensor(b!), Tensor(c!))
  python_module: nn
  dispatch:
    CPU: slow_conv2d_forward_out_cpu
    CUDA: legacy::cuda::_thnn_conv2d_forward_out

- func: thnn_conv2d_forward(Tensor self, Tensor weight, int[2] kernel_size, Tensor? bias, int[2] stride, int[2] padding) -> (Tensor output, Tensor finput, Tensor fgrad_input)
  python_module: nn
  dispatch:
    CPU: slow_conv2d_forward_cpu
    CUDA: legacy::cuda::_thnn_conv2d_forward

- func: thnn_conv2d_backward.grad_input(Tensor grad_output, Tensor self, Tensor weight, int[2] kernel_size, int[2] stride, int[2] padding, Tensor finput, Tensor fgrad_input, *, Tensor(a!)? grad_input, Tensor(b!)? grad_weight, Tensor(c!)? grad_bias) -> (Tensor(a!), Tensor(b!), Tensor(c!))
  python_module: nn
  dispatch:
    CPU: slow_conv2d_backward_out_cpu
    CUDA: legacy::cuda::_thnn_conv2d_backward_out

- func: thnn_conv2d_backward.output_mask(Tensor grad_output, Tensor self, Tensor weight, int[2] kernel_size, int[2] stride, int[2] padding, Tensor finput, Tensor fgrad_input, bool[3] output_mask) -> (Tensor grad_input, Tensor grad_weight, Tensor grad_bias)
  use_c10_dispatcher: full
  python_module: nn
  dispatch:
    CPU: slow_conv2d_backward_cpu
    CUDA: legacy::cuda::_thnn_conv2d_backward

- func: thnn_conv_depthwise2d.out(Tensor self, Tensor weight, int[2] kernel_size, Tensor? bias=None, int[2] stride=1, int[2] padding=0, int[2] dilation=1, *, Tensor(a!) out) -> Tensor(a!)
  python_module: nn

- func: thnn_conv_depthwise2d(Tensor self, Tensor weight, int[2] kernel_size, Tensor? bias=None, int[2] stride=1, int[2] padding=0, int[2] dilation=1) -> Tensor
  python_module: nn

- func: thnn_conv_depthwise2d_forward.out(Tensor self, Tensor weight, int[2] kernel_size, Tensor? bias, int[2] stride, int[2] padding, int[2] dilation, *, Tensor(a!) out) -> Tensor(a!)
  python_module: nn
  dispatch:
    CUDA: legacy::cuda::_thnn_conv_depthwise2d_forward_out

- func: thnn_conv_depthwise2d_forward(Tensor self, Tensor weight, int[2] kernel_size, Tensor? bias, int[2] stride, int[2] padding, int[2] dilation) -> Tensor
  python_module: nn
  dispatch:
    CUDA: legacy::cuda::_thnn_conv_depthwise2d_forward

- func: thnn_conv_depthwise2d_backward.grad_input(Tensor grad_output, Tensor self, Tensor weight, int[2] kernel_size, int[2] stride, int[2] padding, int[2] dilation, *, Tensor(a!)? grad_input, Tensor(b!)? grad_weight) -> (Tensor(a!), Tensor(b!))
  python_module: nn
  dispatch:
    CUDA: legacy::cuda::_thnn_conv_depthwise2d_backward_out

- func: thnn_conv_depthwise2d_backward.output_mask(Tensor grad_output, Tensor self, Tensor weight, int[2] kernel_size, int[2] stride, int[2] padding, int[2] dilation, bool[2] output_mask) -> (Tensor grad_input, Tensor grad_weight)
  use_c10_dispatcher: full
  python_module: nn
  dispatch:
    CUDA: legacy::cuda::_thnn_conv_depthwise2d_backward

- func: slow_conv3d.out(Tensor self, Tensor weight, int[3] kernel_size, Tensor? bias=None, int[3] stride=1, int[3] padding=0, *, Tensor(a!) out) -> Tensor(a!)
  python_module: nn

- func: slow_conv3d(Tensor self, Tensor weight, int[3] kernel_size, Tensor? bias=None, int[3] stride=1, int[3] padding=0) -> Tensor
  python_module: nn

- func: slow_conv3d_forward.output(Tensor self, Tensor weight, int[3] kernel_size, Tensor? bias, int[3] stride, int[3] padding, *, Tensor(a!) output, Tensor(b!) finput, Tensor(c!) fgrad_input) -> (Tensor(a!), Tensor(b!), Tensor(c!))
  python_module: nn
  dispatch:
    CPU: slow_conv3d_forward_out_cpu

- func: slow_conv3d_forward(Tensor self, Tensor weight, int[3] kernel_size, Tensor? bias, int[3] stride, int[3] padding) -> (Tensor output, Tensor finput, Tensor fgrad_input)
  python_module: nn
  dispatch:
    CPU: slow_conv3d_forward_cpu

- func: slow_conv3d_backward.grad_input(Tensor grad_output, Tensor self, Tensor weight, int[3] kernel_size, int[3] stride, int[3] padding, Tensor finput, Tensor fgrad_input, *, Tensor(a!)? grad_input, Tensor(b!)? grad_weight, Tensor(c!)? grad_bias) -> (Tensor(a!), Tensor(b!), Tensor(c!))
  python_module: nn
  dispatch:
    CPU: slow_conv3d_backward_out_cpu

- func: slow_conv3d_backward.output_mask(Tensor grad_output, Tensor self, Tensor weight, int[3] kernel_size, int[3] stride, int[3] padding, Tensor finput, Tensor fgrad_input, bool[3] output_mask) -> (Tensor grad_input, Tensor grad_weight, Tensor grad_bias)
  use_c10_dispatcher: full
  python_module: nn
  dispatch:
    CPU: slow_conv3d_backward_cpu

- func: slow_conv_dilated2d(Tensor self, Tensor weight, int[2] kernel_size, Tensor? bias=None, int[2] stride=1, int[2] padding=0, int[2] dilation=1) -> Tensor
  python_module: nn
  dispatch:
    CPU: slow_conv_dilated2d_cpu
    CUDA: slow_conv_dilated2d_cuda

- func: slow_conv_dilated2d_backward(Tensor grad_output, Tensor self, Tensor weight, int[2] kernel_size, int[2] stride, int[2] padding, int[2] dilation, bool[3] output_mask) -> (Tensor grad_input, Tensor grad_weight, Tensor grad_bias)
  use_c10_dispatcher: full
  python_module: nn
  dispatch:
    CPU: slow_conv_dilated2d_backward_cpu
    CUDA: slow_conv_dilated2d_backward_cuda

- func: slow_conv_dilated3d(Tensor self, Tensor weight, int[3] kernel_size, Tensor? bias=None, int[3] stride=1, int[3] padding=0, int[3] dilation=1) -> Tensor
  python_module: nn
  dispatch:
    CPU: slow_conv_dilated3d_cpu
    CUDA: slow_conv_dilated3d_cuda

- func: slow_conv_dilated3d_backward(Tensor grad_output, Tensor self, Tensor weight, int[3] kernel_size, int[3] stride, int[3] padding, int[3] dilation, bool[3] output_mask) -> (Tensor grad_input, Tensor grad_weight, Tensor grad_bias)
  use_c10_dispatcher: full
  python_module: nn
  dispatch:
    CPU: slow_conv_dilated3d_backward_cpu
    CUDA: slow_conv_dilated3d_backward_cuda

- func: col2im.out(Tensor self, int[2] output_size, int[2] kernel_size, int[2] dilation, int[2] padding, int[2] stride, *, Tensor(a!) out) -> Tensor(a!)
  python_module: nn
  dispatch:
    CPU: col2im_out_cpu
    CUDA: col2im_out_cuda

- func: col2im(Tensor self, int[2] output_size, int[2] kernel_size, int[2] dilation, int[2] padding, int[2] stride) -> Tensor
  use_c10_dispatcher: full
  python_module: nn
  dispatch:
    CPU: col2im_cpu
    CUDA: col2im_cuda

- func: col2im_backward.grad_input(Tensor grad_output, int[2] kernel_size, int[2] dilation, int[2] padding, int[2] stride, *, Tensor(a!) grad_input) -> Tensor(a!)
  python_module: nn
  dispatch:
    CPU: col2im_backward_out_cpu
    CUDA: col2im_backward_out_cuda

- func: col2im_backward(Tensor grad_output, int[2] kernel_size, int[2] dilation, int[2] padding, int[2] stride) -> Tensor
  use_c10_dispatcher: full
  python_module: nn
  dispatch:
    CPU: col2im_backward_cpu
    CUDA: col2im_backward_cuda

- func: im2col.out(Tensor self, int[2] kernel_size, int[2] dilation, int[2] padding, int[2] stride, *, Tensor(a!) out) -> Tensor(a!)
  python_module: nn
  dispatch:
    CPU: im2col_out_cpu
    CUDA: im2col_out_cuda

- func: im2col(Tensor self, int[2] kernel_size, int[2] dilation, int[2] padding, int[2] stride) -> Tensor
  use_c10_dispatcher: full
  python_module: nn
  dispatch:
    CPU: im2col_cpu
    CUDA: im2col_cuda

- func: im2col_backward.grad_input(Tensor grad_output, int[2] input_size, int[2] kernel_size, int[2] dilation, int[2] padding, int[2] stride, *, Tensor(a!) grad_input) -> Tensor(a!)
  python_module: nn
  dispatch:
    CPU: im2col_backward_out_cpu
    CUDA: im2col_backward_out_cuda

- func: im2col_backward(Tensor grad_output, int[2] input_size, int[2] kernel_size, int[2] dilation, int[2] padding, int[2] stride) -> Tensor
  use_c10_dispatcher: full
  python_module: nn
  dispatch:
    CPU: im2col_backward_cpu
    CUDA: im2col_backward_cuda

- func: isfinite(Tensor self) -> Tensor
  use_c10_dispatcher: full
  variants: function
  device_guard: False
  supports_named_tensor: True

- func: isinf(Tensor self) -> Tensor
  use_c10_dispatcher: full
  variants: function
  device_guard: False
  supports_named_tensor: True

# Note: this function is only for testing.
# It is undocumented and should not be used outside of tests.
- func: _test_serialization_subcmul(Tensor self, Tensor other, Scalar alpha=1) -> Tensor
  use_c10_dispatcher: full<|MERGE_RESOLUTION|>--- conflicted
+++ resolved
@@ -4000,7 +4000,7 @@
 # RNN cells and layers
 - func: lstm.input(Tensor input, Tensor[] hx, Tensor[] params, bool has_biases, int num_layers, float dropout, bool train, bool bidirectional, bool type_2, bool batch_first) -> (Tensor, Tensor, Tensor)
   use_c10_dispatcher: full
-  
+
 - func: lstm.data(Tensor data, Tensor batch_sizes, Tensor[] hx, Tensor[] params, bool has_biases, int num_layers, float dropout, bool train, bool bidirectional, bool type_2) -> (Tensor, Tensor, Tensor)
   use_c10_dispatcher: full
 
@@ -4033,18 +4033,6 @@
 # Quantized RNN layer registration has been moved to C10 dispatch in `RNN.cpp`
 
 # Quantized RNN layers
-<<<<<<< HEAD
-- func: quantized_lstm(Tensor input, Tensor[] hx, Tensor[] params, bool has_biases, int num_layers, float dropout, bool train, bool bidirectional, bool type_2, bool batch_first, *, ScalarType? dtype=None, bool use_dynamic=False) -> (Tensor, Tensor, Tensor)
-
-- func: quantized_lstm.data(Tensor data, Tensor batch_sizes, Tensor[] hx, Tensor[] params, bool has_biases, int num_layers, float dropout, bool train, bool bidirectional, bool type_2, *, ScalarType? dtype=None, bool use_dynamic=False) -> (Tensor, Tensor, Tensor)
-
-# Quantized GRU layers
-- func: quantized_gru.input(Tensor input, Tensor hx, Tensor[] params, bool has_biases, int num_layers, float dropout, bool train, bool bidirectional, bool type_2, bool batch_first) -> (Tensor, Tensor)
-  use_c10_dispatcher: full
-
-- func: quantized_gru.data(Tensor data, Tensor batch_sizes, Tensor hx, Tensor[] params, bool has_biases, int num_layers, float dropout, bool train, bool bidirectional, bool type_2) -> (Tensor, Tensor)
-  use_c10_dispatcher: full
-=======
 # - func: quantized_lstm(Tensor input, Tensor[] hx, Tensor[] params, bool has_biases, int num_layers, float dropout, bool train, bool bidirectional, bool batch_first, *, ScalarType? dtype=None, bool use_dynamic=False) -> (Tensor, Tensor, Tensor)
 
 # - func: quantized_lstm.data(Tensor data, Tensor batch_sizes, Tensor[] hx, Tensor[] params, bool has_biases, int num_layers, float dropout, bool train, bool bidirectional, *, ScalarType? dtype=None, bool use_dynamic=False) -> (Tensor, Tensor, Tensor)
@@ -4056,7 +4044,6 @@
 
 # - func: quantized_gru.data(Tensor data, Tensor batch_sizes, Tensor hx, Tensor[] params, bool has_biases, int num_layers, float dropout, bool train, bool bidirectional) -> (Tensor, Tensor)
 #   use_c10_dispatcher: full
->>>>>>> bbf29a52
 
 # Quantized RNN cells
 - func: quantized_lstm_cell(Tensor input, Tensor[] hx, Tensor w_ih, Tensor w_hh, Tensor b_ih, Tensor b_hh, Tensor packed_ih, Tensor packed_hh, Tensor col_offsets_ih, Tensor col_offsets_hh, Scalar scale_ih, Scalar scale_hh, Scalar zero_point_ih, Scalar zero_point_hh) -> (Tensor, Tensor)
