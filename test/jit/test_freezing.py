--- conflicted
+++ resolved
@@ -47,11 +47,7 @@
                 self.e = [1.0, 1.1]  # folded
                 self.f = ["hello", "world"]  # folded
                 self.g = ([1, 2], 3.2, "4.4", torch.tensor([5.5], requires_grad=True))     # folded
-<<<<<<< HEAD
-                self.h = {"layer" : "dict"}
-=======
                 self.h = {"layer" : [torch.tensor([7.7], requires_grad=True)]}
->>>>>>> 08c5c62e
                 self.t = torch.tensor([1.2, 2.4], requires_grad=True)  # folded
                 self.ts = [torch.tensor([1.0, 2.0], requires_grad=True), torch.tensor([3.0, 4.0], requires_grad=True)]  # folded
                 self.tt = [[torch.tensor([3.3, 2.3], requires_grad=True), None]]  # not folded. Generic list not yet folded
