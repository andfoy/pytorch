--- conflicted
+++ resolved
@@ -487,30 +487,6 @@
         a = torch.tensor([[True, True], [False, True]], device=device)
         self.assertEqual(a.t() == 0, a.t() == False)  # noqa: E712
 
-<<<<<<< HEAD
-    @dtypes(torch.bool, torch.short, torch.uint8, torch.int, torch.long)
-    @float_double_default_dtype
-    def test_true_divide(self, device, dtype):
-        dividend = torch.randn(5, device=device).to(dtype)
-        divisor = torch.arange(1, 6, device=device).to(dtype)
-        casting_result = dividend.to(torch.get_default_dtype()) / divisor.to(torch.get_default_dtype())
-        self.assertEqual(casting_result, torch.true_divide(dividend, divisor))
-
-    @dtypes(torch.bool, torch.short, torch.uint8, torch.int, torch.long)
-    def test_true_divide_out(self, device, dtype):
-        dividend = torch.randn(5, device=device).to(dtype)
-        divisor = torch.arange(1, 6, device=device).to(dtype)
-
-        # Tests that requests for an integer quotient fail
-        integral_quotient = torch.empty(5, device=device, dtype=dtype)
-        with self.assertRaises(RuntimeError):
-            torch.true_divide(dividend, divisor, out=integral_quotient)
-
-        # Tests that requests for a floating quotient succeed
-        floating_quotient = torch.empty(5, device=device, dtype=torch.get_default_dtype())
-        casting_result = dividend.to(torch.get_default_dtype()) / divisor.to(torch.get_default_dtype())
-        self.assertEqual(casting_result, torch.true_divide(dividend, divisor, out=floating_quotient))
-=======
     @dtypes(torch.bool, torch.uint8, torch.int8, torch.int16, torch.int32, torch.int64)
     @float_double_default_dtype
     def test_true_divide(self, device, dtype):
@@ -565,7 +541,6 @@
             div_result = dividend.clone().div_(divisor)
             self.assertEqual(div_result, dividend.clone().true_divide_(divisor))
             self.assertEqual(dividend.clone().div_(2), dividend.clone().true_divide_(2))
->>>>>>> 08c5c62e
 
     def _test_sparse_op_input_tensors(self, device, dtype, coalesced, zeros=True):
         t = self._get_test_tensor(device, dtype, not zeros)
@@ -698,8 +673,6 @@
         casting_result = dividend.to(torch.get_default_dtype()) / 2
         self.assertEqual(casting_result, torch.true_divide(dividend_sparse, 2).to_dense())
 
-<<<<<<< HEAD
-=======
     @onlyOnCPUAndCUDA
     @dtypes(torch.int8, torch.uint8, torch.int16, torch.int32, torch.int64)
     def test_integer_div_deprecated(self, device, dtype):
@@ -722,7 +695,6 @@
             torch.addcdiv(a, b, b, out=o)
 
 
->>>>>>> 08c5c62e
 
 instantiate_device_type_tests(TestTypePromotion, globals())
 
